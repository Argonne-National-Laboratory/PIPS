/* PIPS-NLP  
 * Authors: Nai-Yuan Chiang & Cosmin Petra, 
 * ANL and LLNL, 2015-2018 
 */

#include <stdio.h>
#include <stdlib.h>
#include <string.h>
#include <cassert>
#include <string>

#include "pipsOptions.h"
#include <mpi.h>


int gDoIR_Aug;
int gDoIR_Full;
int gMaxIR;
double gIRtol;

double gconv_tol;
int gmax_iter;

int separateHandDiag;
int gSymLinearSolver;
int gSymLinearAlgSolverForDense;


int gBuildSchurComp;
double gAbsTolForZero;
int gSolveSchurScheme;
int gUseReducedSpace;
int gRS_SchurSolver;
int gRS_MaxIR;
int gPipsPrtLV;
int gdWd_test;
int gUseFilter;
int gDoTinyStepTest;
int gAssumeMatSingular;
int gFilterResetStep;
int gLineSearchMatStep;
int gdWd_test_soc;

int gNP_Alg;

double gRS_LU_PivotLV;

double gHSL_PivotLV;

double gkappa_tWt;

int gCheckSmallConstVio;

int gDoSOC;
int gkappaWithMu;

extern int gOuterSolve;

int gUsePetsc;
int gUser_Defined_PC;
int gUser_Defined_SymMat;
int gUsePetscOuter;
int gSCOPF_precond;

int gAddSlackParallelSetting;

int gUseDualRegAlg;
int gMA57_Ordering;
int gisNLP;

#include "constants.h"
PreCondInfo *preCond;


#ifndef FindMPI_ID
#define FindMPI_ID(FLAG,MYID) MPI_Initialized(&FLAG); \
		if(FLAG) MPI_Comm_rank(MPI_COMM_WORLD,&MYID); \
		else MYID=0;
#endif

#ifndef FindMPI_Size
#define FindMPI_Size(FLAG,SIZE) MPI_Initialized(&FLAG); \
		if(FLAG) MPI_Comm_size(MPI_COMM_WORLD,&SIZE); \
		else SIZE=1;
#endif


//pipsOptions *glopt;
pipsOptions* pipsOptions::defOpt = NULL;

/* ----------------------------------------------------------------------------
 pipsOptions::pipsOptions - Constructor
---------------------------------------------------------------------------- */
pipsOptions::pipsOptions()
  :	prtLvl(1),
	outerSolve(3),
	splitHesDiag(0),
    conv_tol(1.e-6),
	max_iter(500),	
	AddSlackParallelSetting(0),
    DoIR_Aug(1),
    DoIR_Full(0),
	MaxIR(10),
    IRtol(1e-12),
    SymLinearSolver(1),
    HSL_PivotLV(1e-4),
    MA57_Ordering(5), 
	dWd_test(0),
	dWd_test_soc(0),
	kappa_tWt(1e-12),
	kappaWithMu(1),
	DoSOC(1),
	UseFilter(1),
	FilterResetStep(5),
	DoTinyStepTest(1),
	AssumeMatSingular(0),
	CheckSmallConstVio(1),
	LineSearchMatStep(50),
	UsePetsc(0),
	User_Defined_PC(2),
	User_Defined_SymMat(1),
	UsePetscOuter(1),
	UseReducedSpace(0),
	RS_SchurSolver(1),
	RS_MaxIR(5),
	RS_LU_PivotLV(0.0001),
   BuildSchurComp(1),
   AbsTolForZero(0.),
   SolveSchurScheme(0),
   NP_Alg(0),
   SCOPF_precond(0),
   UseDualRegAlg(0),
   isNLP(1)
{
#ifndef WITH_MA57
  if(SymLinearSolver==1) SymLinearSolver=0;
#endif
}

/* ----------------------------------------------------------------------------
 pipsOptions::~pipsOptions - Destructor
---------------------------------------------------------------------------- */
pipsOptions::~pipsOptions() {}

/* ----------------------------------------------------------------------------
 pipsOptions::copyFrom
---------------------------------------------------------------------------- */
void
pipsOptions::defGloOpt()
{

  gDoIR_Aug	 = DoIR_Aug; 
  gDoIR_Full = DoIR_Full; 
  
  if(gDoIR_Aug==1 || gDoIR_Full==1){
    gMaxIR =  MaxIR;  
    gIRtol =  IRtol; 
  }else{
	gMaxIR =	0;  
	gIRtol =	0; 
  }	

  gconv_tol			= conv_tol;
  gmax_iter			= max_iter;

  gSymLinearSolver 	= SymLinearSolver;
  if(gSymLinearSolver<=2){
  	gSymLinearAlgSolverForDense = gSymLinearSolver;
  }else 
  	gSymLinearAlgSolverForDense=1;
  
  separateHandDiag	= splitHesDiag;  			// 0: default solve - add diag part (X^{-1}Z) to Q
												// 1: separate them : FIXME_NY: now only works if outerSolve =3

  gOuterSolve = outerSolve; //  0: Default solve - Schur complement based decomposition  
  					  // 1: Iterative refinement 
  					  // 2: BiCGStab
  					  // 3: Default solve - Schur complement based decomposition, do not compress!

  gBuildSchurComp 	= BuildSchurComp;
  gAbsTolForZero        = AbsTolForZero;
  gSolveSchurScheme = SolveSchurScheme;			
  gUseReducedSpace  = UseReducedSpace;
  gRS_SchurSolver	= RS_SchurSolver;
  gRS_MaxIR			= RS_MaxIR;
  gRS_LU_PivotLV	= RS_LU_PivotLV;

  gPipsPrtLV 		= prtLvl;
  gdWd_test			= dWd_test;
  gdWd_test_soc		= dWd_test_soc;

  gUseFilter		= UseFilter;	
  gDoTinyStepTest		= DoTinyStepTest;
  gAssumeMatSingular	= AssumeMatSingular;
  gFilterResetStep		= FilterResetStep;
  gLineSearchMatStep	= LineSearchMatStep;

  gHSL_PivotLV			= HSL_PivotLV;

  gNP_Alg			= NP_Alg;

  gkappa_tWt = kappa_tWt;

  gCheckSmallConstVio	= CheckSmallConstVio;

  gDoSOC = DoSOC;

  gkappaWithMu = kappaWithMu;

  gUsePetsc = UsePetsc;
  gUser_Defined_PC = User_Defined_PC;
  gUser_Defined_SymMat = User_Defined_SymMat;

  gUsePetscOuter = UsePetscOuter;

  gSCOPF_precond = SCOPF_precond;

  gAddSlackParallelSetting = AddSlackParallelSetting;


  gUseDualRegAlg = UseDualRegAlg;

  gisNLP = isNLP;
}


/* ----------------------------------------------------------------------------
 pipsOptions::copyFrom
---------------------------------------------------------------------------- */
void
pipsOptions::copyFrom(pipsOptions &os)
{
  this->prtLvl = os.prtLvl;
  this->max_iter = os.max_iter;
  this->conv_tol = os.conv_tol;
  this->MaxIR = os.MaxIR;

} 

void pipsOptions::readFile()
{
  FILE *optfile;
  char buffer[1000];
  
  int mype,doFlag;  FindMPI_ID(doFlag,mype);
  int prosize;	FindMPI_Size(doFlag,prosize);

  if (pipsOptions::defOpt==NULL){
    defOpt = this;
  }

  std::string fileName("pipsnlp.parameter");
  optfile = fopen(fileName.c_str(),"r");
<<<<<<< HEAD
  if (optfile!=NULL) {
    printf("load option file: %s \n",fileName.c_str());
=======
  if (optfile==NULL) {
    //	  printf("not find option file: %s \n",fileName.c_str());
    return;
  } else {
    printf("load option file: %s \n",fileName.c_str());
  }
  
  /* Read one line of the options file */
  while(fgets(buffer, 999, optfile)!=NULL){
    parseLine(buffer);
  }
  fclose(optfile);

  if(splitHesDiag==1)
    assert(outerSolve==3);
>>>>>>> 5cbc8815

  
    /* Read one line of the options file */
    while(fgets(buffer, 9999, optfile)!=NULL){
      parseLine(buffer);
    }
    fclose(optfile);
    
    if(splitHesDiag==1)
      assert(outerSolve==3);
    
    if(UseReducedSpace==1 && NP_Alg==0){
      BuildSchurComp = 1;
    }
  }

  if (mype == 0){
    printf("OPTION: Set printing level to %d\n",prtLvl);
    printf("OPTION: Set Iteration Limit to %d\n",max_iter);
    printf("OPTION: Set Convergence Tolerance to %.2e\n", conv_tol);
    
    printf("OPTION: Max Line search step:   %d\n",LineSearchMatStep);
  }

  if(AddSlackParallelSetting==1){
    if (mype == 0)printf("OPTION: Adding slacks in the parallel setting.\n");
  }
  
  if(UseReducedSpace==1){
    //BuildSchurComp = 0;
    if(RS_MaxIR>10) RS_MaxIR=10;
    if (mype == 0)printf("OPTION: Use Reduced Space Solver.\n");
    if (mype == 0)printf("OPTION: Set Gen linear solver as UMFPACK.\n");
    if (mype == 0)printf("OPTION: LU solver max IR:  %d \n", RS_MaxIR);
    if (mype == 0)printf("OPTION: LU solver pivot tol:  %.2e \n", RS_LU_PivotLV);	
  }	

  if(SCOPF_precond==1){
  	if (mype == 0)printf("OPTION: Use SCOPF_preconditioner, only support serial run.\n");
  	assert(prosize==1);
//	UsePetscOuter=0;
//	User_Defined_PC=0;
//	User_Defined_SymMat=0;
  }
  
  if(UsePetsc==1){
  	assert(prosize==1);
  	if (mype == 0)printf("OPTION: Use Petsc iterative solver.\n");
	if(UsePetscOuter==1){
	  if (mype == 0)printf("OPTION: Use Petsc as outer linear system solver. Use user difined PC and Mat in petsc.. \n");
	  if(User_Defined_PC==0){
	  	if (mype == 0)printf("OPTION: Cannot use Petsc difined PC. Set User_Defined_PC=1. \n");
		User_Defined_PC=1;
	  }
	  User_Defined_SymMat=1;
	}

	if (User_Defined_PC==1 && mype == 0)printf("OPTION: Use user defined PC: use the full mat. \n");
	if (User_Defined_PC==2 && mype == 0)printf("OPTION: Use user defined PC: use the diagonals of H. \n");	
	if (User_Defined_SymMat==1 && mype == 0) printf("OPTION: Use user defined symmetric form.\n");
	if (User_Defined_PC==0 && User_Defined_SymMat!=0 && mype == 0){
	  printf("OPTION: Use petsc default form! set User_Defined_PC=0 and User_Defined_SymMat=0 \n");
	  assert("exit" && 0);
	}

	DoIR_Aug  = 0;
	DoIR_Full = 0;
	if (mype == 0)printf("OPTION: Use Petsc, switch off IR. \n");
  }




  if(HSL_PivotLV<=0)
    HSL_PivotLV=1e-8;
  else if(HSL_PivotLV>0.5)
  	HSL_PivotLV=0.5;
	
  if(this->SymLinearSolver==0){
	if (mype == 0)printf("OPTION: Set Sym linear solver as MA27.\n");
	if (mype == 0)printf("OPTION: MA27 pivot level = %.2e\n", HSL_PivotLV);	
  }else if(this->SymLinearSolver==1){
	if (mype == 0)printf("OPTION: Set Sym linear solver as MA57.\n");
	if (mype == 0)printf("OPTION: MA57 pivot level = %.2e\n", HSL_PivotLV);
    if(MA57_Ordering<=1 || MA57_Ordering>5)
  	  MA57_Ordering=5;	
	if (mype == 0)printf("OPTION: MA57 ordering method = %d, (see doc)\n", MA57_Ordering);
  }else if(this->SymLinearSolver==2){
	if (mype == 0)printf("OPTION: Set Sym linear solver as PARDISO.\n");
  }else if(this->SymLinearSolver==3){
	if (mype == 0)printf("OPTION: Set Sym linear solver as Umfpack.\n");
  }else {
	assert("need one sym solver"&&0);
  }

  if (DoIR_Aug != 0 ){
	if (mype == 0)printf("OPTION: Do IR on Aug sys.\n");
  }  
  if (DoIR_Full != 0 ){
	if (mype == 0)printf("OPTION: Do IR on Full sys.\n");
  }  
  if (DoIR_Aug != 0 || DoIR_Full !=0){
	if (mype == 0)printf("OPTION: Set MaxIR to %i\n", this->MaxIR);
	if (mype == 0)printf("OPTION: Set IRtol to %.2e\n", this->IRtol);
  }

  
  if(dWd_test==1){
  	if (mype == 0)printf("OPTION: Do dWd test. \n");
  }else if(dWd_test==2){
	if (mype == 0)printf("OPTION: Do dWd test, with checking switching condition in advance.\n");
  }else if(dWd_test==3){
	if (mype == 0)printf("OPTION: Do tWt test. Use d as direction\n");
  }else if(dWd_test==4){
	if (mype == 0)printf("OPTION: Do tWt test. Use n+t as direction\n");
  }else if(dWd_test==0){
	dWd_test_soc = 0;
  }

  if(dWd_test_soc==1 && dWd_test!=0 ){
  	if (mype == 0)printf("OPTION: Do dWd/tWt test (based on option dWd_test) for SOC step. \n");
  }

  if(dWd_test>=1){
  	if (mype == 0)printf("OPTION: set kappa_tWt (used in test dwd >= kappa_tWt d'd) : %.2e \n", kappa_tWt);
	if(kappaWithMu==1)
  	  if (mype == 0)printf("OPTION: add mu in the tWt test (used in test dwd >= kappa_tWt * mu * d'd) \n");		
  }

  if(CheckSmallConstVio!=0){
  	if (mype == 0)printf("OPTION: Require small constraint violation in SWC \n");
  }

  if(NP_Alg!=0){
  	if (mype == 0)printf("OPTION: Do Network partitioning. \n");
  }
  
  if(DoSOC == 0){
  	if (mype == 0)printf("OPTION: Skip Second Order Correction! \n");
  }

  if(UseDualRegAlg==1){
    if (mype == 0)printf("OPTION: Compute dual regularization with modified filter test.\n");
  }  

}

bool pipsOptions::parseLine(char *buffer)
{
  char label[100];
  double dval;
  
  bool found = false;
  int ret=sscanf(buffer, "%s%lf\n",label, &dval);  
  if(ret!=2) return true;

  int mype,doFlag; FindMPI_ID(doFlag,mype);

  /* -----------------------------------------------------------------------
     General Options
     ----------------------------------------------------------------------- */
  /* Printing level  */
  if (strcmp(label, "prtLvl")==0){
    this->prtLvl = (int)dval;
    found = true;
  }    
  
  /* Set Iteration Limit */
  if (strcmp(label, "max_iter") == 0 && dval > 0.0) {
    this->max_iter = (int)dval;
    found = true;
  }    
  
  /* Set Convergence Tolerance */
  if (strcmp(label, "conv_tol") == 0 && dval > 0.0) {
    this->conv_tol = dval;
    found = true;
  }    

  /* -----------------------------------------------------------------------
     Options About iterative refinement
    ----------------------------------------------------------------------- */

  if (strcmp(label, "DoIR_Aug") == 0 ) {
	if (mype == 0)printf("OPTION: Set DoIR_Aug to %i\n", int(dval));
	this->DoIR_Aug = int(dval);
	found = true;
  }

  if (strcmp(label, "DoIR_Full") == 0 ) {
	if (mype == 0)printf("OPTION: Set DoIR_Full to %i\n", int(dval));
	this->DoIR_Full = int(dval);
	found = true;
  }

  if (strcmp(label, "MaxIR") == 0 ) {
	this->MaxIR = int(dval);
	found = true;
  } 

  if (strcmp(label, "IRtol") == 0 ) {
	this->IRtol = dval;
	found = true;
  }


  /* -----------------------------------------------------------------------
     Options About which linear solver to use
    ----------------------------------------------------------------------- */
  if (strcmp(label, "SymLinearSolver") == 0 ) {
	this->SymLinearSolver = int(dval);
	found = true;
  } 

  if (strcmp(label, "UsePetsc") == 0 ) {
	this->UsePetsc = int(dval);
	found = true;
  } 

  if (strcmp(label, "User_Defined_PC") == 0 ) {
	this->User_Defined_PC = int(dval);
	found = true;
  } 

  if (strcmp(label, "User_Defined_SymMat") == 0 ) {
	this->User_Defined_SymMat = int(dval);
	found = true;
  } 

  if (strcmp(label, "UsePetscOuter") == 0 ) {
	this->UsePetscOuter = int(dval);
	found = true;
  }

  if (strcmp(label, "SCOPF_precond") == 0 ) {
	this->SCOPF_precond = int(dval);
	found = true;
  }

  /* -----------------------------------------------------------------------
     Options About LP or NLP
    ----------------------------------------------------------------------- */
  if (strcmp(label, "outerSolve") == 0 ) {
	this->outerSolve = int(dval);
	if(this->outerSolve==1)
	  if (mype == 0) printf("OPTION: Split Hessian and Diag X^{-1}Z \n");	
	found = true;
  } 

  if (strcmp(label, "splitHesDiag") == 0 ) {
	this->splitHesDiag = int(dval);
	if(this->splitHesDiag==1)
	 if (mype == 0)  printf("OPTION: Split Hessian and Diag X^{-1}Z \n");
	found = true;
  }   

  /* -----------------------------------------------------------------------
     Options schur complement solver
    ----------------------------------------------------------------------- */
  if (strcmp(label, "BuildSchurComp") == 0 ) {
	this->BuildSchurComp = int(dval);
	found = true;
  } 
  if (strcmp(label, "AbsTolForZero") == 0 ) {
	this->AbsTolForZero = dval;
	found = true;
  } 
  
  /* -----------------------------------------------------------------------
     Reduced space solver
    ----------------------------------------------------------------------- */
  if (strcmp(label, "UseReducedSpace") == 0 ) {
	this->UseReducedSpace = int(dval);
	found = true;
  } 
  
  if (strcmp(label, "RS_SchurSolver") == 0 ) {
	this->RS_SchurSolver = int(dval);
	found = true;
  } 
  
  if (strcmp(label, "RS_MaxIR") == 0 ) {
	this->RS_MaxIR = int(dval);
	found = true;
  } 

  if (strcmp(label, "RS_LU_PivotLV") == 0 ) {
	this->RS_LU_PivotLV = (dval);
	found = true;
  } 

  /* -----------------------------------------------------------------------
     dWd test
    ----------------------------------------------------------------------- */
  if (strcmp(label, "dWd_test") == 0 ) {
	this->dWd_test = int(dval);
	found = true;
  } 
  if (strcmp(label, "dWd_test_soc") == 0 ) {
	this->dWd_test_soc = int(dval);
	found = true;
  } 


  /* -----------------------------------------------------------------------
     use tiny step check or not
    ----------------------------------------------------------------------- */
  if (strcmp(label, "UseFilter") == 0 ) {
	this->UseFilter = int(dval);
	found = true;
  }   

  /* -----------------------------------------------------------------------
     use filter or not
    ----------------------------------------------------------------------- */
  if (strcmp(label, "DoTinyStepTest") == 0 ) {
	this->DoTinyStepTest = int(dval);
	found = true;
  } 

  /* -----------------------------------------------------------------------
      assume Mat is singular
    ----------------------------------------------------------------------- */
  if (strcmp(label, "AssumeMatSingular") == 0 ) {
	this->AssumeMatSingular = int(dval);
	found = true;
  } 

  /* -----------------------------------------------------------------------
     reset Filter, this is the max number of previous iter rejected by filter 
    ----------------------------------------------------------------------- */
  if (strcmp(label, "FilterResetStep") == 0 ) {
	this->FilterResetStep = int(dval);
	found = true;
  } 

  

  /* -----------------------------------------------------------------------
     Options About MA57
    ----------------------------------------------------------------------- */
   if (strcmp(label, "HSL_PivotLV") == 0 ) {
	this->HSL_PivotLV = dval;
	found = true;
  }  
   if (strcmp(label, "MA57_Ordering") == 0 ) {
	this->MA57_Ordering = (int)dval;
	found = true;
  }     

  /* -----------------------------------------------------------------------
     Max step of line search
    ----------------------------------------------------------------------- */
  if (strcmp(label, "LineSearchMatStep")==0){
//    if (mype == 0)printf("OPTION: Max Line search step:   %d\n",(int)dval);
    this->LineSearchMatStep = (int)dval;
    found = true;
  } 


  /* -----------------------------------------------------------------------
     Use Partitioning Algorithm
    ----------------------------------------------------------------------- */
  if (strcmp(label, "NP_Alg")==0){
    this->NP_Alg = (int)dval;
    found = true;
  } 


  /* -----------------------------------------------------------------------
     this is the constant used in test dwd >= kappa_tWt d'd
    ----------------------------------------------------------------------- */
  if (strcmp(label, "kappa_tWt")==0){
    this->kappa_tWt = dval;
    found = true;
  }  
  
  /* -----------------------------------------------------------------------
     use mu  in the test dwd >= kappa_tWt * mu * d'd or not
    ----------------------------------------------------------------------- */
  if (strcmp(label, "kappaWithMu")==0){
    this->kappaWithMu = (int)dval;
    found = true;
  }   

  


  /* -----------------------------------------------------------------------
      check constraint violation in switching condition
    ----------------------------------------------------------------------- */
  if (strcmp(label, "CheckSmallConstVio")==0){
    this->CheckSmallConstVio = (int)dval;
    found = true;
  } 


  /* -----------------------------------------------------------------------
      do second order correction or not
    ----------------------------------------------------------------------- */
  if (strcmp(label, "DoSOC")==0){
    this->DoSOC = (int)dval;
    found = true;
  } 

  /* -----------------------------------------------------------------------
     use Carl's setting or not (adding slacks in the ampl model)
    ----------------------------------------------------------------------- */
  if (strcmp(label, "AddSlackParallelSetting")==0){
    this->AddSlackParallelSetting = (int)dval;
    found = true;
  }   


  /* -----------------------------------------------------------------------
     about regularization 
    ----------------------------------------------------------------------- */
  if (strcmp(label, "UseDualRegAlg")==0){
    this->UseDualRegAlg = (int)dval;
    found = true;
  }   


  
  return found;
}

void pipsOptions::print(){
  printf("iter_limit = %d\n",max_iter);
  printf("conv_tol = %f\n",conv_tol);

}

<|MERGE_RESOLUTION|>--- conflicted
+++ resolved
@@ -1,241 +1,240 @@
-/* PIPS-NLP  
- * Authors: Nai-Yuan Chiang & Cosmin Petra, 
- * ANL and LLNL, 2015-2018 
- */
-
-#include <stdio.h>
-#include <stdlib.h>
-#include <string.h>
-#include <cassert>
-#include <string>
-
-#include "pipsOptions.h"
-#include <mpi.h>
-
-
-int gDoIR_Aug;
-int gDoIR_Full;
-int gMaxIR;
-double gIRtol;
-
-double gconv_tol;
-int gmax_iter;
-
-int separateHandDiag;
-int gSymLinearSolver;
-int gSymLinearAlgSolverForDense;
-
-
-int gBuildSchurComp;
-double gAbsTolForZero;
-int gSolveSchurScheme;
-int gUseReducedSpace;
-int gRS_SchurSolver;
-int gRS_MaxIR;
-int gPipsPrtLV;
-int gdWd_test;
-int gUseFilter;
-int gDoTinyStepTest;
-int gAssumeMatSingular;
-int gFilterResetStep;
-int gLineSearchMatStep;
-int gdWd_test_soc;
-
-int gNP_Alg;
-
-double gRS_LU_PivotLV;
-
-double gHSL_PivotLV;
-
-double gkappa_tWt;
-
-int gCheckSmallConstVio;
-
-int gDoSOC;
-int gkappaWithMu;
-
-extern int gOuterSolve;
-
-int gUsePetsc;
-int gUser_Defined_PC;
-int gUser_Defined_SymMat;
-int gUsePetscOuter;
-int gSCOPF_precond;
-
-int gAddSlackParallelSetting;
-
-int gUseDualRegAlg;
-int gMA57_Ordering;
-int gisNLP;
-
-#include "constants.h"
-PreCondInfo *preCond;
-
-
-#ifndef FindMPI_ID
-#define FindMPI_ID(FLAG,MYID) MPI_Initialized(&FLAG); \
-		if(FLAG) MPI_Comm_rank(MPI_COMM_WORLD,&MYID); \
-		else MYID=0;
-#endif
-
-#ifndef FindMPI_Size
-#define FindMPI_Size(FLAG,SIZE) MPI_Initialized(&FLAG); \
-		if(FLAG) MPI_Comm_size(MPI_COMM_WORLD,&SIZE); \
-		else SIZE=1;
-#endif
-
-
-//pipsOptions *glopt;
-pipsOptions* pipsOptions::defOpt = NULL;
-
-/* ----------------------------------------------------------------------------
- pipsOptions::pipsOptions - Constructor
----------------------------------------------------------------------------- */
-pipsOptions::pipsOptions()
-  :	prtLvl(1),
-	outerSolve(3),
-	splitHesDiag(0),
-    conv_tol(1.e-6),
-	max_iter(500),	
-	AddSlackParallelSetting(0),
-    DoIR_Aug(1),
-    DoIR_Full(0),
-	MaxIR(10),
-    IRtol(1e-12),
-    SymLinearSolver(1),
-    HSL_PivotLV(1e-4),
-    MA57_Ordering(5), 
-	dWd_test(0),
-	dWd_test_soc(0),
-	kappa_tWt(1e-12),
-	kappaWithMu(1),
-	DoSOC(1),
-	UseFilter(1),
-	FilterResetStep(5),
-	DoTinyStepTest(1),
-	AssumeMatSingular(0),
-	CheckSmallConstVio(1),
-	LineSearchMatStep(50),
-	UsePetsc(0),
-	User_Defined_PC(2),
-	User_Defined_SymMat(1),
-	UsePetscOuter(1),
-	UseReducedSpace(0),
-	RS_SchurSolver(1),
-	RS_MaxIR(5),
-	RS_LU_PivotLV(0.0001),
-   BuildSchurComp(1),
-   AbsTolForZero(0.),
-   SolveSchurScheme(0),
-   NP_Alg(0),
-   SCOPF_precond(0),
-   UseDualRegAlg(0),
-   isNLP(1)
-{
-#ifndef WITH_MA57
-  if(SymLinearSolver==1) SymLinearSolver=0;
-#endif
+/* PIPS-NLP  
+ * Authors: Nai-Yuan Chiang & Cosmin Petra, 
+ * ANL and LLNL, 2015-2018 
+ */
+
+#include <stdio.h>
+#include <stdlib.h>
+#include <string.h>
+#include <cassert>
+#include <string>
+
+#include "pipsOptions.h"
+#include <mpi.h>
+
+
+int gDoIR_Aug;
+int gDoIR_Full;
+int gMaxIR;
+double gIRtol;
+
+double gconv_tol;
+int gmax_iter;
+
+int separateHandDiag;
+int gSymLinearSolver;
+int gSymLinearAlgSolverForDense;
+
+
+int gBuildSchurComp;
+double gAbsTolForZero;
+int gSolveSchurScheme;
+int gUseReducedSpace;
+int gRS_SchurSolver;
+int gRS_MaxIR;
+int gPipsPrtLV;
+int gdWd_test;
+int gUseFilter;
+int gDoTinyStepTest;
+int gAssumeMatSingular;
+int gFilterResetStep;
+int gLineSearchMatStep;
+int gdWd_test_soc;
+
+int gNP_Alg;
+
+double gRS_LU_PivotLV;
+
+double gHSL_PivotLV;
+
+double gkappa_tWt;
+
+int gCheckSmallConstVio;
+
+int gDoSOC;
+int gkappaWithMu;
+
+extern int gOuterSolve;
+
+int gUsePetsc;
+int gUser_Defined_PC;
+int gUser_Defined_SymMat;
+int gUsePetscOuter;
+int gSCOPF_precond;
+
+int gAddSlackParallelSetting;
+
+int gUseDualRegAlg;
+int gMA57_Ordering;
+int gisNLP;
+
+#include "constants.h"
+PreCondInfo *preCond;
+
+
+#ifndef FindMPI_ID
+#define FindMPI_ID(FLAG,MYID) MPI_Initialized(&FLAG); \
+		if(FLAG) MPI_Comm_rank(MPI_COMM_WORLD,&MYID); \
+		else MYID=0;
+#endif
+
+#ifndef FindMPI_Size
+#define FindMPI_Size(FLAG,SIZE) MPI_Initialized(&FLAG); \
+		if(FLAG) MPI_Comm_size(MPI_COMM_WORLD,&SIZE); \
+		else SIZE=1;
+#endif
+
+
+//pipsOptions *glopt;
+pipsOptions* pipsOptions::defOpt = NULL;
+
+/* ----------------------------------------------------------------------------
+ pipsOptions::pipsOptions - Constructor
+---------------------------------------------------------------------------- */
+pipsOptions::pipsOptions()
+  :	prtLvl(1),
+	outerSolve(3),
+	splitHesDiag(0),
+    conv_tol(1.e-6),
+	max_iter(500),	
+	AddSlackParallelSetting(0),
+    DoIR_Aug(1),
+    DoIR_Full(0),
+	MaxIR(10),
+    IRtol(1e-12),
+    SymLinearSolver(1),
+    HSL_PivotLV(1e-4),
+    MA57_Ordering(5), 
+	dWd_test(0),
+	dWd_test_soc(0),
+	kappa_tWt(1e-12),
+	kappaWithMu(1),
+	DoSOC(1),
+	UseFilter(1),
+	FilterResetStep(5),
+	DoTinyStepTest(1),
+	AssumeMatSingular(0),
+	CheckSmallConstVio(1),
+	LineSearchMatStep(50),
+	UsePetsc(0),
+	User_Defined_PC(2),
+	User_Defined_SymMat(1),
+	UsePetscOuter(1),
+	UseReducedSpace(0),
+	RS_SchurSolver(1),
+	RS_MaxIR(5),
+	RS_LU_PivotLV(0.0001),
+   BuildSchurComp(1),
+   AbsTolForZero(0.),
+   SolveSchurScheme(0),
+   NP_Alg(0),
+   SCOPF_precond(0),
+   UseDualRegAlg(0),
+   isNLP(1)
+{
+#ifndef WITH_MA57
+  if(SymLinearSolver==1) SymLinearSolver=0;
+#endif
+}
+
+/* ----------------------------------------------------------------------------
+ pipsOptions::~pipsOptions - Destructor
+---------------------------------------------------------------------------- */
+pipsOptions::~pipsOptions() {}
+
+/* ----------------------------------------------------------------------------
+ pipsOptions::copyFrom
+---------------------------------------------------------------------------- */
+void
+pipsOptions::defGloOpt()
+{
+
+  gDoIR_Aug	 = DoIR_Aug; 
+  gDoIR_Full = DoIR_Full; 
+  
+  if(gDoIR_Aug==1 || gDoIR_Full==1){
+    gMaxIR =  MaxIR;  
+    gIRtol =  IRtol; 
+  }else{
+	gMaxIR =	0;  
+	gIRtol =	0; 
+  }	
+
+  gconv_tol			= conv_tol;
+  gmax_iter			= max_iter;
+
+  gSymLinearSolver 	= SymLinearSolver;
+  if(gSymLinearSolver<=2){
+  	gSymLinearAlgSolverForDense = gSymLinearSolver;
+  }else 
+  	gSymLinearAlgSolverForDense=1;
+  
+  separateHandDiag	= splitHesDiag;  			// 0: default solve - add diag part (X^{-1}Z) to Q
+												// 1: separate them : FIXME_NY: now only works if outerSolve =3
+
+  gOuterSolve = outerSolve; //  0: Default solve - Schur complement based decomposition  
+  					  // 1: Iterative refinement 
+  					  // 2: BiCGStab
+  					  // 3: Default solve - Schur complement based decomposition, do not compress!
+
+  gBuildSchurComp 	= BuildSchurComp;
+  gAbsTolForZero        = AbsTolForZero;
+  gSolveSchurScheme = SolveSchurScheme;			
+  gUseReducedSpace  = UseReducedSpace;
+  gRS_SchurSolver	= RS_SchurSolver;
+  gRS_MaxIR			= RS_MaxIR;
+  gRS_LU_PivotLV	= RS_LU_PivotLV;
+
+  gPipsPrtLV 		= prtLvl;
+  gdWd_test			= dWd_test;
+  gdWd_test_soc		= dWd_test_soc;
+
+  gUseFilter		= UseFilter;	
+  gDoTinyStepTest		= DoTinyStepTest;
+  gAssumeMatSingular	= AssumeMatSingular;
+  gFilterResetStep		= FilterResetStep;
+  gLineSearchMatStep	= LineSearchMatStep;
+
+  gHSL_PivotLV			= HSL_PivotLV;
+
+  gNP_Alg			= NP_Alg;
+
+  gkappa_tWt = kappa_tWt;
+
+  gCheckSmallConstVio	= CheckSmallConstVio;
+
+  gDoSOC = DoSOC;
+
+  gkappaWithMu = kappaWithMu;
+
+  gUsePetsc = UsePetsc;
+  gUser_Defined_PC = User_Defined_PC;
+  gUser_Defined_SymMat = User_Defined_SymMat;
+
+  gUsePetscOuter = UsePetscOuter;
+
+  gSCOPF_precond = SCOPF_precond;
+
+  gAddSlackParallelSetting = AddSlackParallelSetting;
+
+
+  gUseDualRegAlg = UseDualRegAlg;
+
+  gisNLP = isNLP;
+}
+
+
+/* ----------------------------------------------------------------------------
+ pipsOptions::copyFrom
+---------------------------------------------------------------------------- */
+void
+pipsOptions::copyFrom(pipsOptions &os)
+{
+  this->prtLvl = os.prtLvl;
+  this->max_iter = os.max_iter;
+  this->conv_tol = os.conv_tol;
+  this->MaxIR = os.MaxIR;
 }
-
-/* ----------------------------------------------------------------------------
- pipsOptions::~pipsOptions - Destructor
----------------------------------------------------------------------------- */
-pipsOptions::~pipsOptions() {}
-
-/* ----------------------------------------------------------------------------
- pipsOptions::copyFrom
----------------------------------------------------------------------------- */
-void
-pipsOptions::defGloOpt()
-{
-
-  gDoIR_Aug	 = DoIR_Aug; 
-  gDoIR_Full = DoIR_Full; 
-  
-  if(gDoIR_Aug==1 || gDoIR_Full==1){
-    gMaxIR =  MaxIR;  
-    gIRtol =  IRtol; 
-  }else{
-	gMaxIR =	0;  
-	gIRtol =	0; 
-  }	
-
-  gconv_tol			= conv_tol;
-  gmax_iter			= max_iter;
-
-  gSymLinearSolver 	= SymLinearSolver;
-  if(gSymLinearSolver<=2){
-  	gSymLinearAlgSolverForDense = gSymLinearSolver;
-  }else 
-  	gSymLinearAlgSolverForDense=1;
-  
-  separateHandDiag	= splitHesDiag;  			// 0: default solve - add diag part (X^{-1}Z) to Q
-												// 1: separate them : FIXME_NY: now only works if outerSolve =3
-
-  gOuterSolve = outerSolve; //  0: Default solve - Schur complement based decomposition  
-  					  // 1: Iterative refinement 
-  					  // 2: BiCGStab
-  					  // 3: Default solve - Schur complement based decomposition, do not compress!
-
-  gBuildSchurComp 	= BuildSchurComp;
-  gAbsTolForZero        = AbsTolForZero;
-  gSolveSchurScheme = SolveSchurScheme;			
-  gUseReducedSpace  = UseReducedSpace;
-  gRS_SchurSolver	= RS_SchurSolver;
-  gRS_MaxIR			= RS_MaxIR;
-  gRS_LU_PivotLV	= RS_LU_PivotLV;
-
-  gPipsPrtLV 		= prtLvl;
-  gdWd_test			= dWd_test;
-  gdWd_test_soc		= dWd_test_soc;
-
-  gUseFilter		= UseFilter;	
-  gDoTinyStepTest		= DoTinyStepTest;
-  gAssumeMatSingular	= AssumeMatSingular;
-  gFilterResetStep		= FilterResetStep;
-  gLineSearchMatStep	= LineSearchMatStep;
-
-  gHSL_PivotLV			= HSL_PivotLV;
-
-  gNP_Alg			= NP_Alg;
-
-  gkappa_tWt = kappa_tWt;
-
-  gCheckSmallConstVio	= CheckSmallConstVio;
-
-  gDoSOC = DoSOC;
-
-  gkappaWithMu = kappaWithMu;
-
-  gUsePetsc = UsePetsc;
-  gUser_Defined_PC = User_Defined_PC;
-  gUser_Defined_SymMat = User_Defined_SymMat;
-
-  gUsePetscOuter = UsePetscOuter;
-
-  gSCOPF_precond = SCOPF_precond;
-
-  gAddSlackParallelSetting = AddSlackParallelSetting;
-
-
-  gUseDualRegAlg = UseDualRegAlg;
-
-  gisNLP = isNLP;
-}
-
-
-/* ----------------------------------------------------------------------------
- pipsOptions::copyFrom
----------------------------------------------------------------------------- */
-void
-pipsOptions::copyFrom(pipsOptions &os)
-{
-  this->prtLvl = os.prtLvl;
-  this->max_iter = os.max_iter;
-  this->conv_tol = os.conv_tol;
-  this->MaxIR = os.MaxIR;
-
-} 
 
 void pipsOptions::readFile()
 {
@@ -245,48 +244,30 @@
   int mype,doFlag;  FindMPI_ID(doFlag,mype);
   int prosize;	FindMPI_Size(doFlag,prosize);
 
-  if (pipsOptions::defOpt==NULL){
+  if (pipsOptions::defOpt==NULL) {
     defOpt = this;
   }
 
   std::string fileName("pipsnlp.parameter");
   optfile = fopen(fileName.c_str(),"r");
-<<<<<<< HEAD
-  if (optfile!=NULL) {
-    printf("load option file: %s \n",fileName.c_str());
-=======
   if (optfile==NULL) {
-    //	  printf("not find option file: %s \n",fileName.c_str());
     return;
   } else {
     printf("load option file: %s \n",fileName.c_str());
   }
-  
   /* Read one line of the options file */
-  while(fgets(buffer, 999, optfile)!=NULL){
+  while(fgets(buffer, 9999, optfile)!=NULL){
     parseLine(buffer);
   }
   fclose(optfile);
-
+  
   if(splitHesDiag==1)
     assert(outerSolve==3);
->>>>>>> 5cbc8815
-
-  
-    /* Read one line of the options file */
-    while(fgets(buffer, 9999, optfile)!=NULL){
-      parseLine(buffer);
-    }
-    fclose(optfile);
-    
-    if(splitHesDiag==1)
-      assert(outerSolve==3);
-    
-    if(UseReducedSpace==1 && NP_Alg==0){
-      BuildSchurComp = 1;
-    }
-  }
-
+  
+  if(UseReducedSpace==1 && NP_Alg==0){
+    BuildSchurComp = 1;
+  }
+  
   if (mype == 0){
     printf("OPTION: Set printing level to %d\n",prtLvl);
     printf("OPTION: Set Iteration Limit to %d\n",max_iter);
@@ -586,121 +567,121 @@
   /* -----------------------------------------------------------------------
      use filter or not
     ----------------------------------------------------------------------- */
-  if (strcmp(label, "DoTinyStepTest") == 0 ) {
-	this->DoTinyStepTest = int(dval);
-	found = true;
-  } 
-
-  /* -----------------------------------------------------------------------
-      assume Mat is singular
-    ----------------------------------------------------------------------- */
-  if (strcmp(label, "AssumeMatSingular") == 0 ) {
-	this->AssumeMatSingular = int(dval);
-	found = true;
-  } 
-
-  /* -----------------------------------------------------------------------
-     reset Filter, this is the max number of previous iter rejected by filter 
-    ----------------------------------------------------------------------- */
-  if (strcmp(label, "FilterResetStep") == 0 ) {
-	this->FilterResetStep = int(dval);
-	found = true;
-  } 
-
-  
-
-  /* -----------------------------------------------------------------------
-     Options About MA57
-    ----------------------------------------------------------------------- */
-   if (strcmp(label, "HSL_PivotLV") == 0 ) {
-	this->HSL_PivotLV = dval;
-	found = true;
-  }  
-   if (strcmp(label, "MA57_Ordering") == 0 ) {
-	this->MA57_Ordering = (int)dval;
-	found = true;
-  }     
-
-  /* -----------------------------------------------------------------------
-     Max step of line search
-    ----------------------------------------------------------------------- */
-  if (strcmp(label, "LineSearchMatStep")==0){
-//    if (mype == 0)printf("OPTION: Max Line search step:   %d\n",(int)dval);
-    this->LineSearchMatStep = (int)dval;
-    found = true;
-  } 
-
-
-  /* -----------------------------------------------------------------------
-     Use Partitioning Algorithm
-    ----------------------------------------------------------------------- */
-  if (strcmp(label, "NP_Alg")==0){
-    this->NP_Alg = (int)dval;
-    found = true;
-  } 
-
-
-  /* -----------------------------------------------------------------------
-     this is the constant used in test dwd >= kappa_tWt d'd
-    ----------------------------------------------------------------------- */
-  if (strcmp(label, "kappa_tWt")==0){
-    this->kappa_tWt = dval;
-    found = true;
-  }  
-  
-  /* -----------------------------------------------------------------------
-     use mu  in the test dwd >= kappa_tWt * mu * d'd or not
-    ----------------------------------------------------------------------- */
-  if (strcmp(label, "kappaWithMu")==0){
-    this->kappaWithMu = (int)dval;
-    found = true;
-  }   
-
-  
-
-
-  /* -----------------------------------------------------------------------
-      check constraint violation in switching condition
-    ----------------------------------------------------------------------- */
-  if (strcmp(label, "CheckSmallConstVio")==0){
-    this->CheckSmallConstVio = (int)dval;
-    found = true;
-  } 
-
-
-  /* -----------------------------------------------------------------------
-      do second order correction or not
-    ----------------------------------------------------------------------- */
-  if (strcmp(label, "DoSOC")==0){
-    this->DoSOC = (int)dval;
-    found = true;
-  } 
-
-  /* -----------------------------------------------------------------------
-     use Carl's setting or not (adding slacks in the ampl model)
-    ----------------------------------------------------------------------- */
-  if (strcmp(label, "AddSlackParallelSetting")==0){
-    this->AddSlackParallelSetting = (int)dval;
-    found = true;
-  }   
-
-
-  /* -----------------------------------------------------------------------
-     about regularization 
-    ----------------------------------------------------------------------- */
-  if (strcmp(label, "UseDualRegAlg")==0){
-    this->UseDualRegAlg = (int)dval;
-    found = true;
-  }   
-
-
-  
-  return found;
-}
-
-void pipsOptions::print(){
-  printf("iter_limit = %d\n",max_iter);
-  printf("conv_tol = %f\n",conv_tol);
-
-}
-
+  if (strcmp(label, "DoTinyStepTest") == 0 ) {
+	this->DoTinyStepTest = int(dval);
+	found = true;
+  } 
+
+  /* -----------------------------------------------------------------------
+      assume Mat is singular
+    ----------------------------------------------------------------------- */
+  if (strcmp(label, "AssumeMatSingular") == 0 ) {
+	this->AssumeMatSingular = int(dval);
+	found = true;
+  } 
+
+  /* -----------------------------------------------------------------------
+     reset Filter, this is the max number of previous iter rejected by filter 
+    ----------------------------------------------------------------------- */
+  if (strcmp(label, "FilterResetStep") == 0 ) {
+	this->FilterResetStep = int(dval);
+	found = true;
+  } 
+
+  
+
+  /* -----------------------------------------------------------------------
+     Options About MA57
+    ----------------------------------------------------------------------- */
+   if (strcmp(label, "HSL_PivotLV") == 0 ) {
+	this->HSL_PivotLV = dval;
+	found = true;
+  }  
+   if (strcmp(label, "MA57_Ordering") == 0 ) {
+	this->MA57_Ordering = (int)dval;
+	found = true;
+  }     
+
+  /* -----------------------------------------------------------------------
+     Max step of line search
+    ----------------------------------------------------------------------- */
+  if (strcmp(label, "LineSearchMatStep")==0){
+//    if (mype == 0)printf("OPTION: Max Line search step:   %d\n",(int)dval);
+    this->LineSearchMatStep = (int)dval;
+    found = true;
+  } 
+
+
+  /* -----------------------------------------------------------------------
+     Use Partitioning Algorithm
+    ----------------------------------------------------------------------- */
+  if (strcmp(label, "NP_Alg")==0){
+    this->NP_Alg = (int)dval;
+    found = true;
+  } 
+
+
+  /* -----------------------------------------------------------------------
+     this is the constant used in test dwd >= kappa_tWt d'd
+    ----------------------------------------------------------------------- */
+  if (strcmp(label, "kappa_tWt")==0){
+    this->kappa_tWt = dval;
+    found = true;
+  }  
+  
+  /* -----------------------------------------------------------------------
+     use mu  in the test dwd >= kappa_tWt * mu * d'd or not
+    ----------------------------------------------------------------------- */
+  if (strcmp(label, "kappaWithMu")==0){
+    this->kappaWithMu = (int)dval;
+    found = true;
+  }   
+
+  
+
+
+  /* -----------------------------------------------------------------------
+      check constraint violation in switching condition
+    ----------------------------------------------------------------------- */
+  if (strcmp(label, "CheckSmallConstVio")==0){
+    this->CheckSmallConstVio = (int)dval;
+    found = true;
+  } 
+
+
+  /* -----------------------------------------------------------------------
+      do second order correction or not
+    ----------------------------------------------------------------------- */
+  if (strcmp(label, "DoSOC")==0){
+    this->DoSOC = (int)dval;
+    found = true;
+  } 
+
+  /* -----------------------------------------------------------------------
+     use Carl's setting or not (adding slacks in the ampl model)
+    ----------------------------------------------------------------------- */
+  if (strcmp(label, "AddSlackParallelSetting")==0){
+    this->AddSlackParallelSetting = (int)dval;
+    found = true;
+  }   
+
+
+  /* -----------------------------------------------------------------------
+     about regularization 
+    ----------------------------------------------------------------------- */
+  if (strcmp(label, "UseDualRegAlg")==0){
+    this->UseDualRegAlg = (int)dval;
+    found = true;
+  }   
+
+
+  
+  return found;
+}
+
+void pipsOptions::print(){
+  printf("iter_limit = %d\n",max_iter);
+  printf("conv_tol = %f\n",conv_tol);
+
+}
+