

#include "StructJuMPsInfo.h"
#include "StructJuMPInput.h"

#include "sData.h"
#include "sVars.h"
#include "sTree.h"

#include "../../PIPS-NLP/global_var.h"
#include "../PIPS-NLP/Core/Utilities/PerfMetrics.h"

StructJuMPsInfo::StructJuMPsInfo()
{
	assert(false);
}
StructJuMPsInfo::StructJuMPsInfo(sData *data_in):sInfo(data_in)
{
	assert(false);
}

StructJuMPsInfo::StructJuMPsInfo(sData *data_in, stochasticInput& in)
	:sInfo(data_in)
{
	MESSAGE("StructJuMPsInfo ( data_in , stochasticInput)  - id "<< nodeId());
	parent = NULL;
	stochInput = &(dynamic_cast<StructJuMPInput&>(in));

	MESSAGE("  in StructJuMPsInfo constr comm"<<data_in->stochNode->commWrkrs<<" "<<mpiComm<<"  "<<MPI_COMM_NULL);

	//	iAmDistrib=0;
	//	  if( MPI_COMM_NULL!=mpiComm) {
	int size;
	MPI_Comm_size(mpiComm, &size);
	MESSAGE("size of parallel procs "<<size);
	//	    iAmDistrib = size==1?0:1;
	//	  }
	assert(MPI_COMM_NULL!=mpiComm);
	assert(size == gnprocs);
	createChildren(data_in,*stochInput);

//	data_in->inputNlp = this;
}

StructJuMPsInfo::StructJuMPsInfo(sData *data_in, stochasticInput& in, const int idx)
	:sInfo(data_in)
{
	MESSAGE("StructJuMPsInfo ( data_in , structJuMPInput, "<<idx<<") id ("<<nodeId()<<")");

	stochInput = &(dynamic_cast<StructJuMPInput&>(in));
//	data_in->inputNlp = this;

//	iAmDistrib = 0;
//	if (MPI_COMM_NULL != mpiComm) {
		int size;
		MPI_Comm_size(mpiComm, &size);
//		iAmDistrib = size == 1 ? 0 : 1;
//	}
	MESSAGE("number of children "<<data_in->children.size());
	createChildren(data_in,*stochInput);
}


StructJuMPsInfo::~StructJuMPsInfo()
{

}

int StructJuMPsInfo::nodeId()
{
	return stochNode->id();
}

void StructJuMPsInfo::createChildren(sData *data_in, stochasticInput& in){
	MESSAGE("createChildren");
//	int mype_;
//		MPI_Comm_rank(in.prob->comm/* MPI_COMM_WORLD*/, &mype_);

	for (size_t it = 0; it < data_in->children.size(); it++) {
		if (stochNode->children[it]->commWrkrs != MPI_COMM_NULL) {
			AddChild(new StructJuMPsInfo(data_in->children[it], in, it));
		}
		else {
			MESSAGE("comm null "<<MPI_COMM_NULL<<" commwrk "<<stochNode->children[it]->commWrkrs);
			AddChild(new sInfoDummy());
		}
		children[it]->parent = this;
		//	this->iAmDistrib = 0;
	}
}

double StructJuMPsInfo::ObjValue(NlpGenVars * vars){
	MESSAGE("enter ObjValue -");
	sVars* svars = dynamic_cast<sVars*>(vars);
	StochVector& vars_X = dynamic_cast<StochVector&>(*svars->x);
	OoqpVector& local_X = *(dynamic_cast<StochVector&>(*svars->x).vec);

	double local_var[locNx];
	local_X.copyIntoArray(local_var);

	double robj = 0.0;
	if(parent==NULL)
	{
		MESSAGE(" ObjValue - parent is NULL");
		double objv = 0.0;
		if(gmyid == 0)
		{
			MESSAGE("ObjValue - gmyid=="<<gmyid);
			assert(nodeId() == 0);
			CallBackData cbd = {stochInput->prob->userdata,nodeId(),nodeId()};
			double obj;
#ifdef NLPTIMING
			double stime = MPI_Wtime();
#endif
			stochInput->prob->eval_f(local_var,local_var,&obj,&cbd);
#ifdef NLPTIMING
			gprof.t_model_evaluation += MPI_Wtime()-stime;
			gprof.n_feval += 1;
#endif
			objv += obj;
			PRINT_ARRAY("local_var",local_var,locNx);
			MESSAGE("objv = "<<objv);
		}
		for(size_t it=0;it<children.size();it++) {
			MESSAGE("it - "<<it );
			objv += children[it]->ObjValue(svars->children[it]);
		}
		MESSAGE("objv = "<<objv);
		MPI_Allreduce(&objv, &robj, 1, MPI_DOUBLE, MPI_SUM, mpiComm);
		MESSAGE("ObjValue - after reduce - global robj="<<robj);
	}
	else
	{
		MESSAGE("ObjValue - parent  not NULL - "<<nodeId());
		int parid = parent->stochNode->id();
		assert(parid == 0);
		double parent_var[parent->locNx];
		OoqpVector* parent_X = (vars_X.parent->vec);
		parent_X->copyIntoArray(parent_var);
		assert(nodeId() != 0);
		CallBackData cbd = {stochInput->prob->userdata,nodeId(),nodeId()};
#ifdef NLPTIMING
		double stime = MPI_Wtime();
#endif
		stochInput->prob->eval_f(parent_var,local_var,&robj,&cbd);
#ifdef NLPTIMING
		gprof.t_model_evaluation += MPI_Wtime()-stime;
		gprof.n_feval += 1;
#endif
		robj = robj;
		PRINT_ARRAY("parent_var",parent_var,parent->locNx);
		PRINT_ARRAY("local_var",local_var, locNx);
		MESSAGE("robj="<<robj);
	}

	MESSAGE("end ObjValue "<<robj);
	return robj;
}

int StructJuMPsInfo::ObjGrad(NlpGenVars * vars, OoqpVector *grad){
	MESSAGE("enter ObjGrad");
	sVars * svars = dynamic_cast<sVars*>(vars);
	StochVector& vars_X = dynamic_cast<StochVector&>(*svars->x);
	OoqpVector& local_X = *(dynamic_cast<StochVector&>(*svars->x).vec);
	StochVector* sGrad = dynamic_cast<StochVector*>(grad);

	assert(parent == NULL);
	assert(nodeId()==0);

	double local_var[locNx];
	local_X.copyIntoArray(local_var);

	std::vector<double> local_grad(locNx,0.0);
//	MESSAGE("gymyid ="<<gmyid);
	if(gmyid == 0)
	{
		CallBackData cbd = {stochInput->prob->userdata, nodeId(), nodeId()};
#ifdef NLPTIMING
		double stime = MPI_Wtime();
#endif
		stochInput->prob->eval_grad_f(local_var,local_var,&local_grad[0],&cbd);
#ifdef NLPTIMING
		gprof.t_model_evaluation += MPI_Wtime() - stime;
		gprof.n_grad_f += 1;
#endif
		PRINT_ARRAY("local_var",local_var,locNx);
		PRINT_ARRAY("local_grad",local_grad,locNx);
	}

	for(size_t it=0; it<children.size(); it++){
		MESSAGE("it - "<<it);
		(children[it])->ObjGrad_FromSon(svars->children[it],sGrad->children[it], &local_grad[0]);
	}
	PRINT_ARRAY("local_grad",local_grad,locNx);

	double rgrad[locNx];
	MPI_Allreduce(&local_grad[0], rgrad, locNx, MPI_DOUBLE, MPI_SUM, MPI_COMM_WORLD);
	sGrad->vec->copyFromArray(rgrad);
	PRINT_ARRAY("after reduce - rgrad", rgrad, locNx);
	MESSAGE("exit ObjGrad ");
	return 1;
}

void StructJuMPsInfo::ObjGrad_FromSon(NlpGenVars* vars, OoqpVector* grad, double* pgrad)
{
	MESSAGE("enter ObjGrad_FromSon - "<<nodeId());
	assert(parent!=NULL);
//	assert(parent->locNx == pgrad.size());
	sVars * svars = dynamic_cast<sVars*>(vars);
	StochVector& vars_X = dynamic_cast<StochVector&>(*svars->x);
	OoqpVector& local_X = *(dynamic_cast<StochVector&>(*svars->x).vec);

	double local_var[locNx];
	local_X.copyIntoArray(local_var);

	assert(parent->stochNode->id()==0);
	double parent_var[parent->locNx];
	OoqpVector* parent_X = (vars_X.parent->vec);
	parent_X->copyIntoArray(parent_var);


	PRINT_ARRAY("parent_var",parent_var,parent->locNx);
	PRINT_ARRAY("local_var",local_var,locNx);
	std::vector<double> parent_part(parent->locNx,0.0);
	CallBackData cbd_parent = {stochInput->prob->userdata, nodeId(), parent->stochNode->id()};
#ifdef NLPTIMING
	double stime = MPI_Wtime();
#endif
	stochInput->prob->eval_grad_f(parent_var,local_var,&parent_part[0],&cbd_parent);
#ifdef NLPTIMING
	gprof.t_model_evaluation += MPI_Wtime() - stime;
	gprof.n_grad_f += 1;
#endif

	MESSAGE(" --- parent contribution -");
	PRINT_ARRAY("parent_part",parent_part,parent->locNx);

	std::vector<double> this_part(locNx,0.0);
	CallBackData cbd_this = {stochInput->prob->userdata, nodeId(), nodeId()};
#ifdef NLPTIMING
	stime = MPI_Wtime();
#endif
	stochInput->prob->eval_grad_f(parent_var,local_var,&this_part[0],&cbd_this);
#ifdef NLPTIMING
	gprof.t_model_evaluation += MPI_Wtime() - stime;
	gprof.n_grad_f += 1;
#endif

	MESSAGE(" --- this node -");
	PRINT_ARRAY("this_part",this_part,locNx);

	StochVector* sGrad = dynamic_cast<StochVector*>(grad);
	sGrad->vec->copyFromArray(&this_part[0]);
	for(int i = 0;i<parent->locNx;i++)
		pgrad[i] += parent_part[i];
}


void StructJuMPsInfo::ConstraintBody(NlpGenVars * vars, OoqpVector *conEq,OoqpVector *conIneq){
	MESSAGE("enter ConstraintBody  - nodeid - "<<nodeId());
//	MESSAGE("S1 -- ----");
	sVars * svars = dynamic_cast<sVars*>(vars);
	StochVector& vars_X = dynamic_cast<StochVector&>(*svars->x);
	OoqpVector& local_X = *(dynamic_cast<StochVector&>(*svars->x).vec);
//	MESSAGE("S2 -- ----");

	double local_var[locNx];
	local_X.copyIntoArray(local_var);
	IF_VERBOSE_DO( local_X.print(); );
	PRINT_ARRAY("local_var ",local_var, locNx);


	double coneq[locMy];
	double coninq[locMz];
	if(parent!=NULL) {
		assert(parent->stochNode->id()==0);
		double parent_var[parent->locNx];
		OoqpVector* parent_X = (vars_X.parent->vec);
		parent_X->copyIntoArray(parent_var);
		CallBackData cbd = {stochInput->prob->userdata,nodeId(),nodeId()};
#ifdef NLPTIMING
		double stime = MPI_Wtime();
#endif
		stochInput->prob->eval_g(parent_var,local_var,coneq,coninq,&cbd);
<<<<<<< HEAD
#ifdef NLPTIMING
		gprof.t_model_evaluation += MPI_Wtime()-stime;
		gprof.n_eval_g += 1;
#endif
		PRINT_ARRAY("parent_var", parent_var, parent->locNx);
		PRINT_ARRAY("local_var", local_var, locNx);
		PRINT_ARRAY("coneq", coneq, locMy);
		PRINT_ARRAY("coninq", coninq, locMz);
=======
>>>>>>> 1331ab27
	}
	else
	{
		assert(nodeId()==0);
		CallBackData cbd = {stochInput->prob->userdata,nodeId(),nodeId()};
#ifdef NLPTIMING
		double stime = MPI_Wtime();
#endif
		stochInput->prob->eval_g(local_var,local_var,coneq,coninq,&cbd);
<<<<<<< HEAD
#ifdef NLPTIMING
		gprof.t_model_evaluation += MPI_Wtime()-stime;
		gprof.n_eval_g += 1;
#endif
		PRINT_ARRAY("local_var", local_var, locNx);
		PRINT_ARRAY("coneq", coneq, locMy);
		PRINT_ARRAY("coninq", coninq, locMz);
=======
		int e_ml = stochInput->nLinkECons();
		int i_ml = stochInput->nLinkICons();
		if (e_ml > 0)
		{
		    SimpleVector linkeq(e_ml);
		    linkeq.setToZero();
		    for(size_t it=0; it<children.size(); it++){
		        //int m,n;
			//children[it]->Emat->getSize( m, n );
		        children[it]->Emult(1.0, linkeq, 1.0, *(dynamic_cast<StochVector&>(*svars->children[it]->x).vec));
		    }
		    double* buffer = new double[e_ml];
		    MPI_Allreduce(linkeq.elements(), buffer, e_ml, MPI_DOUBLE, MPI_SUM, mpiComm);
       		    for(int i=0; i<e_ml; i++)
		    {
		        linkeq.elements()[i] = buffer[i];
		    }  
		    Emult(1.0, linkeq, 1.0, *(dynamic_cast<StochVector&>(*svars->x).vec));
		    for(int i=0; i<e_ml; i++)
		    {
		        coneq[i+locMy-e_ml] = linkeq.elements()[i];
		    }
		    delete[] buffer;
		}
                if (i_ml > 0)
		{
                    SimpleVector linkinq(i_ml);
                    linkinq.setToZero();
                    for(size_t it=0; it<children.size(); it++){
		      children[it]->Fmult(1.0, linkinq, 1.0, *(dynamic_cast<StochVector&>(*svars->children[it]->x).vec));
		    }		  
		    double* buffer = new double[i_ml];
                    MPI_Allreduce(linkinq.elements(), buffer, i_ml, MPI_DOUBLE, MPI_SUM, mpiComm);
                    for(int i=0; i<i_ml; i++)
		    {
                        linkinq.elements()[i] = buffer[i];
		    }
                    Fmult(1.0, linkinq, 1.0, *(dynamic_cast<StochVector&>(*svars->x).vec));
                    for(int i=0; i<i_ml; i++)
		    {
			coninq[i+locMz -i_ml] = linkinq.elements()[i];
		    }
                    delete[] buffer;
		}
>>>>>>> 1331ab27
	}

	StochVector* sconeq = dynamic_cast<StochVector*>(conEq);
//	MESSAGE("sconeq size "<<sconeq->vec->n);
	assert(sconeq->vec->n == locMy);
	sconeq->vec->copyFromArray(coneq);

	StochVector* sconinq = dynamic_cast<StochVector*>(conIneq);
//	MESSAGE("sconinq size "<<sconinq->vec->n);
	assert(sconinq->vec->n == locMz);
	sconinq->vec->copyFromArray(coninq);

	for(size_t it=0; it<children.size(); it++){
		MESSAGE("it - "<<it);
		(children[it])->ConstraintBody(svars->children[it],sconeq->children[it],sconinq->children[it]);
	}
	MESSAGE("end ConstraintBody");
}

void StructJuMPsInfo::JacFull(NlpGenVars* vars, GenMatrix* JacA, GenMatrix* JaC)
{
//	note: no linking constraint handling
	MESSAGE("enter JacFull - "<<nodeId());

	long long mA, nA, mC, nC, mB,nB,mD,nD;
	Amat->getSize(mA,nA);
	Cmat->getSize(mC,nC);
	Bmat->getSize(mB,nB);
	Dmat->getSize(mD,nD);
//	MESSAGE(" Amat "<<mA<<"  "<<nA<<"  nz"<<Amat->numberOfNonZeros());
//	MESSAGE(" Cmat "<<mC<<"  "<<nC<<"  nz"<<Cmat->numberOfNonZeros());
//	MESSAGE(" Bmat "<<mB<<"  "<<nB<<"  nz"<<Bmat->numberOfNonZeros());
//	MESSAGE(" Dmat "<<mD<<"  "<<nD<<"  nz"<<Dmat->numberOfNonZeros());

	sVars * svars = dynamic_cast<sVars*>(vars);
	StochVector& vars_X = dynamic_cast<StochVector&>(*svars->x);
	OoqpVector* local_X = (vars_X.vec);
	double local_var[locNx];
	local_X->copyIntoArray(local_var);
	//update A , B , C, D matrix
	if(parent == NULL){
		//only B D matrix
		assert(nodeId() == 0);
		MESSAGE("JacFull -- parent is NULL");
		int e_nz = Bmat->numberOfNonZeros();
		int i_nz = Dmat->numberOfNonZeros();
//		MESSAGE("Bmat nz "<<e_nz<<" Dmat nz "<<i_nz);

		CallBackData cbd = {stochInput->prob->userdata,nodeId(),nodeId()};
////		have to request the structure again
//		stochInput->prob->eval_jac_g(local_var,local_var,
//				&e_nz,NULL,NULL,NULL,
//				&i_nz,NULL,NULL,NULL,&cbd);
//		MESSAGE("Bmat nz "<<e_nz<<" Dmat nz "<<i_nz);  //should fixed structure from stochcasticInput interface

		std::vector<int> e_rowidx(e_nz);
		std::vector<int> e_colptr(locNx+1,0);
		std::vector<double> e_elts(e_nz);

		std::vector<int> i_rowidx(i_nz);
		std::vector<int> i_colptr(locNx+1,0);
		std::vector<double> i_elts(i_nz);

#ifdef NLPTIMING
		double stime =MPI_Wtime();
#endif
		stochInput->prob->eval_jac_g(local_var,local_var,
					&e_nz,&e_elts[0],&e_rowidx[0],&e_colptr[0],
					&i_nz,&i_elts[0],&i_rowidx[0],&i_colptr[0],&cbd);
#ifdef NLPTIMING
		gprof.t_model_evaluation += MPI_Wtime() - stime;
		gprof.n_jac_g += 1;
#endif

		PRINT_ARRAY("local_var",local_var,locNx);
		PRINT_ARRAY("e_rowidx",e_rowidx,e_nz);
		PRINT_ARRAY("e_colptr",e_colptr,locNx+1);
		PRINT_ARRAY("e_elts",e_elts,e_nz);
		PRINT_ARRAY("i_rowidx",i_rowidx,i_nz);
		PRINT_ARRAY("i_colptr",i_colptr,locNx+1);
		PRINT_ARRAY("i_elts",i_elts,i_nz);

		double e_csr_ret[e_nz];
		double i_csr_ret[i_nz];
		convert_to_csr(mB,nB,&e_rowidx[0],&e_colptr[0],&e_elts[0],e_nz,e_csr_ret);
		convert_to_csr(mD,nD,&i_rowidx[0],&i_colptr[0],&i_elts[0],i_nz,i_csr_ret);

		Bmat->copyMtxFromDouble(Bmat->numberOfNonZeros(),e_csr_ret);
		Dmat->copyMtxFromDouble(Dmat->numberOfNonZeros(),i_csr_ret);
	}
	else{
		//all A B C D
		MESSAGE("JacFull -- with parent");
		double parent_var[parent->locNx];
		OoqpVector* parent_X = (vars_X.parent->vec);
		parent_X->copyIntoArray(parent_var);

		int e_nz_Amat = Amat->numberOfNonZeros();
		int i_nz_Cmat = Cmat->numberOfNonZeros();

		CallBackData cbd_link = {stochInput->prob->userdata,nodeId(),parent->stochNode->id()};
//		MESSAGE("nz amat "<<e_nz_Amat<<"  cmat "<<i_nz_Cmat);
//		stochInput->prob->eval_jac_g(parent_var,local_var,
//					&e_nz_Amat,NULL,NULL,NULL,
//					&i_nz_Cmat,NULL,NULL,NULL,&cbd_link);
//		MESSAGE("nz amat "<<e_nz_Amat<<"  cmat "<<i_nz_Cmat);  //should fixed structure from stochcasticInput interface

		int e_amat_rowidx[e_nz_Amat];
		int e_amat_colptr[parent->locNx+1];
		double e_amat_elts[e_nz_Amat];

		int i_cmat_rowidx[i_nz_Cmat];
		int i_cmat_colptr[parent->locNx+1];
		double i_cmat_elts[i_nz_Cmat];

#ifdef NLPTIMING
		double stime = MPI_Wtime();
#endif
		stochInput->prob->eval_jac_g(parent_var,local_var,
				&e_nz_Amat,e_amat_elts,e_amat_rowidx,e_amat_colptr,
				&i_nz_Cmat,i_cmat_elts,i_cmat_rowidx,i_cmat_colptr, &cbd_link);
#ifdef NLPTIMING
		gprof.t_model_evaluation += MPI_Wtime() - stime;
		gprof.n_jac_g += 1;
#endif
		PRINT_ARRAY("parent_var",parent_var,parent->locNx);
		PRINT_ARRAY("local_var",local_var,locNx);
		PRINT_ARRAY("e_amat_rowidx",e_amat_rowidx,e_nz_Amat);
		PRINT_ARRAY("e_amat_colptr",e_amat_colptr,parent->locNx+1);
		PRINT_ARRAY("e_amat_elts",e_amat_elts,e_nz_Amat);
		PRINT_ARRAY("i_cmat_rowidx",i_cmat_rowidx,i_nz_Cmat);
		PRINT_ARRAY("i_cmat_colptr",i_cmat_colptr,parent->locNx+1);
		PRINT_ARRAY("i_cmat_elts",i_cmat_elts,i_nz_Cmat);

		int e_nz_Bmat = Bmat->numberOfNonZeros();
		int i_nz_Dmat = Dmat->numberOfNonZeros();

		CallBackData cbd_diag = {stochInput->prob->userdata,nodeId(),nodeId()};
//		stochInput->prob->eval_jac_g(parent_var,local_var,
//						&e_nz_Bmat,NULL,NULL,NULL,
//						&i_nz_Dmat,NULL,NULL,NULL,&cbd_diag);

		int e_bmat_rowidx[e_nz_Bmat];
		int e_bmat_colptr[locNx+1];
		double e_bmat_elts[e_nz_Bmat];

		int i_dmat_rowidx[i_nz_Dmat];
		int i_dmat_colptr[locNx+1];
		double i_dmat_elts[i_nz_Dmat];

#ifdef NLPTIMING
		stime = MPI_Wtime();
#endif
		stochInput->prob->eval_jac_g(parent_var,local_var,
				&e_nz_Bmat,e_bmat_elts,e_bmat_rowidx,e_bmat_colptr,
				&i_nz_Dmat,i_dmat_elts,i_dmat_rowidx,i_dmat_colptr, &cbd_diag);
#ifdef NLPTIMING
		gprof.t_model_evaluation += MPI_Wtime() - stime;
		gprof.n_jac_g += 1;
#endif
		PRINT_ARRAY("e_bmat_rowidx",e_bmat_rowidx,e_nz_Bmat);
		PRINT_ARRAY("e_bmat_colptr",e_bmat_colptr,locNx+1);
		PRINT_ARRAY("e_bmat_elts",e_bmat_elts,e_nz_Bmat);
		PRINT_ARRAY("i_dmat_rowidx",i_dmat_rowidx,i_nz_Dmat);
		PRINT_ARRAY("i_dmat_colptr",i_dmat_colptr,locNx+1);
		PRINT_ARRAY("i_dmat_elts",i_dmat_elts,i_nz_Dmat);

		double e_amat_csr[e_nz_Amat];
		double i_cmat_csr[i_nz_Cmat];
		double e_bmat_csr[e_nz_Bmat];
		double i_dmat_csr[i_nz_Dmat];
		convert_to_csr(mA,nA,&e_amat_rowidx[0],&e_amat_colptr[0],&e_amat_elts[0],e_nz_Amat,e_amat_csr);
		convert_to_csr(mC,nC,&i_cmat_rowidx[0],&i_cmat_colptr[0],&i_cmat_elts[0],i_nz_Cmat,i_cmat_csr);
		convert_to_csr(mB,nB,&e_bmat_rowidx[0],&e_bmat_colptr[0],&e_bmat_elts[0],e_nz_Bmat,e_bmat_csr);
		convert_to_csr(mD,nD,&i_dmat_rowidx[0],&i_dmat_colptr[0],&i_dmat_elts[0],i_nz_Dmat,i_dmat_csr);

		Amat->copyMtxFromDouble(Amat->numberOfNonZeros(),e_amat_csr);
		Bmat->copyMtxFromDouble(Bmat->numberOfNonZeros(),e_bmat_csr);
		Cmat->copyMtxFromDouble(Cmat->numberOfNonZeros(),i_cmat_csr);
		Dmat->copyMtxFromDouble(Dmat->numberOfNonZeros(),i_dmat_csr);
	}

	for(size_t it=0; it<children.size(); it++)
		children[it]->JacFull(svars->children[it], NULL,NULL);

	MESSAGE("exit JacFull");

}


void StructJuMPsInfo::Hessian(NlpGenVars * nlpvars, SymMatrix *Hess)
{
	MESSAGE("enter Hessian");
	//update Qdiag and Qborder
	long long mqi, nqi, mqb, nqb;
	Qdiag->getSize(mqi,nqi);
	Qborder->getSize(mqb,nqb);
//	MESSAGE(" Qdiag "<<mqi<<"  "<<nqi<<"  nz"<<Qdiag->numberOfNonZeros());
//	MESSAGE(" Qborder "<<mqb<<"  "<<nqb<<"  nz"<<Qborder->numberOfNonZeros());

	sVars * vars = dynamic_cast<sVars*>(nlpvars);
	StochVector& vars_X = dynamic_cast<StochVector&>(*vars->x);
	StochVector& vars_Y = dynamic_cast<StochVector&>(*vars->y);
	StochVector& vars_Z = dynamic_cast<StochVector&>(*vars->z);
	OoqpVector* local_X = vars_X.vec;
	OoqpVector* local_Y = vars_Y.vec; //eq con
	OoqpVector* local_Z = vars_Z.vec; //ieq con

	double local_var[locNx];
	local_X->copyIntoArray(local_var);
	double local_y[locMy];
	double local_z[locMz];
	local_Y->copyIntoArray(local_y);
	local_Z->copyIntoArray(local_z);
	std::vector<double> lam(locMy+locMz,0.0);
	int i=0;
	for(i=0;i<locMy;i++) lam[i] = -local_y[i];
	for(;i<locMy+locMz;i++) lam[i] = -local_z[i-locMy];

	int nzqd = Qdiag->numberOfNonZeros();
	std::vector<double> elts(nzqd,0.0);

	if(gmyid == 0) {
		MESSAGE("gmyid="<<gmyid);
		int rowidx[nzqd];
		int colptr[locNx+1];
		CallBackData cbd = {stochInput->prob->userdata,0,0};
#ifdef NLPTIMING
		double stime = MPI_Wtime();
#endif
		stochInput->prob->eval_h(local_var,local_var,&lam[0],&nzqd,&elts[0],rowidx,colptr,&cbd);
#ifdef NLPTIMING
		gprof.t_model_evaluation += MPI_Wtime() - stime;
		gprof.n_laghess += 1;
#endif
		PRINT_ARRAY("local_var",local_var,locNx);
		PRINT_ARRAY("lam",lam,locMy+locMz);
		PRINT_ARRAY("rowidx",rowidx,nzqd);
		PRINT_ARRAY("colptr",colptr,locNx+1);
		PRINT_ARRAY("elts",elts,nzqd);
	}

	for(size_t it=0; it<children.size(); it++){
		MESSAGE("it - "<<it);
		children[it]->Hessian_FromSon(vars->children[it],&elts[0]);
	}
	PRINT_ARRAY("elts",elts,nzqd);

	//MPI ALL REDUCE
	double g_elts[nzqd];
	MPI_Allreduce(&elts[0], g_elts, nzqd, MPI_DOUBLE, MPI_SUM, mpiComm);
	PRINT_ARRAY("after reudce - g_elts",g_elts,nzqd);

	Qdiag->copyMtxFromDouble(nzqd,g_elts);
	MESSAGE("exit Hessian");
}

void StructJuMPsInfo::Hessian_FromSon(NlpGenVars* nlpvars, double *parent_hess){
	MESSAGE("enter Hessian_FromSon - "<<nodeId());
	long long mqi, nqi, mqb, nqb;
	Qdiag->getSize(mqi,nqi);
	Qborder->getSize(mqb,nqb);
//	MESSAGE(" Qdiag "<<mqi<<"  "<<nqi<<"  nz"<<Qdiag->numberOfNonZeros());
//	MESSAGE(" Qborder "<<mqb<<"  "<<nqb<<"  nz"<<Qborder->numberOfNonZeros());

	sVars * vars = dynamic_cast<sVars*>(nlpvars);
	StochVector& vars_X = dynamic_cast<StochVector&>(*vars->x);
	StochVector& vars_Y = dynamic_cast<StochVector&>(*vars->y);
	StochVector& vars_Z = dynamic_cast<StochVector&>(*vars->z);
	OoqpVector* local_X = vars_X.vec;
	OoqpVector* local_Y = vars_Y.vec; //eq con
	OoqpVector* local_Z = vars_Z.vec; //ieq con

	double local_var[locNx];
	local_X->copyIntoArray(local_var);
	double local_y[locMy];
	double local_z[locMz];
	local_Y->copyIntoArray(local_y);
	local_Z->copyIntoArray(local_z);
	std::vector<double> lam(locMy+locMz,0.0);
	int i=0;
	for(i=0;i<locMy;i++) lam[i] = -local_y[i];
	for(;i<locMy+locMz;i++) lam[i] = -local_z[i-locMy];

	double parent_var[parent->locNx];
	OoqpVector* parent_X = (vars_X.parent->vec);
	parent_X->copyIntoArray(parent_var);

	PRINT_ARRAY("parent_var",parent_var,parent->locNx);
	PRINT_ARRAY("local_var",local_var,locNx);
	PRINT_ARRAY("lam",lam,locMy+locMz);
	//pnzqd
	{
		MESSAGE("  -- Parent contribution - ");
		int pnzqd = parent->Qdiag->numberOfNonZeros();
		double elts[pnzqd];
		int rowidx[pnzqd];
		int colptr[parent->locNx+1];
		CallBackData cbd_pnzqd = {stochInput->prob->userdata,nodeId(),0};
#ifdef NLPTIMING
		double stime = MPI_Wtime();
#endif
		stochInput->prob->eval_h(parent_var,local_var,&lam[0],&pnzqd,elts,rowidx,colptr,&cbd_pnzqd);
#ifdef NLPTIMING
		gprof.t_model_evaluation += MPI_Wtime() - stime;
		gprof.n_laghess += 1;
#endif
		PRINT_ARRAY("rowidx",rowidx,pnzqd);
		PRINT_ARRAY("colptr",colptr,parent->locNx+1);
		PRINT_ARRAY("elts",elts,pnzqd);
		for(int i=0;i<pnzqd;i++) parent_hess[i] += elts[i];
	}

	//nzqd
	{
		MESSAGE(" --- Child diagonal");
		int nzqd = Qdiag->numberOfNonZeros();
		double elts[nzqd];
		int rowidx[nzqd];
		int colptr[locNx+1];
		CallBackData cbd_nzqd = {stochInput->prob->userdata,nodeId(),nodeId()};
#ifdef NLPTIMING
		double stime = MPI_Wtime();
#endif
		stochInput->prob->eval_h(parent_var,local_var,&lam[0],&nzqd,elts,rowidx,colptr,&cbd_nzqd);
#ifdef NLPTIMING
		gprof.t_model_evaluation += MPI_Wtime() - stime;
		gprof.n_laghess += 1;
#endif
		PRINT_ARRAY("rowidx",rowidx,nzqd);
		PRINT_ARRAY("colptr",colptr,locNx+1);
		PRINT_ARRAY("elts",elts,nzqd);
		Qdiag->copyMtxFromDouble(nzqd,elts);
	}

	//nzqb
	{
		MESSAGE(" --- linking border");
		int nzqb = Qborder->numberOfNonZeros();
		double elts[nzqb];
		int rowidx[nzqb];
		int colptr[parent->locNx+1];
		CallBackData cbd_nzqb = {stochInput->prob->userdata,0,nodeId()};
#ifdef NLPTIMING
		double stime = MPI_Wtime();
#endif
		stochInput->prob->eval_h(parent_var,local_var,&lam[0],&nzqb,elts,rowidx,colptr,&cbd_nzqb);
#ifdef NLPTIMING
		gprof.t_model_evaluation += MPI_Wtime() - stime;
		gprof.n_laghess += 1;
#endif
		PRINT_ARRAY("rowidx",rowidx,nzqb);
		PRINT_ARRAY("colptr",colptr,parent->locNx+1);
		PRINT_ARRAY("elts",elts,nzqb);

		double	csr_ret[nzqb];
		convert_to_csr(locNx,parent->locNx,&rowidx[0],&colptr[0],&elts[0],nzqb,csr_ret);
		Qborder->copyMtxFromDouble(nzqb,csr_ret);
	}
	MESSAGE("exit Hessian_FromSon");
}

void StructJuMPsInfo::get_InitX0(OoqpVector* vX){
	MESSAGE("enter get_InitX0 - "<<nodeId());
	StochVector* vars_X = dynamic_cast<StochVector*>(vX);
	OoqpVector* local_X = vars_X->vec;
//	assert(locNx == vX->n);
	assert(children.size() == vars_X->children.size());

	double temp_var[locNx];
	CallBackData cbd = {stochInput->prob->userdata,nodeId(),nodeId()};
#ifdef NLPTIMING
	double stime = MPI_Wtime();
#endif
	stochInput->prob->init_x0(temp_var,&cbd);
#ifdef NLPTIMING
	gprof.t_model_evaluation += MPI_Wtime() - stime;
	gprof.n_init_x0 += 1;
#endif
	PRINT_ARRAY("temp_var",temp_var,locNx);
	IF_VERBOSE_DO( local_X->print(); );
	local_X->copyFromArray(temp_var);
	IF_VERBOSE_DO( local_X->print(); );
	for(size_t it=0; it<children.size(); it++)
	    children[it]->get_InitX0(vars_X->children[it]);

	MESSAGE("exit get_InitX0");
}

void StructJuMPsInfo::writeSolution(NlpGenVars* nlpvars)
{
	MESSAGE("writeSolution");
	sVars * vars = dynamic_cast<sVars*>(nlpvars);
	StochVector& vars_X = dynamic_cast<StochVector&>(*vars->x);
	StochVector& vars_Y = dynamic_cast<StochVector&>(*vars->y);
	StochVector& vars_Z = dynamic_cast<StochVector&>(*vars->z);
	OoqpVector* local_X = vars_X.vec;
	OoqpVector* local_Y = vars_Y.vec; //eq con
	OoqpVector* local_Z = vars_Z.vec; //ieq con

	double local_var[locNx];
	local_X->copyIntoArray(local_var);
	double local_y[locMy];
	double local_z[locMz];
	local_Y->copyIntoArray(local_y);
	local_Z->copyIntoArray(local_z);

	CallBackData cbd = {stochInput->prob->userdata,nodeId(),nodeId()};
#ifdef NLPTIMING
		double stime = MPI_Wtime();
#endif
	stochInput->prob->write_solution(local_var,local_y,local_z, &cbd);
#ifdef NLPTIMING
		gprof.t_model_evaluation += MPI_Wtime() - stime;
		gprof.n_write_solution += 1;
#endif

	for(size_t it=0; it<children.size(); it++){
		MESSAGE("it - "<<it);
		children[it]->writeSolution(vars->children[it]);
	}
	MESSAGE("end writeSolution");
}<|MERGE_RESOLUTION|>--- conflicted
+++ resolved
@@ -282,17 +282,11 @@
 		double stime = MPI_Wtime();
 #endif
 		stochInput->prob->eval_g(parent_var,local_var,coneq,coninq,&cbd);
-<<<<<<< HEAD
+
 #ifdef NLPTIMING
 		gprof.t_model_evaluation += MPI_Wtime()-stime;
 		gprof.n_eval_g += 1;
 #endif
-		PRINT_ARRAY("parent_var", parent_var, parent->locNx);
-		PRINT_ARRAY("local_var", local_var, locNx);
-		PRINT_ARRAY("coneq", coneq, locMy);
-		PRINT_ARRAY("coninq", coninq, locMz);
-=======
->>>>>>> 1331ab27
 	}
 	else
 	{
@@ -302,15 +296,10 @@
 		double stime = MPI_Wtime();
 #endif
 		stochInput->prob->eval_g(local_var,local_var,coneq,coninq,&cbd);
-<<<<<<< HEAD
 #ifdef NLPTIMING
 		gprof.t_model_evaluation += MPI_Wtime()-stime;
 		gprof.n_eval_g += 1;
 #endif
-		PRINT_ARRAY("local_var", local_var, locNx);
-		PRINT_ARRAY("coneq", coneq, locMy);
-		PRINT_ARRAY("coninq", coninq, locMz);
-=======
 		int e_ml = stochInput->nLinkECons();
 		int i_ml = stochInput->nLinkICons();
 		if (e_ml > 0)
@@ -355,7 +344,6 @@
 		    }
                     delete[] buffer;
 		}
->>>>>>> 1331ab27
 	}
 
 	StochVector* sconeq = dynamic_cast<StochVector*>(conEq);
