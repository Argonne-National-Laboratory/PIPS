#/bin/sh

rm *.o a.out

#
#example how to build this simple test driver for testing PIPS' MumpsSolver
#

#linux with gcc, netlib ref blas, mpich
#LIBS="-L/home/petra1/work/projects/pips/PIPS/ThirdPartyLibs/MUMPS/lib/ -L/home/petra1/work/installs/metis-5.1.0/_installation/lib/ -L/home/petra1/work/installs/scalapack_installer/install/lib"
#INCL="-I/home/petra1/work/projects/pips/PIPS/ThirdPartyLibs/MUMPS/include"
#mpicxx -c -DWITHOUT_PIPS  $INCL MumpsSolver.C
#mpicc mumps_test_driver.cpp -DWITHOUT_PIPS  $INCL $LIBS  MumpsSolver.o -ldmumps -lgfortran -lblas -llapack -lmumps_common -lparmetis -lmetis -lmpi  -fopenmp -lmpifort -lpord -lmumps_common  -lscalapack  -lrefblas  -ltmg -lreflapack 

#linux cluster with intel mkl
LIBS="-L/g/g92/petra1/MUMPS_5.1.2/lib -L/lib -L/g/g92/petra1/parmetis-4.0.3/petra_install/lib  -L/g/g92/petra1/parmetis-4.0.3/build/Linux-x86_64/libmetis -L/usr/tce/packages/mkl/mkl-2018.0/mkl/lib/intel64"
INCL="-I/g/g92/petra1/MUMPS_5.1.2/include"
mpicxx -c -DWITHOUT_PIPS  $INCL MumpsSolver.C

MKLROOT="/usr/tce/packages/mkl/mkl-2018.0/mkl/lib/intel64"
LAPACK="-L${MKLROOT} -lmkl_intel_lp64 -lmkl_intel_thread -lmkl_core"
SCALAP="-L${MKLROOT} -lmkl_scalapack_lp64 -lmkl_blacs_intelmpi_lp64"

LIBPAR="${SCALAP} ${LAPACK}"

INCSEQ="-I../libseq"
LIBSEQ="${LAPACK} -L../libseq -lmpiseq"

LIBBLAS="-L${MKLROOT} -lmkl_intel_lp64 -lmkl_intel_thread -lmkl_core"
LIBOTHERS="-lgomp -lpthread -lm -ldl"

mpicxx mumps_test_driver.cpp -m64 -lmpi -lmpifort -DWITHOUT_PIPS  $INCL $LIBS  MumpsSolver.o -qopenmp -ldmumps $LIBBLAS $LIBPAR -lmumps_common -lparmetis -lmetis -lpord -lmumps_common ${LIBOTHERS}  -lifcore -lmpi -lmpifort

<<<<<<< HEAD
#also export LD_LIBRARY_PATH=$LD_LIBRARY_PATH:/usr/tce/packages/mkl/mkl-2018.0/lib/
=======
mpicxx mumps_test_driver.cpp -O2 -DWITHOUT_PIPS  $INCL $LIBS  MumpsSolver.o -ldmumps -lgfortran -lblas -llapack -lmumps_common -lparmetis -lmetis -lmpi  -fopenmp -lmpifort -lpord -lmumps_common  -lscalapack  -lrefblas  -ltmg -lreflapack 
>>>>>>> 6bda398c
<|MERGE_RESOLUTION|>--- conflicted
+++ resolved
@@ -31,8 +31,4 @@
 
 mpicxx mumps_test_driver.cpp -m64 -lmpi -lmpifort -DWITHOUT_PIPS  $INCL $LIBS  MumpsSolver.o -qopenmp -ldmumps $LIBBLAS $LIBPAR -lmumps_common -lparmetis -lmetis -lpord -lmumps_common ${LIBOTHERS}  -lifcore -lmpi -lmpifort
 
-<<<<<<< HEAD
 #also export LD_LIBRARY_PATH=$LD_LIBRARY_PATH:/usr/tce/packages/mkl/mkl-2018.0/lib/
-=======
-mpicxx mumps_test_driver.cpp -O2 -DWITHOUT_PIPS  $INCL $LIBS  MumpsSolver.o -ldmumps -lgfortran -lblas -llapack -lmumps_common -lparmetis -lmetis -lmpi  -fopenmp -lmpifort -lpord -lmumps_common  -lscalapack  -lrefblas  -ltmg -lreflapack 
->>>>>>> 6bda398c
