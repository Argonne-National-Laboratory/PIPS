/* PIPS-NLP                                             *
 * Authors: Feng Qiang and Cosmin G. Petra              *
 * (C) 2016 Argonne National Laboratory			*/

#include <cstdlib>

#include "parallelPipsNlp_C_Callback.h"

#include "../Core/NlpInfo/StructJuMPsInfo.h"
#include "../../Input/StructJuMPInput.h"
#include "../Core/NlpStoch/NlpPIPSIpmInterface.h"
#include "../Core/NlpStoch/sFactoryAug.h"
#ifdef WITH_MUMPS
#include "../Core/NlpStoch/sFactoryAugSparseRowMajSC.h"
#endif
#include "../Core/NlpSolvers/FilterIPMStochSolver.h"


#include "NlpGenData.h"
#include "NlpGenVars.h"
#include "NlpGenResiduals.h"
#include "NlpInfoCallBack.h"


#include "FilterIPMSolver.h"


#include "NlpGenSparseWithSolver.h"
#include "cNlpGenSparseNLP.h"

#include "Status.h"

#include "pipsOptions.h"

#include "../global_var.h"
#include "../PIPS-NLP/Core/Utilities/PerfMetrics.h"
#include <mpi.h>

#ifdef TIMING
  double timeFromAMPL;
  double probGenTime;
  double PartSolver_GenTime;
  double PartSolver_SolTime;
  double PartSolver_FactTime;
  int call_sol_Times;
  int call_fact_Times;

  int call_sol_Times_MA57;
  int call_fact_Times_MA57;
  double genTime_localAmpl;
#endif

extern "C"
PipsNlpProblemStructPtr 
CreatePipsNlpProblemStruct(
	MPI_Comm comm,
	int nscen,
	str_init_x0_cb init_x0,
	str_prob_info_cb prob_info,
	str_eval_f_cb eval_f,
	str_eval_g_cb eval_g,
	str_eval_grad_f_cb eval_grad_f,
	str_eval_jac_g_cb eval_jac_g,
	str_eval_h_cb eval_h,
	str_write_solution_cb write_solution,
	UserDataPtr userdata)
{
  MPI_Comm_rank(comm, &gmyid);
  MPI_Comm_size(comm, &gnprocs);
  MPI_Comm_split_type(comm,MPI_COMM_TYPE_SHARED,gmyid,MPI_INFO_NULL,&comm_node);
  MPI_Comm_rank(comm_node, &gmyid_node);
  MPI_Comm_size(comm_node, &gnprocs_node);
  //MESSAGE("on proc ["<<gmyid<<"] of ["<< gnprocs << "] MPI processes.");
  MESSAGE("CreatePipsNlpProblemStruct - C");

	PipsNlpProblemStructPtr retval = new PipsNlpProblemStruct;

	retval->comm = comm;
	retval->nscen = nscen;
	retval->init_x0 = init_x0;
	retval->prob_info = prob_info;
	retval->eval_f = eval_f;
	retval->eval_g = eval_g;
	retval->eval_grad_f = eval_grad_f;
	retval->eval_jac_g = eval_jac_g;
	retval->eval_h = eval_h;
	retval->write_solution = write_solution;
	retval->userdata = userdata;
	retval->objective = 0.0;
	retval->nvars = 0;
	retval->ncons = 0;
	return retval;
}


extern int gInnerSCsolve;
extern int gNP_Alg;
extern int gAddSlackParallelSetting;
extern int gSymLinearSolver;
extern int gUseReducedSpace;
extern int gBuildSchurComp;

extern "C"
int PipsNlpSolveStruct(PipsNlpProblemStruct* prob)
{
#ifdef NLPTIMING
  double stime = MPI_Wtime();
#endif
  MESSAGE("PipsNlpSolveStruct - for " << gnprocs << " processors");
  MPI_Comm comm = prob->comm;
  
  pipsOptions *pipsOpt = new pipsOptions();
  pipsOpt->readFile();
  pipsOpt->defGloOpt();
  gInnerSCsolve=0;
  
  StructJuMPInput *s = new StructJuMPInput(prob);
  MESSAGE("comm is "<<comm);
  assert(comm == MPI_COMM_WORLD);

  if (gmyid == 0) {
    std::cout << "  \n  --------------------------------------------------------------------\n"
	      << "  NLP Solver \n"
<<<<<<< HEAD
	      << "  Argonne and Lawrence Livermore National Laboratories, 2011-2018\n"
	      << "  --------------------------------------------------------------------\n" <<std::endl;
=======
	      << "  Argonne National Laboratory \n  Lawrence Livermore National Laboratory\n  2010-2018\n"
	      << "  -----------------------------------------------\n" <<std::endl;
>>>>>>> 5cbc8815
    
    if(gUseReducedSpace>0) {
      std::cout << "\n  Reduced Space Solver ------	 ";
      std::cout << "Reduced Space Solver with Umfpack and following linear solver.\n";
    }
    if(0==gSymLinearSolver)
      std::cout << "  Linear system solver ------	 Ma27.\n";
    else if(1==gSymLinearSolver)
      std::cout << "  Linear system solver ------	 Ma57.\n";
    else if(2==gSymLinearSolver)
      std::cout << "  Linear system solver ------	 Pardiso.\n";
    else if(3==gSymLinearSolver)
      std::cout << "  Linear system solver ------	 Umfpack.\n";

    if(gBuildSchurComp!=3) 
      std::cout << "  Schur complement treatment (" << gBuildSchurComp << ")" << endl;
    else
      std::cout << "  Schur complement     ------  sparse triplet format\n";
  }
  int ret;
#ifdef NLPTIMING
  double stime1 = MPI_Wtime();
#endif
  if(gBuildSchurComp==3) {
#ifdef WITH_MUMPS    
    NlpPIPSIpmInterface<sFactoryAugSpTripletSC, FilterIPMStochSolver, StructJuMPsInfo> pipsIpm(*s,comm);
    //NlpPIPSIpmInterface<sFactoryAug, FilterIPMStochSolver, StructJuMPsInfo> pipsIpm(*s,comm);
    pipsIpm.computeProblemSize(prob->nvars,prob->ncons);

    ret = pipsIpm.go();
  
    prob->objective = pipsIpm.getObjective();
#else
    printf("PIPS needs to be built with MUMPS for option gBuildSchurComp==3\n");
#endif
  } else {
    NlpPIPSIpmInterface<sFactoryAug, FilterIPMStochSolver, StructJuMPsInfo> pipsIpm(*s,comm);
    pipsIpm.computeProblemSize(prob->nvars,prob->ncons);

    ret = pipsIpm.go();
  
    prob->objective = pipsIpm.getObjective();
  }


#ifdef NLPTIMING
  gprof.t_solver_go = MPI_Wtime() - stime1;
#endif

  delete pipsOpt;
  delete s;

#ifdef NLPTIMING
  gprof.t_solver_lifetime = MPI_Wtime() - stime;
  gprof.report_timing();
#endif

  return ret;
}


extern "C"
void FreePipsNlpProblemStruct(PipsNlpProblemStruct* prob){
  //! shouldn't the signature be PipsNlpProblemStruct**
  delete prob;
}

extern "C"
int get_x(CallBackDataPtr data,double* x, double* lam_eq, double* lam_ieq)
{
  //to be implemented
  return 0;
}

extern "C"
double PipsNlpProblemStructGetObjective(PipsNlpProblemStruct* prob)
{
  if(prob)
    return prob->objective;
  else
    return 0.0;
}

extern "C"
int PipsNlpProblemStructGetTotalVars(PipsNlpProblemStruct* prob)
{
  if(prob)
      return prob->nvars;
    else
      return 0;
}

extern "C"
int PipsNlpProblemStructGetTotalCons(PipsNlpProblemStruct* prob)
{
  if(prob)
      return prob->ncons;
    else
      return 0;
}<|MERGE_RESOLUTION|>--- conflicted
+++ resolved
@@ -121,13 +121,8 @@
   if (gmyid == 0) {
     std::cout << "  \n  --------------------------------------------------------------------\n"
 	      << "  NLP Solver \n"
-<<<<<<< HEAD
-	      << "  Argonne and Lawrence Livermore National Laboratories, 2011-2018\n"
-	      << "  --------------------------------------------------------------------\n" <<std::endl;
-=======
 	      << "  Argonne National Laboratory \n  Lawrence Livermore National Laboratory\n  2010-2018\n"
 	      << "  -----------------------------------------------\n" <<std::endl;
->>>>>>> 5cbc8815
     
     if(gUseReducedSpace>0) {
       std::cout << "\n  Reduced Space Solver ------	 ";
