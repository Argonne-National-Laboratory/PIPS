--- conflicted
+++ resolved
@@ -54,25 +54,6 @@
   //MESSAGE("on proc ["<<gmyid<<"] of ["<< gnprocs << "] MPI processes.");
   MESSAGE("CreatePipsNlpProblemStruct - C");
 
-<<<<<<< HEAD
-  PipsNlpProblemStructPtr retval = new PipsNlpProblemStruct;
-  
-  retval->comm = comm;
-  retval->nscen = nscen;
-  retval->init_x0 = init_x0;
-  retval->prob_info = prob_info;
-  retval->eval_f = eval_f;
-  retval->eval_g = eval_g;
-  retval->eval_grad_f = eval_grad_f;
-  retval->eval_jac_g = eval_jac_g;
-  retval->eval_h = eval_h;
-  retval->write_solution = write_solution;
-  retval->userdata = userdata;
-  retval->objective = 0.0;
-  retval->nvars = 0;
-  retval->ncons = 0;
-  return retval;
-=======
 	PipsNlpProblemStructPtr retval = new PipsNlpProblemStruct;
 
 	retval->comm = comm;
@@ -87,10 +68,11 @@
 	retval->write_solution = write_solution;
 	retval->userdata = userdata;
 	retval->get_link_matrix = get_link_matrix;
-        retval->link_info = link_info;
+	retval->link_info = link_info;
 	retval->objective = 0.0;
+	retval->nvars = 0;
+	retval->ncons = 0;
 	return retval;
->>>>>>> 656f8c6e
 }
 
 
