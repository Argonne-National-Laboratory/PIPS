#add_definitions(-DTIMING -DSTOCH_TESTING) # timing output
include_directories(Core/Abstract Core/Vector Core/Utilities Core/QpSolvers Core/QpPreprocess Core/QpGen
  Core/SparseLinearAlgebra Core/DenseLinearAlgebra Core/Readers
  Core/LinearSolvers/Ma27Solver Core/LinearSolvers/Ma57Solver
  Core/LinearSolvers/Ma86Solver Core/LinearSolvers/PardisoSolver Core/LinearSolvers/BiCGStabSolver)
include_directories(Core/StochLinearAlgebra Core/QpStoch)
add_subdirectory(Core)

set(EXECUTABLE_OUTPUT_PATH "${PROJECT_BINARY_DIR}")

if (HAVE_MA57 AND HAVE_METIS)
    add_executable(qpgen-sparse-ma57-mehrotra.exe Core/QpGen/QpGenSparseMa57MehrotraDriver.C)
    target_link_libraries(qpgen-sparse-ma57-mehrotra.exe
      ooqpgensparse ooqpsparse ooqpbase ooqpmehrotra ooqpdense
      ${MA57_LIBRARY} ${METIS_LIBRARY} ${MATH_LIBS})

    # add_executable(pipsipm-unitcommit.exe Drivers/unitCommitment.cpp)
    # target_link_libraries(pipsipm-unitcommit.exe
    #   ooqpstoch ooqpstochla ooqpmehrotrastoch
    #   ooqpgensparse ooqpbase ooqpsparse ooqpdense
    #   ${MA57_LIBRARY} ${METIS_LIBRARY} ${MATH_LIBS})

  if (HAVE_CLANG)
  else()
    add_library(pipsipm-shared SHARED Drivers/pipsipm_C_callbacks.cpp)
    target_link_libraries(pipsipm-shared
      ${WHOLE_ARCHIVE}
      stochInput ${COIN_LIBS}
      ooqpstoch ooqpstochla ooqpmehrotrastoch
      ooqpgensparse ooqpbase ooqpsparse ooqpdense
      ${MA57_LIBRARY} ${METIS_LIBRARY}
      ${NO_WHOLE_ARCHIVE}
      ${MATH_LIBS})
  endif (HAVE_CLANG)

endif(HAVE_MA57 AND HAVE_METIS)

#missing linkage mc68 using metis.
#if (HAVE_MA86 AND HAVE_METIS)
#  add_executable(qpgen-sparse-ma86-mehrotra.exe Core/QpGen/QpGenSparseMa86MehrotraDriver.C)
#  target_link_libraries(qpgen-sparse-ma86-mehrotra.exe
#    ooqpgensparse ooqpsparse ooqpbase ooqpmehrotra ooqpdense
#    ${MA86_LIB} ${METIS_LIBRARY} ${MATH_LIBS})
#endif(HAVE_MA86 AND HAVE_METIS)

if (HAVE_PARDISO)
  if(HAVE_MA27)
    add_executable(qpgen-sparse-mehrotra.exe Core/QpGen/QpGenSparseMehrotraDriver.C)
    target_link_libraries(qpgen-sparse-mehrotra.exe
      ooqpgensparse ooqpsparse ooqpbase ooqpmehrotra
    ${MA27_LIBRARY} ${PARDISO_LIBRARY} ${MATH_LIBS})
  endif(HAVE_MA27)

  if(HAVE_MA57 AND HAVE_METIS)
    add_executable(qpgen-sparse-ma57-gondzio.exe Core/QpGen/QpGenSparseGondzioDriver.C)
    target_link_libraries(qpgen-sparse-ma57-gondzio.exe
      ooqpgensparse ooqpsparse ooqpbase ooqpgondzio ooqpdense
      ${MA57_LIBRARY} ${METIS_LIBRARY} ${PARDISO_LIBRARY} ${MATH_LIBS})

  if( 0 )
    add_executable(pipsipmFromRaw_comm2_schur Drivers/pipsipmFromRaw_comm2_schur.cpp)
    target_link_libraries(pipsipmFromRaw_comm2_schur
      stochInput ${COIN_LIBS}
      ooqpstoch ooqpstochla ooqpmehrotrastoch
      ooqpgensparse ooqpbase ooqpsparse ooqpdense
      ${MA57_LIBRARY} ${METIS_LIBRARY} ${PARDISO_LIBRARY} ${MATH_LIBS})

    add_executable(pipsipmBatchFromRaw_schur Drivers/pipsipmBatchFromRaw_schur.cpp)
    target_link_libraries(pipsipmBatchFromRaw_schur
      stochInput ${COIN_LIBS}
      ooqpstoch ooqpstochla ooqpmehrotrastoch
      ooqpgensparse ooqpbase ooqpsparse ooqpdense
      ${MA57_LIBRARY} ${METIS_LIBRARY} ${PARDISO_LIBRARY} ${MATH_LIBS})

    add_executable(pipsipmBatchFromRaw Drivers/pipsipmBatchFromRaw.cpp)
    target_link_libraries(pipsipmBatchFromRaw
      stochInput ${COIN_LIBS}
      ooqpstoch ooqpstochla ooqpmehrotrastoch
      ooqpgensparse ooqpbase ooqpsparse ooqpdense
      ${MA57_LIBRARY} ${METIS_LIBRARY} ${PARDISO_LIBRARY} ${MATH_LIBS})
  endif( 0 )   
   
    # add_executable(pipsipmFromRaw_schur32 Drivers/pipsipmFromRaw_schur32.cpp)
    # target_link_libraries(pipsipmFromRaw_schur32
    #   stochInput ${COIN_LIBS}
    #   ooqpstoch ooqpstochla ooqpmehrotrastoch
    #   ooqpgensparse ooqpbase ooqpsparse ooqpdense
    #   ${MA57_LIBRARY} ${METIS_LIBRARY} ${PARDISO_LIBRARY32} ${MATH_LIBS})

    if(HAVE_MA27)
#    add_executable(pipsipmFromRaw Drivers/pipsipmFromRaw.cpp)
#    target_link_libraries(pipsipmFromRaw
#      stochInput ${COIN_LIBS}
#      ooqpstoch ooqpstochla ooqpmehrotrastoch
#      ooqpgensparse ooqpbase ooqpsparse ooqpdense
#      ${MA27_LIBRARY} ${MA57_LIBRARY} ${METIS_LIBRARY} ${PARDISO_LIBRARY} ${MATH_LIBS})

    add_executable(ooqpFromRaw Drivers/ooqpFromRaw.cpp)
    target_link_libraries(ooqpFromRaw
      stochInput ${COIN_LIBS}
      ooqpgensparse ooqpbase ooqpmehrotra ooqpsparse ooqpdense
      ${MA57_LIBRARY} ${METIS_LIBRARY} ${MA27_LIBRARY} ${MATH_LIBS})

    add_executable(pipsipmFromRaw_schur Drivers/pipsipmFromRaw_schur.cpp)
    target_link_libraries(pipsipmFromRaw_schur
      stochInput ${COIN_LIBS}
      ooqpstoch ooqpstochla ooqpmehrotrastoch
      ooqpgensparse ooqpbase ooqpsparse ooqpdense
      ${MA27_LIBRARY} ${MA57_LIBRARY} ${METIS_LIBRARY} ${PARDISO_LIBRARY} ${MATH_LIBS})

      add_executable(meanSolveAndRecourseEval Drivers/meanSolveAndRecourseEval.cpp)
      target_link_libraries(meanSolveAndRecourseEval
	stochInput ${COIN_LIBS}
	ooqpstoch ooqpstochla ooqpmehrotrastoch
	ooqpgensparse ooqpbase ooqpmehrotra ooqpsparse ooqpdense
	${MA27_LIBRARY} ${MA57_LIBRARY} ${METIS_LIBRARY} ${PARDISO_LIBRARY}
	${MATH_LIBS})

    endif(HAVE_MA27)

#    if(HAVE_AMPL)
#      add_executable(pipsipmPyomo_schur Drivers/pipsipmPyomo_schur.cpp)
#      target_link_libraries(pipsipmPyomo_schur
#	pyomoStochInput stochInput ${COIN_LIBS}
#	ooqpstoch ooqpstochla ooqpmehrotrastoch
#	ooqpgensparse ooqpbase ooqpsparse ooqpdense
#	${AMPL_LIBRARY} ${MA57_LIBRARY} ${METIS_LIBRARY} ${PARDISO_LIBRARY} ${MATH_LIBS})
#    endif(HAVE_AMPL)
  endif(HAVE_MA57 AND HAVE_METIS)
endif(HAVE_PARDISO)

#MA27 or MA57 and METIS are prerequisites, this should be fine without additional checks.
#It still works if only one of MA27 or MA57 is available.
add_executable(pipsipmFromRaw Drivers/pipsipmFromRaw.cpp)
target_link_libraries(pipsipmFromRaw
    stochInput ${COIN_LIBS}
    ooqpstoch ooqpstochla ooqpmehrotrastoch
    ooqpgensparse ooqpbase ooqpsparse ooqpdense
    ${MA27_LIBRARY} ${MA57_LIBRARY} ${METIS_LIBRARY} ${MATH_LIBS})
    

add_executable(pipsipmCallbackExample Drivers/callbackExample.cpp)
target_link_libraries(pipsipmCallbackExample
    stochInput ${COIN_LIBS}
<<<<<<< HEAD
    ooqpstoch ooqpstochla ooqpmehrotrastoch ooqpgondziostoch ooqpqpscaler ooqpequistochscaler
    ooqpgensparse ooqpbase ooqpsparse ooqpdense ooqpqppresolver ooqpqpstochpresolver
=======
    ooqpstoch ooqpstochla ooqpgondziostoch ooqpqpscaler ooqpequistochscaler
    ooqpgensparse ooqpbase ooqpsparse ooqpdense
>>>>>>> c474a7e3
    ${MA27_LIBRARY} ${MA57_LIBRARY} ${METIS_LIBRARY} ${PARDISO_LIBRARY} ${MATH_LIBS} ${COIN_LIBS})

set(GAMSDIR  Drivers/gams)
add_executable(gmspips Drivers/gmspips/gmspips.cpp Drivers/gmspips/gmspipsio.c ${GAMSDIR}/apifiles/C/api/gmomcc.c ${GAMSDIR}/apifiles/C/api/gevmcc.c ${GAMSDIR}/apifiles/C/api/gdxcc.c)
#set_target_properties(gmspips PROPERTIES
#   LINK_FLAGS -ldl)
add_definitions(-DGMS_PIPS -DGMS_LOG -DGMS_MPI -DLINKCONSTR)
target_include_directories(gmspips PUBLIC
     ${GAMSDIR}/apifiles/C/api/ Drivers/gmspips/)
target_link_libraries(gmspips
    dl
    stochInput ${COIN_LIBS}
<<<<<<< HEAD
    ooqpstoch ooqpstochla ooqpmehrotrastoch ooqpgondziostoch ooqpequistochscaler
    ooqpgensparse ooqpbase ooqpsparse ooqpdense ooqpqppresolver ooqpqpstochpresolver
=======
    ooqpstoch ooqpstochla ooqpgondziostoch ooqpequistochscaler
    ooqpgensparse ooqpbase ooqpsparse ooqpdense
>>>>>>> c474a7e3
    ${MA27_LIBRARY} ${MA57_LIBRARY} ${METIS_LIBRARY}  ${PARDISO_LIBRARY} ${MATH_LIBS} ${COIN_LIBS})

add_executable(gmschk Drivers/gmspips/gmspipschk.cpp Drivers/gmspips/gmspipsio.c ${GAMSDIR}/apifiles/C/api/gmomcc.c ${GAMSDIR}/apifiles/C/api/gevmcc.c ${GAMSDIR}/apifiles/C/api/gdxcc.c)
#set_target_properties(gmschk PROPERTIES
#    LINK_FLAGS -ldl)
target_include_directories(gmschk PUBLIC
     ${GAMSDIR}/apifiles/C/api/ Drivers/gmspips/)
target_link_libraries(gmschk
    dl)
<|MERGE_RESOLUTION|>--- conflicted
+++ resolved
@@ -142,13 +142,8 @@
 add_executable(pipsipmCallbackExample Drivers/callbackExample.cpp)
 target_link_libraries(pipsipmCallbackExample
     stochInput ${COIN_LIBS}
-<<<<<<< HEAD
-    ooqpstoch ooqpstochla ooqpmehrotrastoch ooqpgondziostoch ooqpqpscaler ooqpequistochscaler
+    ooqpstoch ooqpstochla ooqpgondziostoch ooqpqpscaler ooqpequistochscaler
     ooqpgensparse ooqpbase ooqpsparse ooqpdense ooqpqppresolver ooqpqpstochpresolver
-=======
-    ooqpstoch ooqpstochla ooqpgondziostoch ooqpqpscaler ooqpequistochscaler
-    ooqpgensparse ooqpbase ooqpsparse ooqpdense
->>>>>>> c474a7e3
     ${MA27_LIBRARY} ${MA57_LIBRARY} ${METIS_LIBRARY} ${PARDISO_LIBRARY} ${MATH_LIBS} ${COIN_LIBS})
 
 set(GAMSDIR  Drivers/gams)
@@ -161,13 +156,8 @@
 target_link_libraries(gmspips
     dl
     stochInput ${COIN_LIBS}
-<<<<<<< HEAD
-    ooqpstoch ooqpstochla ooqpmehrotrastoch ooqpgondziostoch ooqpequistochscaler
+    ooqpstoch ooqpstochla ooqpgondziostoch ooqpequistochscaler
     ooqpgensparse ooqpbase ooqpsparse ooqpdense ooqpqppresolver ooqpqpstochpresolver
-=======
-    ooqpstoch ooqpstochla ooqpgondziostoch ooqpequistochscaler
-    ooqpgensparse ooqpbase ooqpsparse ooqpdense
->>>>>>> c474a7e3
     ${MA27_LIBRARY} ${MA57_LIBRARY} ${METIS_LIBRARY}  ${PARDISO_LIBRARY} ${MATH_LIBS} ${COIN_LIBS})
 
 add_executable(gmschk Drivers/gmspips/gmspipschk.cpp Drivers/gmspips/gmspipsio.c ${GAMSDIR}/apifiles/C/api/gmomcc.c ${GAMSDIR}/apifiles/C/api/gevmcc.c ${GAMSDIR}/apifiles/C/api/gdxcc.c)
