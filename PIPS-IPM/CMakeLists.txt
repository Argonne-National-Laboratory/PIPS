--- conflicted
+++ resolved
@@ -47,16 +47,8 @@
 #endif(HAVE_MA86 AND HAVE_METIS)
 
 
-<<<<<<< HEAD
-if(HAVE_MA27 OR HAVE_MA57)
-  add_executable(qpgen-sparse-mehrotra.exe Core/QpGen/QpGenSparseMehrotraDriver.C)
-  target_link_libraries(qpgen-sparse-mehrotra.exe
-    ooqpgensparse ooqpsparse ooqpbase ooqpmehrotra
-  ${MA27_LIBRARY} ${PARDISO_LIBRARY} ${MATH_LIBS})
-endif(HAVE_MA27 OR HAVE_MA57 )
 
-=======
-#build only some executable depending on the linear solvers available
+#build only some executablea depending on the linear solvers available
 if (HAVE_PARDISO)
   if(HAVE_MA27)
     add_executable(qpgen-sparse-mehrotra.exe Core/QpGen/QpGenSparseMehrotraDriver.C)
@@ -64,9 +56,7 @@
       ooqpgensparse ooqpsparse ooqpbase ooqpmehrotra
       ${MA27_LIBRARY} ${PARDISO_LIBRARY} ${MATH_LIBS})
 
-
   if(HAVE_MA57 AND HAVE_METIS)
->>>>>>> 5cbc8815
     add_executable(qpgen-sparse-ma57-gondzio.exe Core/QpGen/QpGenSparseGondzioDriver.C)
     target_link_libraries(qpgen-sparse-ma57-gondzio.exe
       ooqpgensparse ooqpsparse ooqpbase ooqpgondzio ooqpdense
@@ -99,31 +89,19 @@
     #   ooqpstoch ooqpstochla ooqpmehrotrastoch
     #   ooqpgensparse ooqpbase ooqpsparse ooqpdense
     #   ${MA57_LIBRARY} ${METIS_LIBRARY} ${PARDISO_LIBRARY32} ${MATH_LIBS})
-
-<<<<<<< HEAD
-#    add_executable(pipsipmFromRaw Drivers/pipsipmFromRaw.cpp)
-#    target_link_libraries(pipsipmFromRaw
-#      stochInput ${COIN_LIBS}
-#      ooqpstoch ooqpstochla ooqpmehrotrastoch
-#      ooqpgensparse ooqpbase ooqpsparse ooqpdense
-#      ${MA27_LIBRARY} ${MA57_LIBRARY} ${METIS_LIBRARY} ${PARDISO_LIBRARY} ${MATH_LIBS})
-=======
->>>>>>> 5cbc8815
-
-      add_executable(ooqpFromRaw Drivers/ooqpFromRaw.cpp)
-       target_link_libraries(ooqpFromRaw
+    add_executable(ooqpFromRaw Drivers/ooqpFromRaw.cpp)
+    target_link_libraries(ooqpFromRaw
          stochInput ${COIN_LIBS}
          ooqpgensparse ooqpbase ooqpmehrotra ooqpsparse ooqpdense
 	 ${MA57_LIBRARY} ${METIS_LIBRARY} ${MA27_LIBRARY} ${MATH_LIBS})
 
-     add_executable(meanSolveAndRecourseEval Drivers/meanSolveAndRecourseEval.cpp)
-      target_link_libraries(meanSolveAndRecourseEval
+    add_executable(meanSolveAndRecourseEval Drivers/meanSolveAndRecourseEval.cpp)
+    target_link_libraries(meanSolveAndRecourseEval
 	stochInput ${COIN_LIBS}
 	ooqpstoch ooqpstochla ooqpmehrotrastoch
 	ooqpgensparse ooqpbase ooqpmehrotra ooqpsparse ooqpdense
 	${MA27_LIBRARY} ${MA57_LIBRARY} ${METIS_LIBRARY} ${PARDISO_LIBRARY}
 	${MATH_LIBS})
-
 
 #    if(HAVE_AMPL)
 #      add_executable(pipsipmPyomo_schur Drivers/pipsipmPyomo_schur.cpp)
@@ -133,12 +111,9 @@
 #	ooqpgensparse ooqpbase ooqpsparse ooqpdense
 #	${AMPL_LIBRARY} ${MA57_LIBRARY} ${METIS_LIBRARY} ${PARDISO_LIBRARY} ${MATH_LIBS})
 #    endif(HAVE_AMPL)
-<<<<<<< HEAD
-=======
   endif(HAVE_MA57 AND HAVE_METIS)
   endif(HAVE_MA27)
 endif(HAVE_PARDISO)
->>>>>>> 5cbc8815
 
 #MA27 or (MA57 and METIS) are prerequisites, this should be fine without additional checks.
 #It still works if only one of MA27 or MA57 is available.
