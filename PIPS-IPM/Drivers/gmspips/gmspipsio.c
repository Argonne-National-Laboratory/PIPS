#include <stdio.h>
#include <stdlib.h>
#include <assert.h>
#include <string.h>

#include "gmspipsio.h"
#include "gclgms.h"
#include "gdxcc.h"
#include "gmomcc.h"
#include "gevmcc.h"

#if defined(__cplusplus)
extern "C" {
#endif

//#define debug(msg)   printf("%s\n", msg);
#define debug(msg)   

#define GDXSAVECALLX(gxf,f) {                                                  \
                                int rc;                                        \
                                rc=f;                                          \
                                if (!rc)                                       \
                                {                                              \
                                  char s[GMS_SSSIZE];                          \
                                  gdxErrorStr(gxf, gdxGetLastError(gxf), s); \
                                  printf("*** Fatal GDX error (" __FILE__ " line: %d): %s\n",__LINE__,s);      \
                                  exit(1);                                     \
                                }                                              \
                            }
 
#define OFFSET 1
 
#define PRINTV1(n,v) \
if ( printLevel > 1 ) { int i; printf("%s:\n",#v);for (i=0; i<blk->n; i++) printf("  %3d: %15.3f\n", i, blk->v[i]); }
#define PRINTV4(n,i1,v1,i2,v2)                                                 \
if ( printLevel > 1 ) { int i; char s1[64], s2[64];                            \
  printf("%s,%s:\n",#v1,#v2);                                                  \
  for (i=0; i<blk->n; i++)                                                     \
  {                                                                            \
     sprintf(s1,"%15.3f",blk->v1[i]); sprintf(s2,"%15.3f",blk->v2[i]);         \
     printf("  %3d: %15s %15s\n", i, blk->i1[i]?s1:"-", blk->i2[i]?s2:"-");    \
  }                                                                            \
}                                    
#define PRINTMAT(mat,n)                                                        \
if ( printLevel > 1) { int i,j;                                                \
  printf("%s:\n",#mat);                                                        \
  for (i=0; i<blk->n; i++)                                                     \
     for (j=blk->rm##mat[i]; j<blk->rm##mat[i+1]; j++)                         \
        printf("  %3d %3d: %15.3f\n", i, blk->ci##mat[j], blk->val##mat[j]);   \
}                                    
 
int writeBlock(const char* scrFilename,  /** < scratch file name. If NULL write ASCII to stdout */
               GMSPIPSBlockData_t* blk,  /** < block structure to write */
               int printLevel)
{
   if (NULL==scrFilename)
   {
      printf("numBlocks: %5d\n", blk->numBlocks);
      printf("blockID:   %5d\n", blk->blockID);
      printf("n0:        %5d\n", blk->n0);
      printf("ni:        %5d\n", blk->ni);
      PRINTV1(ni,c);
      PRINTV4(ni,ixlow,xlow,ixupp,xupp);
      printf("mA:        %5d\n", blk->mA);
      if ( blk->mA )
      {
         PRINTV1(mA,b);
         PRINTMAT(A, mA);
         if (blk->blockID)
         {
            PRINTMAT(B, mA);
         }
      }
      printf("mC:        %5d\n", blk->mC);
      if ( blk->mC )
      {
         PRINTV4(mC,iclow,clow,icupp,cupp);
         PRINTMAT(C, mC);
         if (blk->blockID)
         {
            PRINTMAT(D, mC);
         }
      }
      printf("mBL:       %5d\n", blk->mBL);
      if ( blk->mBL )
      {
         PRINTV1(mBL,bL);
         PRINTMAT(BL, mBL);
      }
      printf("mDL:       %5d\n", blk->mDL);
      if ( blk->mDL )
      {
         PRINTV4(mBL,idlow,dlow,idupp,dupp);
         PRINTMAT(DL, mDL);
      }
   }

   return 0;
}               
 
int writeSolution(const char* gdxFileStem,  /** < GDX file stem */
                  const int numcol,         /** < length of varl/varm array */
                  const int numrow,         /** < length of equl/equm array */
                  const double objval,      /** < objective value */
                  double* varl,             /** < variable level (can be NULL) */
                  double* varm,             /** < variable marginals (can be NULL) */
                  double* equl,             /** < equation level (can be NULL) */
                  double* equm,             /** < equation marginals */
                  const char* GAMSSysDir)   /** < GAMS system directory to locate shared libraries (can be NULL) */                  
{
   FILE *fmap;
   int* p2gvmap=NULL;
   int* p2gemap=NULL;
   char fileName[GMS_SSSIZE];
   int i, j, rc, p2gN, p2gM, objvar, objrow, gdxN, gdxM;
   gdxHandle_t fDCT=NULL;
   gdxHandle_t fSOL=NULL;
   char msg[GMS_SSSIZE];
   double* gvarl=NULL;
   double* gvarm=NULL;
   double* gequl=NULL;
   double* gequm=NULL;
   double objcoef = 1.0; /* TODO carry through the objective coefficient */
   gdxValues_t   vals, wvals;
   gdxUelIndex_t keyInt;   
   char symName[GMS_SSSIZE], symText[GMS_SSSIZE];
   int dimFirst, nrRecs, numUels, symDim, symType, userInfo, symCnt, symStart=3;
   int colsSeen=0, rowsSeen=0; 
   
   printf("1\n");
   if ( GAMSSysDir )
      rc = gdxCreateD (&fDCT, GAMSSysDir, msg, sizeof(msg));
   else
      rc = gdxCreate (&fDCT, msg, sizeof(msg));
   if ( !rc ) 
   {
      printf("Could not create gdx object (dct): %s\n", msg);
      return -2;
   }
   strcpy(fileName,gdxFileStem);
   gdxOpenRead(fDCT, strcat(fileName,"_dict.gdx"), &rc);
   if (rc) 
   {
      printf("Could not open GDX file %s (errNr=%d)\n", fileName, rc);
      return -2;
   }

   GDXSAVECALLX(fDCT,gdxSystemInfo (fDCT, &symCnt, &numUels));

   GDXSAVECALLX(fDCT,gdxDataReadRawStart(fDCT, 1, &nrRecs));
   if (3!=nrRecs)
   {
      printf("expect 3 record in dictionary symbol 1, have %d\n", nrRecs);
      return -2;
   }
   GDXSAVECALLX(fDCT,gdxDataReadRaw(fDCT, keyInt, vals, &dimFirst)); // ttblk
   GDXSAVECALLX(fDCT,gdxDataReadRaw(fDCT, keyInt, vals, &dimFirst)); // mincolcnt
   if (varl || varm)
   {
      if ( numcol+1!=(int) vals[0] )
      {
         printf("dictionary has %d variables PIPS only provides %d. Wrong dictionary file?\n", (int) vals[0], numcol+1);
         return -2;
      }
   }
   gdxN = (int) vals[0];
   
   GDXSAVECALLX(fDCT,gdxDataReadRaw(fDCT, keyInt, vals, &dimFirst)); // minrowcnt
   if (equl || equm)
   {
      if ( numrow+1!=(int) vals[0] )
      {
         printf("dictionary has %d equations PIPS only provides %d. Wrong dictionary file?\n", (int) vals[0], numrow+1);
         return -2;
      }
   }
   gdxM = (int) vals[0];
   GDXSAVECALLX(fDCT,gdxDataReadDone(fDCT));
   
   if ( GAMSSysDir )
      rc = gdxCreateD (&fSOL, GAMSSysDir, msg, sizeof(msg));
   else
      rc = gdxCreate (&fSOL, msg, sizeof(msg));
   if ( !rc ) 
   {
      printf("Could not create gdx object (sol): %s\n", msg);
      return -2;
   }
   strcpy(fileName,gdxFileStem);
   gdxOpenWrite (fSOL, strcat(fileName,"_sol.gdx"), "GMSPIPS", &rc);
   if (rc) 
   {
      printf("Could not open GDX file %s for writing (errNr=%d)\n", fileName, rc);
      return -2;
   }

   strcpy(fileName,gdxFileStem);
   fmap = fopen(strcat(fileName,".map"), "r");
   if (!fmap)
      return -1;
   
   fscanf(fmap,"%d%d%d%d",&p2gN,&p2gM,&objvar,&objrow);
   if (varl || varm)
   {
      assert(p2gN==numcol);
      p2gvmap = (int *) malloc(numcol*sizeof(int));
      assert(p2gvmap);
   }
   if (equl || equm)
   {
      assert(p2gM==numrow);
      p2gemap = (int *) malloc(numrow*sizeof(int));
      assert(p2gemap);
   }
   
   for (j=0; j<numcol; j++)
   {
      int col;
      fscanf(fmap,"%d",&col);
      if (p2gvmap)
         p2gvmap[j] = col;
   }
      
   for (i=0; i<numrow; i++)
   {
      int row;
      fscanf(fmap,"%d",&row);
      if (p2gemap)
         p2gemap[i] = row;
   }
   fclose(fmap);
   
   if (varl)
   {
      gvarl = (double *) malloc(gdxN*sizeof(double));
      assert(gvarl);
      gvarl[objvar] = objval; 
      for (j=0; j<numcol; j++)
         gvarl[p2gvmap[j]] = varl[j];
   }
   if (varm)
   {
      gvarm = (double *) malloc(gdxN*sizeof(double));
      assert(gvarm);
      gvarm[objvar] = 0.0; 
      for (j=0; j<numcol; j++)
         gvarm[p2gvmap[j]] = varm[j];
   }
   if (equl)
   {
      gequl = (double *) malloc(gdxM*sizeof(double));
      assert(gequl);
      gequl[objrow] = 0.0; 
      for (i=0; i<numrow; i++)
         gequl[p2gemap[i]] = equl[i];
   }
   if (equm)
   {
      gequm = (double *) malloc(gdxM*sizeof(double));
      assert(gequm);
      gequm[objrow] = 1.0/objcoef;
      for (i=0; i<numrow; i++)
         gequm[p2gemap[i]] = equm[i];
   }
   if (p2gvmap) free(p2gvmap);
   if (p2gemap) free(p2gemap);
   
   /* Initialize values to write to some useful defaults */  
   wvals[GMS_VAL_LEVEL] = 0.0;
   wvals[GMS_VAL_MARGINAL] = 0.0;
   wvals[GMS_VAL_LOWER] = GMS_SV_MINF;
   wvals[GMS_VAL_UPPER] = GMS_SV_PINF;
   wvals[GMS_VAL_SCALE] = 1.0;

   /* Now walk dictionary and variable and equation vector side-by-side */
   if (equl || equm)
   {
      for(; symStart<=symCnt; symStart++ )
      {
         GDXSAVECALLX(fDCT,gdxSymbolInfo(fDCT, symStart, symName, &symDim, &symType));
         GDXSAVECALLX(fDCT,gdxSymbolInfoX(fDCT, symStart, &nrRecs, &userInfo, symText));
         GDXSAVECALLX(fDCT,gdxDataReadRawStart(fDCT, symStart, &nrRecs));
         GDXSAVECALLX(fSOL,gdxDataWriteRawStart(fSOL, symName, symText, symDim, dt_equ, GMS_EQUEOFFSET+GMS_EQUTYPE_E));
         while ( gdxDataReadRaw(fDCT, keyInt, vals, &dimFirst) )
         {
            if (gequl) wvals[GMS_VAL_LEVEL] = gequl[rowsSeen];
            if (gequm) wvals[GMS_VAL_MARGINAL] = gequm[rowsSeen];
            rowsSeen++;
            GDXSAVECALLX(fSOL,gdxDataWriteRaw (fSOL, keyInt, wvals));      
         }
         GDXSAVECALLX(fDCT,gdxDataReadDone(fDCT));
         GDXSAVECALLX(fSOL,gdxDataWriteDone(fSOL));        
      }      
   }
   else /* fast forward to variable symbols */
   {  
      for(; symStart<=symCnt; symStart++ )
      {
         if (rowsSeen==gdxM)
            break;
         GDXSAVECALLX(fDCT,gdxSymbolInfo(fDCT, symStart, symName, &symDim, &symType));
         GDXSAVECALLX(fDCT,gdxSymbolInfoX(fDCT, symStart, &nrRecs, &userInfo, symText));
         rowsSeen += nrRecs;
      }
   }
   assert(rowsSeen==gdxM);   
   if (gequl) free(gequl);
   if (gequm) free(gequm);

   if (varl || varm)
   {
      for(; symStart<=symCnt; symStart++ )
      {
         GDXSAVECALLX(fDCT,gdxSymbolInfo(fDCT, symStart, symName, &symDim, &symType));
         GDXSAVECALLX(fDCT,gdxSymbolInfoX(fDCT, symStart, &nrRecs, &userInfo, symText));
         GDXSAVECALLX(fDCT,gdxDataReadRawStart(fDCT, symStart, &nrRecs));
         GDXSAVECALLX(fSOL,gdxDataWriteRawStart(fSOL, symName, symText, symDim, dt_var, 0));
         while ( gdxDataReadRaw(fDCT, keyInt, vals, &dimFirst) )
         {
            if (gvarl) wvals[GMS_VAL_LEVEL] = gvarl[colsSeen];
            if (gvarm) wvals[GMS_VAL_MARGINAL] = gvarm[colsSeen];
            colsSeen++;
            GDXSAVECALLX(fSOL,gdxDataWriteRaw (fSOL, keyInt, wvals));      
         }
         GDXSAVECALLX(fDCT,gdxDataReadDone(fDCT));
         GDXSAVECALLX(fSOL,gdxDataWriteDone(fSOL));        
      }
   }
   assert(colsSeen==gdxN);   
   if (gvarl) free(gvarl);
   if (gvarm) free(gvarm);
   
   /* Now regsiter uels */
   GDXSAVECALLX(fSOL,gdxUELRegisterRawStart(fSOL));
   for (i=1; i<=numUels; i++)
   {
      char uel[GMS_SSSIZE];
      int map;
      GDXSAVECALLX(fDCT,gdxUMUelGet (fDCT,i,uel,&map));
      GDXSAVECALLX(fSOL,gdxUELRegisterRaw(fSOL,uel));
   }
   GDXSAVECALLX(fSOL,gdxUELRegisterDone(fSOL));
   
   gdxClose(fDCT);
   gdxFree(&fDCT);
   gdxClose(fSOL);
   gdxFree(&fSOL);

   return 0;
}

void freeBlock(GMSPIPSBlockData_t* blk)
{
   if ( NULL==blk)
      return;
   
   if ( blk->ni )
   {
      free(blk->c);
      free(blk->xlow);
      free(blk->xupp);
      free(blk->ixlow);
      free(blk->ixupp);
   }
   if (blk->mA)
   {
      free(blk->b);
      free(blk->rmA);
      if (blk->nnzA)
      {
         free(blk->ciA);
         free(blk->valA);
      }
      if ( blk->blockID != 0 )
      {
         free(blk->rmB);      
         if (blk->nnzB)
         {
            free(blk->ciB);
            free(blk->valB);
         }
      }
   }
   if (blk->mC)
   {
      free(blk->clow);
      free(blk->cupp);
      free(blk->iclow);
      free(blk->icupp);
      free(blk->rmC);      
      if (blk->nnzC)
      {
         free(blk->ciC);
         free(blk->valC);
      }
      if ( blk->blockID != 0 )
      {
         free(blk->rmD);
         if (blk->nnzD)
         {
            free(blk->ciD);
            free(blk->valD);
         }
      }
   }
   if (blk->mBL)
   {
      free(blk->bL);
      free(blk->rmBL);
      if (blk->nnzBL)
      {
         free(blk->ciBL);
         free(blk->valBL);
      }
   }
   if (blk->mDL)
   {
      free(blk->dlow);
      free(blk->dupp);
      free(blk->idlow);
      free(blk->idupp);
      free(blk->rmDL);
      if (blk->nnzDL)
      {
         free(blk->ciDL);
         free(blk->valDL);
      }
   }   
}

#define PRINTANDEXIT(...) { printf (__VA_ARGS__); return 1; }
#define MATALLOC(mat)                                                  \
if ( blk->nnz##mat )                                                   \
{                                                                      \
   blk->ci##mat = (int32_t *) malloc(blk->nnz##mat * sizeof(int32_t)); \
   blk->val##mat = (double *) malloc(blk->nnz##mat * sizeof(double));  \
}

#if 1 
int doColumnPermutation(const gmoHandle_t gmo, const int strict, const int n, const int stageI, const int stage0, 
                     int32_t* n0, int32_t* ni, int perm[] )
{
   /* Permute the column variables */
   int j,rc;
   char colname[GMS_SSSIZE];

   double* stages = (double *) malloc(n*sizeof(double));
   rc = gmoGetVarScale(gmo,stages);
   if ( rc )
      PRINTANDEXIT("Problems accessing variable stages");

   for ( j=0; j<n; j++ )
   {
      if ( stageI == stages[j] )
      {
         (*ni)++;
      }
      else if ( stage0 == stages[j] )
      {
         (*n0)++;
      }
      else if ( strict )
         PRINTANDEXIT("Unmatched stage %d of column %s while reading stage %d", (int) stages[j], gmoGetVarNameOne(gmo,j,colname), stageI);
   }
   *ni = *n0;
   *n0 = 0;
   for ( j=0; j<n; j++ )
   {
      if ( stageI == stages[j] )
      {
         perm[(*ni)++] = j;
      }
      else if ( stage0 == stages[j] )
      {
         perm[(*n0)++] = j;
      }
   }
   
   return 0;   
}

int doRowPermutation(const gmoHandle_t gmo, const int strict, const int m, const int stageI, const int stageN, 
                     int32_t* meq, int32_t* mleq, int32_t* mLeq, int32_t* mLleq, int perm[] )
{
   /* Permute the row =,<=,linking =, linking <= */
   int i,rc;
   char rowname[GMS_SSSIZE];

   double* stages = (double *) malloc(m*sizeof(double));
   int* eTypes = (int *) malloc(m*sizeof(int));
   rc = gmoGetEquScale(gmo,stages);
   if ( rc )
      PRINTANDEXIT("Problems accessing equation stages");
   rc = gmoGetEquType(gmo, eTypes);
   if ( rc )
      PRINTANDEXIT("Problems accessing equation types");
   
   for ( i=0; i<m; i++ )
   {
      if ( gmoequ_N == eTypes[i] )
         continue;
      if ( eTypes[i] > gmoequ_N )
         PRINTANDEXIT("Unknown row type %d in row %s", eTypes[i], gmoGetEquNameOne(gmo,i,rowname));

      if ( stageI == stages[i] )
      {
         if ( gmoequ_E == eTypes[i] )
            (*meq)++;
         else
            (*mleq)++;
      }
      else if ( stageN == stages[i] )
      {
         if ( gmoequ_E == eTypes[i] )
            (*mLeq)++;
         else
            (*mLleq)++;
      }
      else if ( strict )
         PRINTANDEXIT("Unmatched stage %d of row %s while reading stage %d of %d stages", (int) stages[i], gmoGetEquNameOne(gmo,i,rowname), stageI, stageN);
   }
   *mLleq = *meq + *mleq + *mLeq;
   *mLeq = *meq + *mleq;
   *mleq = *meq;
   *meq = 0;

   for ( i=0; i<m; i++ )
   {
      if ( gmoequ_N == eTypes[i] )
         continue;
      if ( stageI == stages[i] )
      {
         if ( gmoequ_E == eTypes[i] )
            perm[(*meq)++] = i;
         else
            perm[(*mleq)++] = i;
      }
      else if ( stageN == stages[i] )
      {
         if ( gmoequ_E == eTypes[i] )
            perm[(*mLeq)++] = i;
         else
            perm[(*mLleq)++] = i;
      }
   }
   
   return 0;
}

int fillMatrix(const gmoHandle_t gmo, const int mStart, const int mEnd, int32_t rm[], int col[], double val[], int64_t* nnz)
{
   int m = mEnd - mStart;
   int i, nz, nlnz, n=gmoN(gmo);
   int* colidx = (int *) malloc(n*sizeof(int));
   double* jacval = (double *) malloc(n*sizeof(double));

   assert(m);
   rm[0] = 0;
   for ( i=0; i<m; i++)
   {
      if ( gmoGetRowSparse (gmo,i+mStart,colidx,jacval,NULL,&nz,&nlnz) )
         PRINTANDEXIT("Cannot get row %d in sparse format", i+mStart);
      assert(0==nlnz);
      rm[i+1] = rm[i] + nz;
      memcpy(col+rm[i],colidx,nz*sizeof(int));
      memcpy(val+rm[i],jacval,nz*sizeof(double));
   }
   *nnz = rm[m];   
   free(colidx);
   free(jacval);
   return 0;
} 

int readBlockSqueezed(int numBlocks,         /** < total number of blocks n in problem 0..n */
              int actBlock,                  /** < number of block to read 0..n */
              int strict,                    /** < indicator for clean blocks */
              const char* cntrFilename,      /** < Control filename */
              const char* blk0DictFilename,  /** < Dictionary file name for block 0 */
              const char* GAMSSysDir,        /** < GAMS system directory to locate shared libraries (can be NULL) */
              GMSPIPSBlockData_t* blk)       /** < block structure to be filled */
{
   gevHandle_t  fGEV=NULL;
   gmoHandle_t  fGMO=NULL;
   char msg[GMS_SSSIZE];
   int rc=0;

   assert(blk);
   assert(numBlocks>0);   
   assert(actBlock>=0 && actBlock<numBlocks);
   
   memset(blk,0,sizeof(GMSPIPSBlockData_t)); /* Initialize everything to 0/NULL */
   blk->numBlocks = numBlocks;
   blk->blockID = actBlock;   
   
   if ( GAMSSysDir )
   {
      rc = gevCreateD (&fGEV, GAMSSysDir, msg, sizeof(msg));
      if (!rc) 
         PRINTANDEXIT("Could not create gev object: %s\n", msg);
      rc = gmoCreateD (&fGMO, GAMSSysDir, msg, sizeof(msg));
      if (!rc) 
         PRINTANDEXIT("Could not create gmo object: %s\n", msg);
   }
   else
   {
      rc = gevCreate (&fGEV, msg, sizeof(msg));
      if (!rc)
         PRINTANDEXIT("Could not create gev object: %s\n", msg);
      rc = gmoCreate (&fGMO, msg, sizeof(msg));
      if (!rc) 
         PRINTANDEXIT("Could not create gmo object: %s\n", msg);
   }
   
   assert(cntrFilename);
   rc = gevInitEnvironmentLegacy(fGEV,cntrFilename);
   if (rc) 
      PRINTANDEXIT("Failed gevInitEnvironmentLegacy\n");

   rc = gmoRegisterEnvironment(fGMO, fGEV, msg);
   if (rc)
      PRINTANDEXIT("Could not register gev environment: %s\n", msg);
   
   rc = gmoLoadDataLegacy(fGMO, msg);
   if (rc)
      PRINTANDEXIT("Could not load data: %s\n", msg);

   /* Make sure objective variable and objective row are at the end */
   gmoIndexBaseSet(fGMO, 0);
   if ( gmoN(fGMO)!=gmoObjVar(fGMO)-1 )
      PRINTANDEXIT("Objective variable not at the of columns\n");
   
   if ( gmoM(fGMO)!=gmoObjRow(fGMO)-1 )
      PRINTANDEXIT("Objective equation not at the of rows\n");

   /* First we set some GMO objective function flavors */
   gmoObjStyleSet(fGMO, gmoObjType_Fun);
   gmoObjReformSet(fGMO, 1);
   
   if ( 0 == actBlock )
   {
      int mAStart, mAEnd;
      int mCStart, mCEnd;
      int mBLStart, mBLEnd;
      int mDLStart, mDLEnd;
      int gmom = gmoM(fGMO), gmon = gmoN(fGMO), n0, pipsm, pipsn;
      int* rowPerm;
      int* colPerm;
      
      rowPerm = (int *) malloc(gmom * sizeof(int)); 
      colPerm = (int *) malloc(gmon * sizeof(int)); 

      rc = doRowPermutation(fGMO, gmom, strict, actBlock+OFFSET, numBlocks+OFFSET, &(blk->mA), &(blk->mC), &(blk->mBL), &(blk->mDL), rowPerm);
      assert(0==rc);
      
      rc = doColumnPermutation(fGMO, gmon, strict, actBlock+OFFSET, OFFSET, &(blk->ni), &n0, colPerm);
      assert(0==rc);

      pipsn = blk->ni;
      pipsm = blk->mA + blk->mC + blk->mBL + blk->mDL;     

      rc = gmoSetRvEquPermutation(fGMO, rowPerm, pipsm);
      if (rc)
         PRINTANDEXIT("Could not install row permutation\n");
      free(rowPerm);

      rc = gmoSetRvVarPermutation(fGMO, colPerm, pipsn);
      if (rc)
         PRINTANDEXIT("Could not install column permutation\n");
      free(colPerm);
      
      /* Now fill the block */
      
      mAStart  = 0;      mAEnd  = mAStart  + blk->mA;
      mCStart  = mAEnd;  mCEnd  = mCStart  + blk->mC;
      mBLStart = mCEnd;  mBLEnd = mBLStart + blk->mBL;
      mDLStart = mBLEnd; mDLEnd = mDLStart + blk->mDL;

#if defined(GMSGENPIPSINPUTMAIN)
      /* Write row permutation for linking constraints to disk */
      {
         FILE* fpLinkingRowsPerm;
         int i;
         if ( (fpLinkingRowsPerm = fopen("block0LCPerm.txt", "w")) == NULL ) 
            PRINTANDEXIT("Error opening block0LCPerm.txt for writing\n");
         fprintf(fpLinkingRowsPerm,"%d %d\n",gmom,mDLEnd-mBLStart);
         for ( i=mBLStart; i<mDLEnd; i++ )
            fprintf(fpLinkingRowsPerm,"%d %d\n",i,rowPerm[i]);
         fclose(fpLinkingRowsPerm);
      }
      /* Write column permutation for linking variables to disk */
      {
         FILE* fpLinkingColumnsPerm;
         int j;
         if ( (fpLinkingColumnsPerm = fopen("block0LVPerm.txt", "w")) == NULL ) 
            PRINTANDEXIT("Error opening block0LVPerm.txt for writing\n");
         fprintf(fpLinkingColumnsPerm,"%d %d\n",gmon,pipsn);
         for ( j=0; j<pipsn; j++ )
            fprintf(fpLinkingColumnsPerm,"%d %d\n",j,colPerm[j]);
         fclose(fpLinkingColumnsPerm);
      }
#endif      

      /* Variable allocation */
      blk->c     = (double *)  calloc(blk->ni, sizeof(double)); 
      blk->xlow  = (double *)  calloc(blk->ni, sizeof(double)); 
      blk->xupp  = (double *)  calloc(blk->ni, sizeof(double)); 
      blk->ixlow = (int16_t *) calloc(blk->ni, sizeof(int16_t)); 
      blk->ixupp = (int16_t *) calloc(blk->ni, sizeof(int16_t));
   
      if (!gmoGetObjVector(fGMO,blk->c,NULL))
         PRINTANDEXIT("Could not get objective vector\n");
      if (!gmoGetVarLower(fGMO, blk->xlow))
         PRINTANDEXIT("Could not get variable lower bound\n");
      if (!gmoGetVarUpper(fGMO, blk->xupp))
         PRINTANDEXIT("Could not get variable lower bound\n");
      /* Set indicator vectors */
      {
         int j;
         for ( j=0; j<gmon; j++)
         {
            if (blk->xlow[j]!=GMS_SV_MINF)
               blk->ixlow[j] = 1;
            if (blk->xupp[j]!=GMS_SV_PINF)
               blk->ixupp[j] = 1;
         }
      }
      if ( blk->mA )
         blk->b     = (double *)  calloc(blk->mA,   sizeof(double)); 
      if ( blk->mC )
      {
         blk->clow  = (double *)  calloc(blk->mC,   sizeof(double)); 
         blk->cupp  = (double *)  calloc(blk->mC,   sizeof(double)); 
         blk->iclow = (int16_t *) calloc(blk->mC,   sizeof(int16_t)); 
         blk->icupp = (int16_t *) calloc(blk->mC,   sizeof(int16_t));
      }
      if ( blk->mBL )
         blk->bL    = (double *)  calloc(blk->mBL,  sizeof(double)); 
      if ( blk->mDL )
      {
         blk->dlow  = (double *)  calloc(blk->mDL,  sizeof(double)); 
         blk->dupp  = (double *)  calloc(blk->mDL,  sizeof(double)); 
         blk->idlow = (int16_t *) calloc(blk->mDL,  sizeof(int16_t)); 
         blk->idupp = (int16_t *) calloc(blk->mDL,  sizeof(int16_t));
      }

      {
         int i;
         double* rhs = (double *)  malloc(gmom*sizeof(double)); 
         int* eType = (int *)  malloc(gmom*sizeof(double)); 

         if (!gmoGetRhs(fGMO,rhs))
            PRINTANDEXIT("Could not get rhs vector\n");
         if (!gmoGetEquType(fGMO,eType))
            PRINTANDEXIT("Could not get equation type vector\n");
         
         if ( blk->mA )
            memcpy(blk->b,   rhs+mAStart ,blk->mA *sizeof(double));
         if ( blk->mC )
         {
            memcpy(blk->clow,rhs+mCStart ,blk->mC *sizeof(double));
            memcpy(blk->cupp,rhs+mCStart ,blk->mC *sizeof(double));
            memcpy(blk->bL,  rhs+mBLStart,blk->mBL*sizeof(double));
         }
         if ( blk->mDL )
         {
            memcpy(blk->dlow,rhs+mDLStart,blk->mDL*sizeof(double));
            memcpy(blk->dupp,rhs+mDLStart,blk->mDL*sizeof(double));
         }
         
         for ( i=mCStart; i<mCEnd; i++ )
         {
            assert(eType[i]==gmoequ_L || eType[i]==gmoequ_G);
            if ( gmoequ_L == eType[i] )
               blk->icupp[i-mCStart] = 1;
            else
               blk->iclow[i-mCStart] = 1;
         }
         for ( i=mDLStart; i<mDLEnd; i++ )
         {
            assert(eType[i]==gmoequ_L || eType[i]==gmoequ_G);
            if ( gmoequ_L == eType[i])
               blk->idupp[i-mDLStart] = 1;
            else
               blk->idlow[i-mDLStart] = 1;
         }
         free(rhs);
         free(eType);
      }

#define FILLMATRIX(mat)                                                                              \
         if ( blk->m##mat )                                                                          \
         {                                                                                           \
            blk->rm##mat  = (int32_t *) calloc(blk->m##mat+1, sizeof(int32_t));                      \
            if ( fillMatrix(fGMO,m##mat##Start,m##mat##End,blk->rm##mat,jcol,jval,&(blk->nnz##mat)) )\
               return 1;                                                                             \
            MATALLOC(mat);                                                                           \
            memcpy(blk->ci##mat,jcol,sizeof(int)*blk->nnz##mat);                                     \
            memcpy(blk->val##mat,jcol,sizeof(double)*blk->nnz##mat);                                 \
         }

      /* Fill matrices */
      {
         int gmonz = gmoNZ(fGMO);
         int* jcol = (int *) malloc(gmonz * sizeof(int));
         double* jval = (double *) malloc(gmonz * sizeof(double));

         FILLMATRIX(A);
         FILLMATRIX(C);
         FILLMATRIX(BL);
         FILLMATRIX(DL);

         free(jcol);
         free(jval);
      }
   }
      
   gmoFree(&fGMO);
   gevFree(&fGEV);
   return 0;
}              
#endif 

void copyGDXSymbol(int         numBlocks,
                   gdxHandle_t bGDX[],
                   gdxHandle_t fGDX,
                   const char* symName,
                   const int   nUelOffSet,
                   const int   offSet,
                   const int   stage[],
                   const int   vstage[],
                   const int   estage[],
                   const int   linkingBlock,
                   const int   readType,
                   const int   objVarUel,
                   const int   objRowUel)
{
   int k, rc;
   int symNr=0, symType=0, symDim=0, recNr=0, userInfo=0;
   int dimFirst=0;
   gdxValues_t   vals;
   gdxUelIndex_t keyInt;   
   char symText[GMS_SSSIZE];
 
   printf("Copying %s\n", symName); fflush(stdout);
   rc = gdxFindSymbol(fGDX, symName, &symNr);
   if (!rc && 0==strcmp(symName,"ANl"))
   {
      for (k=0; k<numBlocks; k++)
      {
         GDXSAVECALLX(bGDX[k],gdxDataWriteRawStart(bGDX[k], symName, "Non-linear Jacobian indicator", 2, dt_par, 0));
         GDXSAVECALLX(bGDX[k],gdxDataWriteDone(bGDX[k]));
      }
      return;      
   }
   if (!rc && 0==strcmp(symName,"iobj"))
   {
      vals[GMS_VAL_LEVEL] = 0;
      keyInt[0] = objRowUel;
      for (k=0; k<numBlocks; k++)
      {
         GDXSAVECALLX(bGDX[k],gdxDataWriteRawStart(bGDX[k], symName, "Objective row (if reformulation possible, empty otherwise)", 1, dt_set, 0));
         GDXSAVECALLX(bGDX[k],gdxDataWriteRaw (bGDX[k], keyInt, vals));
         GDXSAVECALLX(bGDX[k],gdxDataWriteDone(bGDX[k]));
      }
      return;      
   }
   GDXSAVECALLX(fGDX,gdxSymbolInfo(fGDX, symNr, symText, &symDim, &symType));
   GDXSAVECALLX(fGDX,gdxSymbolInfoX(fGDX, symNr, &recNr, &userInfo, symText));

   for (k=0; k<numBlocks; k++)
   {
      GDXSAVECALLX(bGDX[k],gdxDataWriteRawStart(bGDX[k], symName, symText, symDim, symType, userInfo));
   }
   GDXSAVECALLX(fGDX,gdxDataReadRawStart(fGDX, symNr, &recNr));

   while ( gdxDataReadRaw(fGDX, keyInt, vals, &dimFirst) )
   {
      if ( 0 == readType || 3 == readType )
      {
         int blk;
         if ( 0 == readType )
            blk = stage[keyInt[0]-1];
         else
            blk = stage[keyInt[0]-1-nUelOffSet];
         if (blk==linkingBlock)
         {
            for (k=0; k<numBlocks; k++)
            {
               GDXSAVECALLX(bGDX[k],gdxDataWriteRaw (bGDX[k], keyInt, vals));      
            }
         }
         else
         {
            assert(blk<numBlocks);
            GDXSAVECALLX(bGDX[blk],gdxDataWriteRaw (bGDX[blk], keyInt, vals));
         }
      }
      else if ( 1 == readType )
      {
         for (k=0; k<numBlocks; k++)
         {
            GDXSAVECALLX(bGDX[k],gdxDataWriteRaw (bGDX[k], keyInt, vals));
         }
      }
      else if ( 2 == readType )
      {
         int row = keyInt[0]-1, col = keyInt[1]-nUelOffSet-1; 
         int jblk = vstage[col], iblk = estage[row];
         if (iblk<numBlocks)
         {
            if ( jblk!=0 && jblk!=iblk) /* Bad matrix element */
               printf("*** Unexpected matrix coefficient %f of equation e%d (stage=%d) and variable x%d (stage=%d)\n", vals[GMS_VAL_LEVEL], row+1,estage[row]+offSet,col+1,vstage[col]+offSet);
            else if (iblk > 0)
            {
               GDXSAVECALLX(bGDX[iblk],gdxDataWriteRaw (bGDX[iblk], keyInt, vals));      
            }
            else /* iblk == 0 */
            {
               assert(jblk<numBlocks);
               GDXSAVECALLX(bGDX[jblk],gdxDataWriteRaw (bGDX[jblk], keyInt, vals));      
            }
         }
         else /* linking constraint */
         {
            if ( keyInt[1] == objVarUel )
            {
               for (k=0; k<numBlocks; k++)
               {
                  GDXSAVECALLX(bGDX[k],gdxDataWriteRaw (bGDX[k], keyInt, vals));      
               }
            }
            else
            {
               assert(jblk<numBlocks);
               GDXSAVECALLX(bGDX[jblk],gdxDataWriteRaw (bGDX[jblk], keyInt, vals));      
            }
         }
      }
   }
   GDXSAVECALLX(fGDX,gdxDataReadDone(fGDX));
   for (k=0; k<numBlocks; k++)
   {
      GDXSAVECALLX(bGDX[k],gdxDataWriteDone(bGDX[k]));
   }
}

int gdxSplitting(const int numBlocks,        /** < total number of blocks n in problem 0..n */
              const int offset,              /** < indicator for clean blocks */
              const int skipStrings,         /** < indicator for not registering uels and strings */
              const char* gdxFilename,       /** < GDX file name with CONVERTD jacobian structure */
              const char* GAMSSysDir)        /** < GAMS system directory to locate shared libraries (can be NULL) */
{
   gdxHandle_t  fGDX=NULL;
   gdxHandle_t* bGDX=NULL;
   
   char msg[GMS_SSSIZE];
   int rc=0;
   int symNr=0, recNr=0;
   int gdxN=0, gdxM=0;
   int objVarUel=0, objRowUel=0;
   int dimFirst=0, numUels;
   gdxValues_t  vals;
   gdxUelIndex_t keyInt;
   int i=0,j=0,k=0;
   char bFileStem[GMS_SSSIZE], fileName[GMS_SSSIZE];
   int* varstage = NULL;
   int* rowstage = NULL;


   assert(numBlocks>0);   
   assert(gdxFilename);
   
   if ( GAMSSysDir )
      rc = gdxCreateD (&fGDX, GAMSSysDir, msg, sizeof(msg));
   else
      rc = gdxCreate (&fGDX, msg, sizeof(msg));

   if ( !rc )
   {
      printf("Could not create gdx object: %s\n", msg);
      return 1;
   }

   gdxOpenRead(fGDX, gdxFilename, &rc);
   if (rc)
   {
      printf("Could not open GDX file %s (errNr=%d)\n", gdxFilename, rc);
      return 1;
   }
<<<<<<< HEAD

   if (DictMap)
   {
      if ( GAMSSysDir )
         rc = gdxCreateD (&fDMGDX, GAMSSysDir, msg, sizeof(msg));
      else
         rc = gdxCreate (&fDMGDX, msg, sizeof(msg));
      if ( !rc ) 
      {
         printf("Could not create gdx object: %s\n", msg);
         return 1;
      }
      gdxOpenRead(fDMGDX, DictMap, &rc);
      if (rc) 
      {
         printf("Could not open GDX file %s (errNr=%d)\n", DictMap, rc);
         return 1;
      }
   }
=======
   
>>>>>>> c5a098b8
   
   printf("Reading equations stages\n");fflush(stdout);
   GDXSAVECALLX(fGDX,gdxFindSymbol(fGDX, "i", &symNr));
   GDXSAVECALLX(fGDX,gdxDataReadRawStart(fGDX, symNr, &gdxM));
   GDXSAVECALLX(fGDX,gdxDataReadDone(fGDX));
   rowstage = (int *)calloc(gdxM,sizeof(int));
   GDXSAVECALLX(fGDX,gdxFindSymbol(fGDX, "e", &symNr));
   GDXSAVECALLX(fGDX,gdxDataReadRawStart(fGDX, symNr, &rc));
   while ( gdxDataReadRaw(fGDX, keyInt, vals, &dimFirst) )
      rowstage[keyInt[0]-1] = (int) vals[GMS_VAL_SCALE] - offset;
   GDXSAVECALLX(fGDX,gdxDataReadDone(fGDX));

   printf("Reading variable stages\n");fflush(stdout);
   GDXSAVECALLX(fGDX,gdxFindSymbol(fGDX, "j", &symNr));
   GDXSAVECALLX(fGDX,gdxDataReadRawStart(fGDX, symNr, &gdxN));
   GDXSAVECALLX(fGDX,gdxDataReadDone(fGDX));
   varstage = (int *) calloc(gdxN,sizeof(int));
   GDXSAVECALLX(fGDX,gdxFindSymbol(fGDX, "x", &symNr));
   GDXSAVECALLX(fGDX,gdxDataReadRawStart(fGDX, symNr, &rc));
   while ( gdxDataReadRaw(fGDX, keyInt, vals, &dimFirst) )
      varstage[keyInt[0]-1-gdxM] = (int) vals[GMS_VAL_SCALE] - offset;
   GDXSAVECALLX(fGDX,gdxDataReadDone(fGDX));


   {
      char* lastdot;     
         strcpy(bFileStem,gdxFilename);
      lastdot = strrchr (bFileStem, '.');
      if (lastdot != NULL)
           *lastdot = '\0';

   }

   GDXSAVECALLX(fGDX,gdxSystemInfo (fGDX, &symNr, &numUels));
   bGDX = (gdxHandle_t*) calloc(numBlocks, sizeof(gdxHandle_t));
   for (k=0; k<numBlocks; k++)
   {
      int nUel;
      if ( GAMSSysDir )
         rc = gdxCreateD (&(bGDX[k]), GAMSSysDir, msg, sizeof(msg));
      else
         rc = gdxCreate (&(bGDX[k]), msg, sizeof(msg));
      
      if ( !rc ) 
      {
         printf("Could not create %dth gdx object: %s\n", k, msg);
         return 1;
      }
      sprintf(fileName,"%s%d.gdx",bFileStem,k);
      gdxOpenWrite (bGDX[k], fileName, "gdxSplitter", &rc);
      assert(!rc);

      if ( !skipStrings )
      {
         printf("UEL Registration block %d\n",k);fflush(stdout);
         GDXSAVECALLX(bGDX[k],gdxUELRegisterRawStart(bGDX[k]));
         for (nUel=1; nUel<=numUels; nUel++)
         {
            char uel[GMS_SSSIZE];
            int map;
            GDXSAVECALLX(fGDX,gdxUMUelGet (fGDX,nUel,uel,&map));
            GDXSAVECALLX(bGDX[k],gdxUELRegisterRaw(bGDX[k],uel));
         }
         
         for (nUel=1; nUel<=numUels; nUel++)
         {
            char elemText[GMS_SSSIZE];
            int node, rc;
            rc = gdxGetElemText (fGDX, nUel, elemText, &node);
            if (0==rc) break;
            GDXSAVECALLX(bGDX[k],gdxAddSetText(bGDX[k], elemText, &node));
         }
         GDXSAVECALLX(bGDX[k],gdxUELRegisterDone(bGDX[k]));
      }
      else
      {
          GDXSAVECALLX(bGDX[k],gdxDataWriteRawStart(bGDX[k], "numUel", "Number of UELS", 0, GMS_DT_PAR, 0));
          vals[GMS_VAL_LEVEL] = numUels;
          GDXSAVECALLX(bGDX[k],gdxDataWriteRaw (bGDX[k], keyInt, vals));      
          GDXSAVECALLX(bGDX[k],gdxDataWriteDone(bGDX[k]));
      }
   }

   /* Get objective uels */
   GDXSAVECALLX(fGDX,gdxFindSymbol(fGDX, "jobj", &symNr));
   GDXSAVECALLX(fGDX,gdxDataReadRawStart(fGDX, symNr, &recNr));
   gdxDataReadRaw(fGDX, keyInt, vals, &dimFirst);
   GDXSAVECALLX(fGDX,gdxDataReadDone(fGDX));
   objVarUel = keyInt[0];
   assert(objVarUel);

   rc = gdxFindSymbol(fGDX, "iobj", &symNr);
   if (!rc) /* old jacobian without iobj */
   {
      GDXSAVECALLX(fGDX,gdxFindSymbol(fGDX, "A", &symNr));
      GDXSAVECALLX(fGDX,gdxDataReadRawStart(fGDX, symNr, &recNr));
      while ( gdxDataReadRaw(fGDX, keyInt, vals, &dimFirst) )
         if (objVarUel==keyInt[1])
            if (objRowUel)
            {
               objRowUel = 0;
               break;
            }
            else
               objRowUel = keyInt[0];
      GDXSAVECALLX(fGDX,gdxDataReadDone(fGDX));
   }
   else
   {
      GDXSAVECALLX(fGDX,gdxDataReadRawStart(fGDX, symNr, &recNr));
      gdxDataReadRaw(fGDX, keyInt, vals, &dimFirst);
      GDXSAVECALLX(fGDX,gdxDataReadDone(fGDX));
      objRowUel = keyInt[0];      
   }
   assert(objRowUel);
   
   /* Create PIPS2GAMS mapping file */
   {
      FILE *fmap;
      int* p2gmap;
      int* p2gblkmap;
      int i,j,k,cnt,start;
      char fileName[GMS_SSSIZE];
      strcpy(fileName,bFileStem);
      fmap = fopen(strcat(fileName,".map"), "w");
      assert(fmap);
      fprintf(fmap,"%d %d %d %d\n", gdxN-1, gdxM-1, objVarUel-gdxM-1, objRowUel-1);

      p2gblkmap = (int*) calloc(numBlocks+1,sizeof(int));
      /* Counts by block */ 
      for (j=0; j<gdxN; j++)
         if (j!=objVarUel-gdxM-1)
            p2gblkmap[varstage[j]]++;
      /* Calculate start into map array by block */
      start = 0;
      for (k=0; k<numBlocks; k++)
      {
         cnt = p2gblkmap[k];
         p2gblkmap[k] = start;
         start += cnt;         
      }
      assert(start==gdxN-1);
      /* Fill map array */ 
      p2gmap = (int*) malloc(gdxN*sizeof(int));
      for (j=0; j<objVarUel-gdxM-1; j++)
         p2gmap[p2gblkmap[varstage[j]]++] = j;
      /* Skip objvar */
      for (++j; j<gdxN; j++)
         p2gmap[p2gblkmap[varstage[j]]++] = j-1;
      for (j=0; j<gdxN-1; j++)
         fprintf(fmap,"%d\n", p2gmap[j]);
      free(p2gmap);
      
      /* Now the same for rows */
      memset(p2gblkmap,0,(numBlocks+1)*sizeof(int));
      /* Counts by block */ 
      for (i=0; i<gdxM; i++)
         if (i!=objRowUel-1)
            p2gblkmap[rowstage[i]]++;
      /* Calculate start into map array by block */
      start = 0;
      for (k=0; k<=numBlocks; k++)
      {
         cnt = p2gblkmap[k];
         p2gblkmap[k] = start;
         start += cnt;         
      }
      assert(start==gdxM-1);
      /* Fill map array */ 
      p2gmap = (int*) malloc(gdxM*sizeof(int));
      for (i=0; i<objRowUel-1; i++)
         p2gmap[p2gblkmap[rowstage[i]]++] = i;
      /* Skip objrow */
      for (++i; i<gdxM; i++)
         p2gmap[p2gblkmap[rowstage[i]]++] = i-1;
      for (i=0; i<gdxM-1; i++)
         fprintf(fmap,"%d\n", p2gmap[i]);
      free(p2gmap);
      free(p2gblkmap);      
      fclose(fmap);
   }
   
   /* Copy symbols */
   copyGDXSymbol(numBlocks,bGDX,fGDX,"i",      gdxM,offset,rowstage,NULL,     NULL,    numBlocks,0,objVarUel,objRowUel);
   copyGDXSymbol(numBlocks,bGDX,fGDX,"j",      gdxM,offset,varstage,NULL,     NULL,    0        ,3,objVarUel,objRowUel);
   copyGDXSymbol(numBlocks,bGDX,fGDX,"jobj",   gdxM,offset,NULL,    NULL,     NULL,    0        ,1,objVarUel,objRowUel);
   copyGDXSymbol(numBlocks,bGDX,fGDX,"iobj",   gdxM,offset,NULL,    NULL,     NULL,    0        ,1,objVarUel,objRowUel);
   copyGDXSymbol(numBlocks,bGDX,fGDX,"objcoef",gdxM,offset,NULL,    NULL,     NULL,    0        ,1,objVarUel,objRowUel);
   copyGDXSymbol(numBlocks,bGDX,fGDX,"e",      gdxM,offset,rowstage,NULL,     NULL,    numBlocks,0,objVarUel,objRowUel);
   copyGDXSymbol(numBlocks,bGDX,fGDX,"x",      gdxM,offset,varstage,NULL,     NULL,    0        ,3,objVarUel,objRowUel);
   copyGDXSymbol(numBlocks,bGDX,fGDX,"A",      gdxM,offset,NULL,    varstage, rowstage,0        ,2,objVarUel,objRowUel);
   copyGDXSymbol(numBlocks,bGDX,fGDX,"ANl",    gdxM,offset,NULL,    NULL,     NULL,    0        ,1,objVarUel,objRowUel);
   
   for (k=0; k<numBlocks; k++)
   {
      int errNr = gdxGetLastError(bGDX[k]);
      if (errNr)
      {
         char s[GMS_SSSIZE];
         gdxErrorStr(bGDX[k], errNr, s);
         printf("GDX Error for GDX file %d: %s\n",k,s);
      }
      assert(0==errNr);
      gdxClose(bGDX[k]);
      gdxFree(&(bGDX[k]));
   }
   gdxClose(fGDX);
   gdxFree(&fGDX);


   return 0;   
}              


int readBlock(const int numBlocks,       /** < total number of blocks n in problem 0..n */
              const int actBlock,        /** < number of block to read 0..n */
              const int strict,          /** < indicator for clean blocks */
              const int offset,          /** < indicator for clean blocks */
              const char* gdxFilename,   /** < GDX file name with CONVERTD jacobian structure */
              const char* GAMSSysDir,    /** < GAMS system directory to locate shared libraries (can be NULL) */
              GMSPIPSBlockData_t* blk)   /** < block structure to be filled */
{
   gdxHandle_t  fGDX=NULL;
   char msg[GMS_SSSIZE];
   int rc=0;
   int symNr=0, idummy;
   int gdxN=0, gdxM=0, gdxNNZ=0;
   int dimFirst=0;
   gdxValues_t  vals;
   gdxUelIndex_t keyInt;
   int j, i;
   int* varPerm = NULL;
   int* equTypeNr = NULL;
   int objRowUel=0;
   int objVarUel=0;
   int* cIdxUel=NULL;
   double* cVal=NULL;
   int cCnt=0, badCnt=0, numUels=0;
   int objDirection=1;
   int objCoef=0.0;
   char** varname = NULL;
   char** rowname = NULL;
   int* varstage = NULL;
   int* rowstage = NULL;
   int* vemap = NULL;

   assert(blk);
   assert(numBlocks>0);   
   assert(actBlock>=0 && actBlock<numBlocks);
   assert(gdxFilename);
   
   if ( GAMSSysDir )
      rc = gdxCreateD (&fGDX, GAMSSysDir, msg, sizeof(msg));
   else
      rc = gdxCreate (&fGDX, msg, sizeof(msg));

   if ( !rc ) 
   {
      printf("Could not create gdx object: %s\n", msg);
      return 1;
   }
   
   gdxOpenRead(fGDX, gdxFilename, &rc);
   if (rc) 
   {
      printf("Could not open GDX file %s (errNr=%d)\n", gdxFilename, rc);
      return 1;
   }
   
   GDXSAVECALLX(fGDX,gdxSystemInfo (fGDX, &symNr, &numUels));
   if ( 0 == numUels )
   {
      GDXSAVECALLX(fGDX,gdxFindSymbol(fGDX, "numUel", &symNr));
      GDXSAVECALLX(fGDX,gdxDataReadRawStart(fGDX, symNr, &idummy));
      gdxDataReadRaw(fGDX, keyInt, vals, &dimFirst);
      numUels = (int) vals[GMS_VAL_LEVEL];
      assert(numUels);
      GDXSAVECALLX(fGDX,gdxDataReadDone(fGDX));
   }
   vemap = (int*) calloc(numUels,sizeof(int));
   
   /* Objective variable UEL */
   GDXSAVECALLX(fGDX,gdxFindSymbol(fGDX, "objcoef", &symNr));
   GDXSAVECALLX(fGDX,gdxDataReadRawStart(fGDX, symNr, &idummy));
   gdxDataReadRaw(fGDX, keyInt, vals, &dimFirst);
   GDXSAVECALLX(fGDX,gdxDataReadDone(fGDX));
   objDirection = (int) vals[GMS_VAL_LEVEL]; /* 1 for min, -1 for max */
   assert(objDirection==-1 || objDirection==1);

   GDXSAVECALLX(fGDX,gdxFindSymbol(fGDX, "i", &symNr));
   GDXSAVECALLX(fGDX,gdxSymbolInfoX (fGDX, symNr, &gdxM, &idummy, msg));
   GDXSAVECALLX(fGDX,gdxFindSymbol(fGDX, "j", &symNr));
   GDXSAVECALLX(fGDX,gdxSymbolInfoX (fGDX, symNr, &gdxN, &idummy, msg));

   if ( strict )
   {
      int i=0,j=0;
      GDXSAVECALLX(fGDX,gdxFindSymbol(fGDX, "j", &symNr));
      GDXSAVECALLX(fGDX,gdxDataReadRawStart(fGDX, symNr, &idummy));
      varname = (char **) calloc(gdxN, sizeof(char*));
      while ( gdxDataReadRaw(fGDX, keyInt, vals, &dimFirst) )
      {
         int node, textNr = (int) vals[GMS_VAL_LEVEL];
         char buf[GMS_SSSIZE];
         gdxGetElemText(fGDX, textNr, buf, &node);
         varname[j] = (char *)malloc(sizeof(char)*(strlen(buf)+1));
         strcpy(varname[j],buf);
         j++;
      }      
      GDXSAVECALLX(fGDX,gdxDataReadDone(fGDX));

      j = 0;
      GDXSAVECALLX(fGDX,gdxFindSymbol(fGDX, "x", &symNr));
      GDXSAVECALLX(fGDX,gdxDataReadRawStart(fGDX, symNr, &idummy));
      varstage = (int *) malloc(gdxN*sizeof(int));
      while ( gdxDataReadRaw(fGDX, keyInt, vals, &dimFirst) )
         varstage[j++] = (int) vals[GMS_VAL_SCALE];
      GDXSAVECALLX(fGDX,gdxDataReadDone(fGDX));

      GDXSAVECALLX(fGDX,gdxFindSymbol(fGDX, "i", &symNr));
      GDXSAVECALLX(fGDX,gdxDataReadRawStart(fGDX, symNr, &idummy));
      rowname = (char **) calloc(gdxM, sizeof(char*));
      while ( gdxDataReadRaw(fGDX, keyInt, vals, &dimFirst) )
      {
         int node, textNr = (int) vals[GMS_VAL_LEVEL];
         char buf[GMS_SSSIZE];
         gdxGetElemText(fGDX, textNr, buf, &node);
         rowname[i] = (char *)malloc(sizeof(char)*(strlen(buf)+1));
         strcpy(rowname[i],buf);
         i++;
      }      
      GDXSAVECALLX(fGDX,gdxDataReadDone(fGDX));
      
      i = 0;
      GDXSAVECALLX(fGDX,gdxFindSymbol(fGDX, "e", &symNr));
      GDXSAVECALLX(fGDX,gdxDataReadRawStart(fGDX, symNr, &idummy));
      rowstage = (int *)malloc(gdxM*sizeof(int));
      while ( gdxDataReadRaw(fGDX, keyInt, vals, &dimFirst) )
         rowstage[i++] = (int) vals[GMS_VAL_SCALE];
      GDXSAVECALLX(fGDX,gdxDataReadDone(fGDX));
   }
   
   /* Objective variable UEL */
   GDXSAVECALLX(fGDX,gdxFindSymbol(fGDX, "jobj", &symNr));
   GDXSAVECALLX(fGDX,gdxDataReadRawStart(fGDX, symNr, &idummy));
   gdxDataReadRaw(fGDX, keyInt, vals, &dimFirst);
   GDXSAVECALLX(fGDX,gdxDataReadDone(fGDX));
   objVarUel = keyInt[0];
   assert(objVarUel);

   memset(blk,0,sizeof(GMSPIPSBlockData_t)); /* Initialize everything to 0/NULL */
   
   blk->numBlocks = numBlocks;
   blk->blockID = actBlock;
   
   debug("First pass over the variables to get variable counts right");
   /* First pass over the variables to get variable counts right */
   GDXSAVECALLX(fGDX,gdxFindSymbol(fGDX, "j", &symNr));
   GDXSAVECALLX(fGDX,gdxDataReadRawStart(fGDX, symNr, &idummy));
   {  int n = 1;
      while ( gdxDataReadRaw(fGDX, keyInt, vals, &dimFirst) )
         vemap[keyInt[0]-1] = n++;
   }
   GDXSAVECALLX(fGDX,gdxDataReadDone(fGDX));

   GDXSAVECALLX(fGDX,gdxFindSymbol(fGDX, "x", &symNr));
   GDXSAVECALLX(fGDX,gdxDataReadRawStart(fGDX, symNr, &idummy));
   varPerm = (int *) calloc(gdxN, sizeof(gdxN)); 
   while ( gdxDataReadRaw(fGDX, keyInt, vals, &dimFirst) )
   {
      int blockNr = (int) vals[GMS_VAL_SCALE] - offset;
      int n = vemap[keyInt[0]-1]-1;
      if ( objVarUel==keyInt[0] ) /* skip objective variable */
         continue;
      if ( 0 == blockNr ) 
      {
         varPerm[n] = 1;
         blk->n0++;
      }
      else if ( actBlock == blockNr )
      {
         varPerm[n] = blockNr+1;
         blk->ni++;
      }
      else if ( strict > 1 )
         printf("*** Variable %s with block index %d while scanning for block index %d\n", varname[n],blockNr+offset, actBlock+offset);
   }
   GDXSAVECALLX(fGDX,gdxDataReadDone(fGDX));

   {
      int n0=0, ni=blk->n0;
      for ( j=0; j<gdxN; j++)
      {
         if (0==varPerm[j])
            continue;
         if (1==varPerm[j])
            varPerm[j] = ++n0;
         else
            varPerm[j] = ++ni;
      }
      assert(blk->n0==n0);
      assert(n0+blk->ni==ni);
   }
   if ( 0 == actBlock )
      blk->ni = blk->n0;

   if ( 0==blk->n0 || 0==blk->ni )
   {
      printf("Zero variable count: 0:%d %d:%d\n", blk->n0, actBlock, blk->ni);
      return 1;
   }

   /* Variable allocation */
   blk->c     = (double *)  calloc(blk->ni, sizeof(double)); 
   blk->xlow  = (double *)  calloc(blk->ni, sizeof(double)); 
   blk->xupp  = (double *)  calloc(blk->ni, sizeof(double)); 
   blk->ixlow = (int16_t *) calloc(blk->ni, sizeof(int16_t)); 
   blk->ixupp = (int16_t *) calloc(blk->ni, sizeof(int16_t));
   
   debug("Second pass over the variables to get the bounds");
   /* Second pass over the variables to get the bounds */
   GDXSAVECALLX(fGDX,gdxDataReadRawStart(fGDX, symNr, &idummy));
   {  int n=0;
      while ( gdxDataReadRaw(fGDX, keyInt, vals, &dimFirst) )
      {
         int blockNr = (int) vals[GMS_VAL_SCALE] - offset;
         if ( objVarUel==keyInt[0] ) /* skip objective variable */
            continue;
         if ( actBlock == blockNr )
         {
            if ( GMS_SV_MINF!=vals[GMS_VAL_LOWER] )
            {
               blk->xlow[n] = vals[GMS_VAL_LOWER];
               blk->ixlow[n] = 1;
            }
            if ( GMS_SV_PINF!=vals[GMS_VAL_UPPER] )
            {
               blk->xupp[n] = vals[GMS_VAL_UPPER];
               blk->ixupp[n] = 1;
            }
            n++;
            assert(n<=blk->ni);
         }
      }
   }
   GDXSAVECALLX(fGDX,gdxDataReadDone(fGDX));
   
   debug("First pass over the matrix to identify objective function");
   /* First pass over the matrix to identify objective function */
   cVal = (double *)malloc(gdxN*sizeof(double));
   cIdxUel = (int *)malloc(gdxN*sizeof(int));
   
   GDXSAVECALLX(fGDX,gdxFindSymbol(fGDX, "A", &symNr));
   GDXSAVECALLX(fGDX,gdxDataReadRawStart(fGDX, symNr, &gdxNNZ));
   while ( gdxDataReadRaw(fGDX, keyInt, vals, &dimFirst) )
   {
      if ( 1==dimFirst && 0==objRowUel ) /* New row */
         cCnt = 0;
      if (objVarUel == keyInt[1])
      {
         if ( objRowUel )
         {
            printf("Objective variable used in more than one row: e%d e%d\n", objRowUel, keyInt[0]);
            return 1;           
         }
         objRowUel = keyInt[0];
         objCoef = vals[GMS_VAL_LEVEL];
      }
      else if ( 0==objRowUel || keyInt[0] == objRowUel )
      {
         cVal[cCnt] = vals[GMS_VAL_LEVEL];
         cIdxUel[cCnt] = keyInt[1];
         cCnt++;
      }
   }
   /* No objective coefficients */
   if (0==objRowUel) 
      cCnt = 0;
      
   assert(cCnt==0 || objCoef>1e-9 || objCoef<-1e-9);
   GDXSAVECALLX(fGDX,gdxDataReadDone(fGDX));

   debug("First pass over the equations to get equation counts right");
   /* First pass over the equations to get equation counts right */
   GDXSAVECALLX(fGDX,gdxFindSymbol(fGDX, "i", &symNr));
   GDXSAVECALLX(fGDX,gdxDataReadRawStart(fGDX, symNr, &idummy));
   {  int m = 1;
      while ( gdxDataReadRaw(fGDX, keyInt, vals, &dimFirst) )
         vemap[keyInt[0]-1] = m++;
   }
   GDXSAVECALLX(fGDX,gdxDataReadDone(fGDX));
   GDXSAVECALLX(fGDX,gdxFindSymbol(fGDX, "e", &symNr));
   GDXSAVECALLX(fGDX,gdxDataReadRawStart(fGDX, symNr, &idummy));
   equTypeNr = (int *) calloc(gdxM, sizeof(int)); 
   while ( gdxDataReadRaw(fGDX, keyInt, vals, &dimFirst) )
   {
      int blockNr = (int) vals[GMS_VAL_SCALE] - offset;
      int m = vemap[keyInt[0]-1]-1;
      if ( GMS_SV_MINF==vals[GMS_VAL_LOWER] && GMS_SV_PINF==vals[GMS_VAL_UPPER] ) /* =n= */
         continue;
      if ( objRowUel==keyInt[0] ) /* skip objective defining row */
         continue;
      if ( actBlock == blockNr ) 
      {
         if ( GMS_SV_MINF==vals[GMS_VAL_LOWER] || GMS_SV_PINF==vals[GMS_VAL_UPPER] ) /* =l= or =g= */
            equTypeNr[m] = 2;
         else /* =e= */
            equTypeNr[m] = 1;
      }
      else if ( numBlocks == blockNr ) /* linking constraint */
      {
         if ( GMS_SV_MINF==vals[GMS_VAL_LOWER] || GMS_SV_PINF==vals[GMS_VAL_UPPER] ) /* =l= or =g= */
            equTypeNr[m] = 4;
         else /* =e= */
            equTypeNr[m] = 3;
      }
      else if ( strict > 1 )
         printf("*** Equation %s with block index %d while scanning for block index %d\n", rowname[m],blockNr+offset, actBlock+offset);
         
   }
   GDXSAVECALLX(fGDX,gdxDataReadDone(fGDX));
   
   for ( j=0; j<cCnt; j++ )
   {
      int col = vemap[cIdxUel[j]-1]-1;
      if ( 0==varPerm[col] )
      {
         if ( strict > 1)
            printf("*** Objective (%s) coefficient of variable %s with block index %d while scanning for block index %d\n", rowname[vemap[objRowUel-1]-1], varname[col], varstage[col], actBlock+offset);
         continue;
      }
      if ( varPerm[col] <= blk->n0 && actBlock > 0 )
         continue;

      col = varPerm[col] - ((varPerm[col] <= blk->n0)? 1:(blk->n0+1));
      blk->c[col] = objDirection*(-cVal[j]/objCoef);
   }
   
   for ( i=0; i<gdxM; i++)
   {
      switch (equTypeNr[i])
      {
         case 1: blk->mA++; break;
         case 2: blk->mC++; break;
         case 3: blk->mBL++; break;
         case 4: blk->mDL++; break;
      }
   }

   if ( blk->mA )
   {
      blk->b   = (double *)  calloc(blk->mA,   sizeof(double)); 
      blk->rmA = (int32_t *) calloc(blk->mA+1, sizeof(int32_t));
      if ( 0!=actBlock )
         blk->rmB = (int32_t *) calloc(blk->mA+1, sizeof(int32_t));
   }
   if ( blk->mC )
   {
      blk->clow  = (double *)  calloc(blk->mC,   sizeof(double)); 
      blk->cupp  = (double *)  calloc(blk->mC,   sizeof(double)); 
      blk->iclow = (int16_t *) calloc(blk->mC,   sizeof(int16_t)); 
      blk->icupp = (int16_t *) calloc(blk->mC,   sizeof(int16_t));
      blk->rmC   = (int32_t *) calloc(blk->mC+1, sizeof(int32_t));
      if ( 0!=actBlock )
         blk->rmD = (int32_t *) calloc(blk->mC+1, sizeof(int32_t));
   }      
   if ( blk->mBL )
   {
      blk->bL   = (double *)  calloc(blk->mBL,   sizeof(double)); 
      blk->rmBL = (int32_t *) calloc(blk->mBL+1, sizeof(int32_t));
   }

   if ( blk->mDL )
   {
      blk->dlow  = (double *)  calloc(blk->mDL,   sizeof(double)); 
      blk->dupp  = (double *)  calloc(blk->mDL,   sizeof(double)); 
      blk->idlow = (int16_t *) calloc(blk->mDL,   sizeof(int16_t)); 
      blk->idupp = (int16_t *) calloc(blk->mDL,   sizeof(int16_t));
      blk->rmDL  = (int32_t *) calloc(blk->mDL+1, sizeof(int32_t));
   }      
   
   debug("Second pass over the equations to get lhs/rhs");
   /* Second pass over the equations to get lhs/rhs */
   {
      int mA=0, mC=0, mBL=0, mDL=0;

      GDXSAVECALLX(fGDX,gdxDataReadRawStart(fGDX, symNr, &idummy));
      while ( gdxDataReadRaw(fGDX, keyInt, vals, &dimFirst) )
      {
         int blockNr = (int) vals[GMS_VAL_SCALE] - offset;
         if ( GMS_SV_MINF==vals[GMS_VAL_LOWER] && GMS_SV_PINF==vals[GMS_VAL_UPPER] ) /* =n= */
            continue;
         if ( objRowUel==keyInt[0] ) /* skip objective defining row */
            continue;
         if ( actBlock == blockNr ) 
         {
            if ( GMS_SV_MINF==vals[GMS_VAL_LOWER] ) /* =l= */
            {
               blk->cupp[mC] = vals[GMS_VAL_UPPER];
               blk->icupp[mC++] = 1;
            }
            else if ( GMS_SV_PINF==vals[GMS_VAL_UPPER] ) /* =g= */
            {
               blk->clow[mC] = vals[GMS_VAL_LOWER];
               blk->iclow[mC++] = 1;
            }
            else /* =e= */
               blk->b[mA++] = vals[GMS_VAL_LOWER];
         }
         else if ( numBlocks == blockNr ) /* linking constraint */
         {
            if ( GMS_SV_MINF==vals[GMS_VAL_LOWER] ) /* =l= */
            {
               blk->dupp[mDL] = vals[GMS_VAL_UPPER];
               blk->idupp[mDL++] = 1;
            }
            else if ( GMS_SV_PINF==vals[GMS_VAL_UPPER] ) /* =g= */
            {
               blk->dlow[mDL] = vals[GMS_VAL_LOWER];
               blk->idlow[mDL++] = 1;
            }
            else /* =e= */
               blk->bL[mBL++] = vals[GMS_VAL_LOWER];
         }
      }
      GDXSAVECALLX(fGDX,gdxDataReadDone(fGDX));
      assert(mA==blk->mA);
      assert(mC==blk->mC);
      assert(mBL==blk->mBL);
      assert(mDL==blk->mDL);
   }
   
   /* For now */
   //assert(0==blk->mBL);
   //assert(0==blk->mDL);
   
   debug("Second pass over the matrix to get nnz counts right");
   /* Second pass over the matrix to get nnz counts right */
   GDXSAVECALLX(fGDX,gdxFindSymbol(fGDX, "A", &symNr));
   GDXSAVECALLX(fGDX,gdxDataReadRawStart(fGDX, symNr, &gdxNNZ));
   while ( gdxDataReadRaw(fGDX, keyInt, vals, &dimFirst) )
   {
      int row = vemap[keyInt[0]-1]-1;
      int col = vemap[keyInt[1]-1]-1;

      //printf("actblk %d gdxN %d gdxM %d col %d coluel %d row %d rowuel %d\n", actBlock, gdxN, gdxM, keyInt[1], col, row, keyInt[0]);
      if ( objRowUel==keyInt[0] ) /* skip objective defining row */
         continue;
      if ( 0 == varPerm[col] && 0 == equTypeNr[row] ) /* skip block not relevant to actBlock */
         continue;
      if ( varPerm[col] <= blk->n0 && 0==equTypeNr[row] ) /* skip block not relevant to actBlock */
         continue;
      if ( equTypeNr[row] > 2 &&  0 == varPerm[col] ) /* skip nz in BL/DL not relevant to actBlock */
         continue;
      /* Skip the nz in BL/DL for block 0 variables if actBlock!=0 */
      if ( varPerm[col] <= blk->n0 && equTypeNr[row] > 2 && 0!=actBlock) 
         continue;
      if ( !(varPerm[col] && equTypeNr[row]) )
      {
         badCnt++;
         //printf("i=%d j=%d row=%d col=%d  varPerm[col]=%d blk->n0=%d equTypeNr[row]=%d\n",keyInt[0],keyInt[1],row,col, varPerm[col], blk->n0, equTypeNr[row]);
         if ( strict )
            printf("*** Unexpected matrix coefficient %f of equation %s (stage=%d) and variable %s (stage=%d) while scanning for block index %d [col %d coluel %d vp %d row %d rowuel %d et %d]\n", vals[GMS_VAL_LEVEL], rowname[row],rowstage[row], varname[col], varstage[col], actBlock+offset,col,keyInt[1],varPerm[col],row,keyInt[0],equTypeNr[row]);
      }
      
      if ( varPerm[col] <= blk->n0 )
      {
         switch (equTypeNr[row])
         {
            case 1: blk->nnzA++; break;
            case 2: blk->nnzC++; break;
            case 3: blk->nnzBL++; break;
            case 4: blk->nnzDL++; break;
         }
      }
      else
      {
         switch (equTypeNr[row])
         {
            case 1: blk->nnzB++; break;
            case 2: blk->nnzD++; break;
            case 3: blk->nnzBL++; break;
            case 4: blk->nnzDL++; break;
         }
      }
   }
   GDXSAVECALLX(fGDX,gdxDataReadDone(fGDX));
   assert( 0 == badCnt );
  
   MATALLOC(A);
   MATALLOC(B);
   MATALLOC(C);
   MATALLOC(D);
   MATALLOC(BL);
   MATALLOC(DL);
   
   debug("Third pass over the matrix to setup the matrix structures");
   //printf("mA %d mC %d mBL %d mDL %d\n", blk->mA, blk->mC, blk->mBL, blk->mDL);
   //printf("n0 %d mi %d\n", blk->n0, blk->ni);
   /* Third pass over the matrix to setup the matrix structures */
   {
      
      int mA=0, mC=0, mBL=0, mDL=0;
      int lastA=0, lastB=0, lastC=0, lastD=0, lastBL=0, lastDL=0;
      int irow=0, icol=0, lastrow=-1;
      
      GDXSAVECALLX(fGDX,gdxDataReadRawStart(fGDX, symNr, &gdxNNZ));
      while ( gdxDataReadRaw(fGDX, keyInt, vals, &dimFirst) )
      {
         int row = vemap[keyInt[0]-1]-1;
         int col = vemap[keyInt[1]-1]-1;
         int doX; /* 1:A 2:C 3:BL 4:DL 5:B 6:D*/
         
         //printf("uel %d %d val %f col %d varPerm %d row %d etype %d\n", keyInt[0], keyInt[1], vals[GMS_VAL_LEVEL], col, varPerm[col], row, equTypeNr[row] );
         if ( objRowUel==keyInt[0] ) /* skip objective defining row */
            continue;
         if ( 0 == varPerm[col] && 0 == equTypeNr[row] ) /* skip block not relevant to actBlock */
            continue;
         if ( varPerm[col] <= blk->n0 && 0==equTypeNr[row] ) /* skip block not relevant to actBlock */
            continue;
         
         if (1==dimFirst) /* new row */
         {
            int i;
            for (i=lastrow+1; i<row; i++)
            {
               if ( 3 == equTypeNr[i] )
                  ++mBL;
               else if ( 4 == equTypeNr[i] )
                  ++mDL;
            }
            lastrow = row;
            switch (equTypeNr[row])
            {
               case 1: irow = ++mA;  break;
               case 2: irow = ++mC;  break;
               case 3: irow = ++mBL; break;
               case 4: irow = ++mDL; break;
            }
         }
         if ( equTypeNr[row] > 2 &&  0 == varPerm[col] ) /* skip nz in BL/DL not relevant to actBlock */
            continue;
         /* Skip the nz in BL/DL for block 0 variables if actBlock!=0 */
         if ( varPerm[col] <= blk->n0 && equTypeNr[row] > 2 && 0!=actBlock) 
            continue;
         if ( varPerm[col] <= blk->n0 )
         {
            doX = equTypeNr[row];
            icol = varPerm[col]-1;
         }
         else
         {
            doX = (equTypeNr[row]<3)? equTypeNr[row]+4:equTypeNr[row];
            icol = varPerm[col] - blk->n0-1;
         }         
         
#define MATSTORE(mat)                                                                                \
{                                                                                                    \
   while (last##mat<irow) { blk->rm##mat[last##mat+1] = blk->rm##mat[last##mat]; last##mat++; }      \
   blk->ci##mat[blk->rm##mat[irow]] = icol; blk->val##mat[blk->rm##mat[irow]] = vals[GMS_VAL_LEVEL]; \
   blk->rm##mat[irow]++;                                                                             \
}
         //printf("dox %d irow %d icol %d\n", doX, irow, icol);fflush(stdout);
         switch (doX)
         {
            case 1: MATSTORE(A); break;
            case 2: MATSTORE(C); break;
            case 3: MATSTORE(BL); break;
            case 4: MATSTORE(DL); break;
            case 5: MATSTORE(B); break;
            case 6: MATSTORE(D); break;
         }
      }
      GDXSAVECALLX(fGDX,gdxDataReadDone(fGDX));

      
#define FILLMAT(mat,mmat)                                                                              \
if (blk->rm##mat)                                                                                      \
{                                                                                                      \
   while (last##mat<blk->m##mmat) {blk->rm##mat[last##mat+1] = blk->rm##mat[last##mat]; last##mat++; } \
   assert(blk->nnz##mat==blk->rm##mat[blk->m##mmat]);                                                  \
}

      debug("Finalize matrix structures");
      FILLMAT(A,A);
      FILLMAT(C,C);
      FILLMAT(BL,BL);
      FILLMAT(DL,DL);
      FILLMAT(B,A);
      FILLMAT(D,C);
   }

   gdxClose(fGDX);
   gdxFree(&fGDX);
   free(cVal);
   free(cIdxUel);
   free(varPerm);
   free(equTypeNr);
   free(vemap);

   if (strict)
   {
      int i,j;
      for (j=0; j<gdxN; j++)
         free(varname[j]);
      free(varname);
      free(varstage);
      for (i=0; i<gdxM; i++)
         free(rowname[i]);
      free(rowname);
      free(rowstage);
   }
   debug("Returning from readBlock");
   
   return 0;   

}

#if defined(__cplusplus)
}
#endif
<|MERGE_RESOLUTION|>--- conflicted
+++ resolved
@@ -987,29 +987,6 @@
       printf("Could not open GDX file %s (errNr=%d)\n", gdxFilename, rc);
       return 1;
    }
-<<<<<<< HEAD
-
-   if (DictMap)
-   {
-      if ( GAMSSysDir )
-         rc = gdxCreateD (&fDMGDX, GAMSSysDir, msg, sizeof(msg));
-      else
-         rc = gdxCreate (&fDMGDX, msg, sizeof(msg));
-      if ( !rc ) 
-      {
-         printf("Could not create gdx object: %s\n", msg);
-         return 1;
-      }
-      gdxOpenRead(fDMGDX, DictMap, &rc);
-      if (rc) 
-      {
-         printf("Could not open GDX file %s (errNr=%d)\n", DictMap, rc);
-         return 1;
-      }
-   }
-=======
-   
->>>>>>> c5a098b8
    
    printf("Reading equations stages\n");fflush(stdout);
    GDXSAVECALLX(fGDX,gdxFindSymbol(fGDX, "i", &symNr));
