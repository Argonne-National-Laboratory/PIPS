#include <stdio.h>
#include <stdio.h>
#include <stdlib.h>
#include <assert.h>
#include <string.h>
#include <math.h>

#include "gmspipsio.h"
#include "gclgms.h"
#if defined(GDXSOURCE)
#include "gdxstatic.h"
#else
#include "gdxcc.h"
#include "gmomcc.h"
#include "gevmcc.h"
#endif

#if defined(__cplusplus)
extern "C" {
#endif

<<<<<<< HEAD
//#define DEBUG(msg)   printf("%s\n", msg);
#define DEBUG(msg)   
=======
//#define debug(msg)   printf("%s\n", msg);
#define debug(msg)
>>>>>>> e322944f

#define GDXSAVECALLX(gxf,f) {                                                  \
                                int rc;                                        \
                                rc=f;                                          \
                                if (!rc)                                       \
                                {                                              \
                                  char s[GMS_SSSIZE];                          \
                                  gdxErrorStr(gxf, gdxGetLastError(gxf), s); \
                                  printf("*** Fatal GDX error (" __FILE__ " line: %d): %s\n",__LINE__,s);      \
                                  exit(1);                                     \
                                }                                              \
                            }

#define OFFSET 1

#define PRINTV1(n,v) \
if ( printLevel > 1 ) { int i; printf("%s:\n",#v);for (i=0; i<blk->n; i++) printf("  %3d: %15.3f\n", i, blk->v[i]); }
#define PRINTV4(n,i1,v1,i2,v2)                                                 \
if ( printLevel > 1 ) { int i; char s1[64], s2[64];                            \
  printf("%s,%s:\n",#v1,#v2);                                                  \
  for (i=0; i<blk->n; i++)                                                     \
  {                                                                            \
     sprintf(s1,"%15.3f",blk->v1[i]); sprintf(s2,"%15.3f",blk->v2[i]);         \
     printf("  %3d: %15s %15s\n", i, blk->i1[i]?s1:"-", blk->i2[i]?s2:"-");    \
  }                                                                            \
}
#define PRINTMAT(mat,n)                                                        \
if ( printLevel > 1) { int i,j;                                                \
  printf("%s:\n",#mat);                                                        \
  for (i=0; i<blk->n; i++)                                                     \
     for (j=blk->rm##mat[i]; j<blk->rm##mat[i+1]; j++)                         \
        printf("  %3d %3d: %15.3f\n", i, blk->ci##mat[j], blk->val##mat[j]);   \
}

int writeBlock(const char* scrFilename,  /** < scratch file name. If NULL write ASCII to stdout */
               GMSPIPSBlockData_t* blk,  /** < block structure to write */
               int printLevel)
{
   if (NULL==scrFilename)
   {
      printf("numBlocks: %5d\n", blk->numBlocks);
      printf("blockID:   %5d\n", blk->blockID);
      printf("n0:        %5d\n", blk->n0);
      printf("ni:        %5d\n", blk->ni);
      PRINTV1(ni,c);
      PRINTV4(ni,ixlow,xlow,ixupp,xupp);
      printf("mA:        %5d\n", blk->mA);
      if ( blk->mA )
      {
         PRINTV1(mA,b);
         PRINTMAT(A, mA);
         if (blk->blockID)
         {
            PRINTMAT(B, mA);
         }
      }
      printf("mC:        %5d\n", blk->mC);
      if ( blk->mC )
      {
         PRINTV4(mC,iclow,clow,icupp,cupp);
         PRINTMAT(C, mC);
         if (blk->blockID)
         {
            PRINTMAT(D, mC);
         }
      }
      printf("mBL:       %5d\n", blk->mBL);
      if ( blk->mBL )
      {
         PRINTV1(mBL,bL);
         PRINTMAT(BL, mBL);
      }
      printf("mDL:       %5d\n", blk->mDL);
      if ( blk->mDL )
      {
         PRINTV4(mDL,idlow,dlow,idupp,dupp);
         PRINTMAT(DL, mDL);
      }
   }

   return 0;
}

int writeSolution(const char* gdxFileStem,  /** < GDX file stem */
                  const int numcol,         /** < length of varl/varmlo/up array */
                  const int numErow,        /** < length of equEm array */
                  const int numIrow,        /** < length of equIl/equIm array */
                  const double objval,      /** < objective value */
                  double* varl,             /** < variable level (can be NULL) */
                  double* varm,             /** < variable marginals (can be NULL) */
<<<<<<< HEAD
                  double* equEl,            /** < equation =e= level (can be NULL) */
                  double* equIl,            /** < equation =lg= level (can be NULL) */
                  double* equEm,            /** < equation =e= marginals */
                  double* equIm,            /** < equation =lg= marginals */
                  const char* GAMSSysDir)   /** < GAMS system directory to locate shared libraries (can be NULL) */                  
=======
                  double* equl,             /** < equation level (can be NULL) */
                  double* equm,             /** < equation marginals */
                  const char* GAMSSysDir)   /** < GAMS system directory to locate shared libraries (can be NULL) */
>>>>>>> e322944f
{
   FILE *fmap;
   int* p2gvmap=NULL;
   double* p2gvlo=NULL;
   double* p2gvup=NULL;
   int* p2gemap=NULL;
   int* p2isE=NULL;
   char fileName[GMS_SSSIZE];
   int i, j, rc, p2gN, p2gM, objvar, objrow, gdxN, gdxM;
   gdxHandle_t fDCT=NULL;
   gdxHandle_t fSOL=NULL;
   char msg[GMS_SSSIZE];
   double* gvarl=NULL;
   double* gvarm=NULL;
   double* gequl=NULL;
   double* gequm=NULL;
   double objcoef = 1.0; /* TODO carry through the objective coefficient */
   gdxValues_t   vals, wvals;
   gdxUelIndex_t keyInt;
   char symName[GMS_SSSIZE], symText[GMS_SSSIZE];
<<<<<<< HEAD
   int numrow, dimFirst, nrRecs, numUels, symDim, symType, userInfo, symCnt, symStart=3;
   int colsSeen=0, rowsSeen=0; 
=======
   int dimFirst, nrRecs, numUels, symDim, symType, userInfo, symCnt, symStart=3;
   int colsSeen=0, rowsSeen=0;
>>>>>>> e322944f

#if !defined(GDXSOURCE)
   if ( GAMSSysDir )
      rc = gdxCreateD (&fDCT, GAMSSysDir, msg, sizeof(msg));
   else
#endif
      rc = gdxCreate (&fDCT, msg, sizeof(msg));
   if ( !rc )
   {
      printf("Could not create gdx object (dct): %s\n", msg);
      return -2;
   }
   strcpy(fileName,gdxFileStem);
   gdxOpenRead(fDCT, strcat(fileName,"_dict.gdx"), &rc);
   if (rc)
   {
      printf("Could not open GDX file %s (errNr=%d)\n", fileName, rc);
      return -2;
   }

   GDXSAVECALLX(fDCT,gdxSystemInfo (fDCT, &symCnt, &numUels));
   numrow = numErow + numIrow;
   
   GDXSAVECALLX(fDCT,gdxDataReadRawStart(fDCT, 1, &nrRecs));
   if (3!=nrRecs)
   {
      printf("expect 3 record in dictionary symbol 1, have %d\n", nrRecs);
      return -2;
   }
   GDXSAVECALLX(fDCT,gdxDataReadRaw(fDCT, keyInt, vals, &dimFirst)); // ttblk
   GDXSAVECALLX(fDCT,gdxDataReadRaw(fDCT, keyInt, vals, &dimFirst)); // mincolcnt
   if (varl || varm)
   {
      if ( numcol+1!=(int) vals[0] )
      {
         printf("dictionary has %d variables PIPS only provides %d. Wrong dictionary file?\n", (int) vals[0], numcol+1);
         return -2;
      }
   }
   gdxN = (int) vals[0];

   GDXSAVECALLX(fDCT,gdxDataReadRaw(fDCT, keyInt, vals, &dimFirst)); // minrowcnt
   if (equEl || equEm || equIl || equIm)
   {
      if ( numErow+numIrow+1!=(int) vals[0] )
      {
         printf("dictionary has %d equations PIPS only provides %d. Wrong dictionary file?\n", (int) vals[0], numrow+1);
         return -2;
      }
   }
   gdxM = (int) vals[0];
   GDXSAVECALLX(fDCT,gdxDataReadDone(fDCT));

#if !defined(GDXSOURCE)
   if ( GAMSSysDir )
      rc = gdxCreateD (&fSOL, GAMSSysDir, msg, sizeof(msg));
   else
#endif
      rc = gdxCreate (&fSOL, msg, sizeof(msg));
   if ( !rc )
   {
      printf("Could not create gdx object (sol): %s\n", msg);
      return -2;
   }
   strcpy(fileName,gdxFileStem);
   gdxOpenWrite (fSOL, strcat(fileName,"_sol.gdx"), "GMSPIPS", &rc);
   if (rc)
   {
      printf("Could not open GDX file %s for writing (errNr=%d)\n", fileName, rc);
      return -2;
   }

   strcpy(fileName,gdxFileStem);
   fmap = fopen(strcat(fileName,".map"), "r");
   if (!fmap)
      return -1;
<<<<<<< HEAD
   
   if(fscanf(fmap,"%d%d%d%d",&p2gN,&p2gM,&objvar,&objrow) != 4) {
	   printf("bad header section in map file\n");
       return -1;
   }
=======

   if(fscanf(fmap,"%d%d%d%d",&p2gN,&p2gM,&objvar,&objrow) != 4)
      return -1;
>>>>>>> e322944f

   if (varl || varm)
   {
      assert(p2gN==numcol);
      p2gvmap = (int *) malloc(numcol*sizeof(int));
      assert(p2gvmap);
   }
   if (equEl || equEm || equIl || equIm)
   {
      assert(p2gM==numrow);
      p2gemap = (int *) malloc(numrow*sizeof(int));
      assert(p2gemap);
      p2isE = (int *) malloc(numrow*sizeof(int));
      assert(p2isE);
   }

   for (j=0; j<numcol; j++)
   {
      int col;
      if( fscanf(fmap,"%d",&col) != 1 ) {
		 printf("bad column section in map file\n");
         return -1;
	  }

      if (p2gvmap)
      {
         p2gvmap[j] = col;
      }
   }

   for (i=0; i<numrow; i++)
   {
      int row, isE;
      if(fscanf(fmap,"%d %d",&row,&isE) != 2) {
	     printf("bad row section in map file\n");
         return -1;
      }
      
      if (p2gemap)
	   {
         p2gemap[i] = row;
         p2isE[i] = isE;
	   }
   }
   fclose(fmap);

   if (varl)
   {
      gvarl = (double *) malloc(gdxN*sizeof(double));
      assert(gvarl);
      gvarl[objvar] = objval;
      for (j=0; j<numcol; j++)
         gvarl[p2gvmap[j]] = varl[j];
   }
   if (varm)
   {
      gvarm = (double *) malloc(gdxN*sizeof(double));
      assert(gvarm);
      gvarm[objvar] = 0.0;
      for (j=0; j<numcol; j++)
   	     gvarm[p2gvmap[j]] = varm[j];
   }
   if (equEl && equIl)
   {
      int mE=0, mI=0;	   
      gequl = (double *) malloc(gdxM*sizeof(double));
      assert(gequl);
      gequl[objrow] = 0.0;
      for (i=0; i<numrow; i++)
		  if (p2isE[i])
			  gequl[p2gemap[i]] = equEl[mE++];
		  else
			  gequl[p2gemap[i]] = equIl[mI++];
   }
   if (equEm && equIm)
   {
      int mE=0, mI=0;	   
      gequm = (double *) malloc(gdxM*sizeof(double));
      assert(gequm);
      gequm[objrow] = 1.0/objcoef;
      for (i=0; i<numrow; i++) 
	  {
		  if (p2isE[i])
			  gequm[p2gemap[i]] = equEm[mE++];
		  else
			  gequm[p2gemap[i]] = equIm[mI++];
	  }
   }
   if (p2gvmap) free(p2gvmap);
   if (p2gemap) free(p2gemap);
<<<<<<< HEAD
   if (p2isE)   free(p2isE);
   
   /* Initialize values to write to some useful defaults */  
=======

   /* Initialize values to write to some useful defaults */
>>>>>>> e322944f
   wvals[GMS_VAL_LEVEL] = 0.0;
   wvals[GMS_VAL_MARGINAL] = 0.0;
   wvals[GMS_VAL_LOWER] = GMS_SV_MINF;
   wvals[GMS_VAL_UPPER] = GMS_SV_PINF;
   wvals[GMS_VAL_SCALE] = 1.0;

   /* Now walk dictionary and variable and equation vector side-by-side */
   if (equEl && equIl || equEm && equIm)
   {
      for(; symStart<=symCnt; symStart++ )
      {
         if (rowsSeen==gdxM)
            break;
         GDXSAVECALLX(fDCT,gdxSymbolInfo(fDCT, symStart, symName, &symDim, &symType));
         GDXSAVECALLX(fDCT,gdxSymbolInfoX(fDCT, symStart, &nrRecs, &userInfo, symText));
         GDXSAVECALLX(fDCT,gdxDataReadRawStart(fDCT, symStart, &nrRecs));
         GDXSAVECALLX(fSOL,gdxDataWriteRawStart(fSOL, symName, symText, symDim, dt_equ, GMS_EQUEOFFSET+GMS_EQUTYPE_E));
         while ( gdxDataReadRaw(fDCT, keyInt, vals, &dimFirst) )
         {
            if (gequl) wvals[GMS_VAL_LEVEL] = gequl[rowsSeen];
            if (gequm) wvals[GMS_VAL_MARGINAL] = gequm[rowsSeen];
            rowsSeen++;
            GDXSAVECALLX(fSOL,gdxDataWriteRaw (fSOL, keyInt, wvals));
         }
         GDXSAVECALLX(fDCT,gdxDataReadDone(fDCT));
         GDXSAVECALLX(fSOL,gdxDataWriteDone(fSOL));
      }
   }
   else /* fast forward to variable symbols */
   {
      for(; symStart<=symCnt; symStart++ )
      {
         if (rowsSeen==gdxM)
            break;
         GDXSAVECALLX(fDCT,gdxSymbolInfo(fDCT, symStart, symName, &symDim, &symType));
         GDXSAVECALLX(fDCT,gdxSymbolInfoX(fDCT, symStart, &nrRecs, &userInfo, symText));
         rowsSeen += nrRecs;
      }
   }
   assert(rowsSeen==gdxM);
   if (gequl) free(gequl);
   if (gequm) free(gequm);

   if (varl || varm)
   {
      for(; symStart<=symCnt; symStart++ )
      {
         GDXSAVECALLX(fDCT,gdxSymbolInfo(fDCT, symStart, symName, &symDim, &symType));
         GDXSAVECALLX(fDCT,gdxSymbolInfoX(fDCT, symStart, &nrRecs, &userInfo, symText));
         GDXSAVECALLX(fDCT,gdxDataReadRawStart(fDCT, symStart, &nrRecs));
         GDXSAVECALLX(fSOL,gdxDataWriteRawStart(fSOL, symName, symText, symDim, dt_var, 0));
         while ( gdxDataReadRaw(fDCT, keyInt, vals, &dimFirst) )
         {
            if (gvarl) wvals[GMS_VAL_LEVEL] = gvarl[colsSeen];
            if (gvarm) wvals[GMS_VAL_MARGINAL] = gvarm[colsSeen];
            colsSeen++;
            GDXSAVECALLX(fSOL,gdxDataWriteRaw (fSOL, keyInt, wvals));
         }
         GDXSAVECALLX(fDCT,gdxDataReadDone(fDCT));
         GDXSAVECALLX(fSOL,gdxDataWriteDone(fSOL));
      }
   }
   assert(colsSeen==gdxN);
   if (gvarl) free(gvarl);
   if (gvarm) free(gvarm);

   /* Now regsiter uels */
   GDXSAVECALLX(fSOL,gdxUELRegisterRawStart(fSOL));
   for (i=1; i<=numUels; i++)
   {
      char uel[GMS_SSSIZE];
      int map;
      GDXSAVECALLX(fDCT,gdxUMUelGet (fDCT,i,uel,&map));
      GDXSAVECALLX(fSOL,gdxUELRegisterRaw(fSOL,uel));
   }
   GDXSAVECALLX(fSOL,gdxUELRegisterDone(fSOL));

   gdxClose(fDCT);
   gdxFree(&fDCT);
   gdxClose(fSOL);
   gdxFree(&fSOL);

   return 0;
}

void freeBlock(GMSPIPSBlockData_t* blk)
{
   if ( NULL==blk)
      return;

   if ( blk->ni )
   {
      free(blk->c);
      free(blk->xlow);
      free(blk->xupp);
      free(blk->ixlow);
      free(blk->ixupp);
   }
   if (blk->mA)
   {
      free(blk->b);
      free(blk->rmA);
      if (blk->nnzA)
      {
         free(blk->ciA);
         free(blk->valA);
      }
      if ( blk->blockID != 0 )
      {
         free(blk->rmB);
         if (blk->nnzB)
         {
            free(blk->ciB);
            free(blk->valB);
         }
      }
   }
   if (blk->mC)
   {
      free(blk->clow);
      free(blk->cupp);
      free(blk->iclow);
      free(blk->icupp);
      free(blk->rmC);
      if (blk->nnzC)
      {
         free(blk->ciC);
         free(blk->valC);
      }
      if ( blk->blockID != 0 )
      {
         free(blk->rmD);
         if (blk->nnzD)
         {
            free(blk->ciD);
            free(blk->valD);
         }
      }
   }
   if (blk->mBL)
   {
      free(blk->bL);
      free(blk->rmBL);
      if (blk->nnzBL)
      {
         free(blk->ciBL);
         free(blk->valBL);
      }
   }
   if (blk->mDL)
   {
      free(blk->dlow);
      free(blk->dupp);
      free(blk->idlow);
      free(blk->idupp);
      free(blk->rmDL);
      if (blk->nnzDL)
      {
         free(blk->ciDL);
         free(blk->valDL);
      }
   }
}

#define MATALLOC(mat)                                                  \
if ( blk->nnz##mat )                                                   \
{                                                                      \
   blk->ci##mat = (int32_t *) malloc(blk->nnz##mat * sizeof(int32_t)); \
   blk->val##mat = (double *) malloc(blk->nnz##mat * sizeof(double));  \
}

<<<<<<< HEAD
=======
#if !defined(GDXSOURCE)
int doColumnPermutation(const gmoHandle_t gmo, const int strict, const int n, const int stageI, const int stage0,
                     int32_t* n0, int32_t* ni, int perm[] )
{
   /* Permute the column variables */
   int j,rc;
   char colname[GMS_SSSIZE];

   double* stages = (double *) malloc(n*sizeof(double));
   rc = gmoGetVarScale(gmo,stages);
   if ( rc )
      PRINTANDEXIT("Problems accessing variable stages");

   for ( j=0; j<n; j++ )
   {
      if ( stageI == stages[j] )
      {
         (*ni)++;
      }
      else if ( stage0 == stages[j] )
      {
         (*n0)++;
      }
      else if ( strict )
         PRINTANDEXIT("Unmatched stage %d of column %s while reading stage %d", (int) stages[j], gmoGetVarNameOne(gmo,j,colname), stageI);
   }
   *ni = *n0;
   *n0 = 0;
   for ( j=0; j<n; j++ )
   {
      if ( stageI == stages[j] )
      {
         perm[(*ni)++] = j;
      }
      else if ( stage0 == stages[j] )
      {
         perm[(*n0)++] = j;
      }
   }

   return 0;
}

int doRowPermutation(const gmoHandle_t gmo, const int strict, const int m, const int stageI, const int stageN,
                     int32_t* meq, int32_t* mleq, int32_t* mLeq, int32_t* mLleq, int perm[] )
{
   /* Permute the row =,<=,linking =, linking <= */
   int i,rc;
   char rowname[GMS_SSSIZE];

   double* stages = (double *) malloc(m*sizeof(double));
   int* eTypes = (int *) malloc(m*sizeof(int));
   rc = gmoGetEquScale(gmo,stages);
   if ( rc )
      PRINTANDEXIT("Problems accessing equation stages");
   rc = gmoGetEquType(gmo, eTypes);
   if ( rc )
      PRINTANDEXIT("Problems accessing equation types");

   for ( i=0; i<m; i++ )
   {
      if ( gmoequ_N == eTypes[i] )
         continue;
      if ( eTypes[i] > gmoequ_N )
         PRINTANDEXIT("Unknown row type %d in row %s", eTypes[i], gmoGetEquNameOne(gmo,i,rowname));

      if ( stageI == stages[i] )
      {
         if ( gmoequ_E == eTypes[i] )
            (*meq)++;
         else
            (*mleq)++;
      }
      else if ( stageN == stages[i] )
      {
         if ( gmoequ_E == eTypes[i] )
            (*mLeq)++;
         else
            (*mLleq)++;
      }
      else if ( strict )
         PRINTANDEXIT("Unmatched stage %d of row %s while reading stage %d of %d stages", (int) stages[i], gmoGetEquNameOne(gmo,i,rowname), stageI, stageN);
   }
   *mLleq = *meq + *mleq + *mLeq;
   *mLeq = *meq + *mleq;
   *mleq = *meq;
   *meq = 0;

   for ( i=0; i<m; i++ )
   {
      if ( gmoequ_N == eTypes[i] )
         continue;
      if ( stageI == stages[i] )
      {
         if ( gmoequ_E == eTypes[i] )
            perm[(*meq)++] = i;
         else
            perm[(*mleq)++] = i;
      }
      else if ( stageN == stages[i] )
      {
         if ( gmoequ_E == eTypes[i] )
            perm[(*mLeq)++] = i;
         else
            perm[(*mLleq)++] = i;
      }
   }

   return 0;
}

int fillMatrix(const gmoHandle_t gmo, const int mStart, const int mEnd, int32_t rm[], int col[], double val[], int64_t* nnz)
{
   int m = mEnd - mStart;
   int i, nz, nlnz, n=gmoN(gmo);
   int* colidx = (int *) malloc(n*sizeof(int));
   double* jacval = (double *) malloc(n*sizeof(double));

   assert(m);
   rm[0] = 0;
   for ( i=0; i<m; i++)
   {
      if ( gmoGetRowSparse (gmo,i+mStart,colidx,jacval,NULL,&nz,&nlnz) )
         PRINTANDEXIT("Cannot get row %d in sparse format", i+mStart);
      assert(0==nlnz);
      rm[i+1] = rm[i] + nz;
      memcpy(col+rm[i],colidx,nz*sizeof(int));
      memcpy(val+rm[i],jacval,nz*sizeof(double));
   }
   *nnz = rm[m];
   free(colidx);
   free(jacval);
   return 0;
}

int readBlockSqueezed(int numBlocks,         /** < total number of blocks n in problem 0..n */
              int actBlock,                  /** < number of block to read 0..n */
              int strict,                    /** < indicator for clean blocks */
              const char* cntrFilename,      /** < Control filename */
              const char* blk0DictFilename,  /** < Dictionary file name for block 0 */
              const char* GAMSSysDir,        /** < GAMS system directory to locate shared libraries (can be NULL) */
              GMSPIPSBlockData_t* blk)       /** < block structure to be filled */
{
   gevHandle_t  fGEV=NULL;
   gmoHandle_t  fGMO=NULL;
   char msg[GMS_SSSIZE];
   int rc=0;

   assert(blk);
   assert(numBlocks>0);
   assert(actBlock>=0 && actBlock<numBlocks);

   memset(blk,0,sizeof(GMSPIPSBlockData_t)); /* Initialize everything to 0/NULL */
   blk->numBlocks = numBlocks;
   blk->blockID = actBlock;

   if ( GAMSSysDir )
   {
      rc = gevCreateD (&fGEV, GAMSSysDir, msg, sizeof(msg));
      if (!rc)
         PRINTANDEXIT("Could not create gev object: %s\n", msg);
      rc = gmoCreateD (&fGMO, GAMSSysDir, msg, sizeof(msg));
      if (!rc)
         PRINTANDEXIT("Could not create gmo object: %s\n", msg);
   }
   else
   {
      rc = gevCreate (&fGEV, msg, sizeof(msg));
      if (!rc)
         PRINTANDEXIT("Could not create gev object: %s\n", msg);
      rc = gmoCreate (&fGMO, msg, sizeof(msg));
      if (!rc)
         PRINTANDEXIT("Could not create gmo object: %s\n", msg);
   }

   assert(cntrFilename);
   rc = gevInitEnvironmentLegacy(fGEV,cntrFilename);
   if (rc)
      PRINTANDEXIT("Failed gevInitEnvironmentLegacy\n");

   rc = gmoRegisterEnvironment(fGMO, fGEV, msg);
   if (rc)
      PRINTANDEXIT("Could not register gev environment: %s\n", msg);

   rc = gmoLoadDataLegacy(fGMO, msg);
   if (rc)
      PRINTANDEXIT("Could not load data: %s\n", msg);

   /* Make sure objective variable and objective row are at the end */
   gmoIndexBaseSet(fGMO, 0);
   if ( gmoN(fGMO)!=gmoObjVar(fGMO)-1 )
      PRINTANDEXIT("Objective variable not at the of columns\n");

   if ( gmoM(fGMO)!=gmoObjRow(fGMO)-1 )
      PRINTANDEXIT("Objective equation not at the of rows\n");

   /* First we set some GMO objective function flavors */
   gmoObjStyleSet(fGMO, gmoObjType_Fun);
   gmoObjReformSet(fGMO, 1);

   if ( 0 == actBlock )
   {
      int mAStart, mAEnd;
      int mCStart, mCEnd;
      int mBLStart, mBLEnd;
      int mDLStart, mDLEnd;
      int gmom = gmoM(fGMO), gmon = gmoN(fGMO), n0, pipsm, pipsn;
      int* rowPerm;
      int* colPerm;

      rowPerm = (int *) malloc(gmom * sizeof(int));
      colPerm = (int *) malloc(gmon * sizeof(int));

      rc = doRowPermutation(fGMO, gmom, strict, actBlock+OFFSET, numBlocks+OFFSET, &(blk->mA), &(blk->mC), &(blk->mBL), &(blk->mDL), rowPerm);
      assert(0==rc);

      rc = doColumnPermutation(fGMO, gmon, strict, actBlock+OFFSET, OFFSET, &(blk->ni), &n0, colPerm);
      assert(0==rc);

      pipsn = blk->ni;
      pipsm = blk->mA + blk->mC + blk->mBL + blk->mDL;

      rc = gmoSetRvEquPermutation(fGMO, rowPerm, pipsm);
      if (rc)
         PRINTANDEXIT("Could not install row permutation\n");
      free(rowPerm);

      rc = gmoSetRvVarPermutation(fGMO, colPerm, pipsn);
      if (rc)
         PRINTANDEXIT("Could not install column permutation\n");
      free(colPerm);

      /* Now fill the block */

      mAStart  = 0;      mAEnd  = mAStart  + blk->mA;
      mCStart  = mAEnd;  mCEnd  = mCStart  + blk->mC;
      mBLStart = mCEnd;  mBLEnd = mBLStart + blk->mBL;
      mDLStart = mBLEnd; mDLEnd = mDLStart + blk->mDL;

#if defined(GMSGENPIPSINPUTMAIN)
      /* Write row permutation for linking constraints to disk */
      {
         FILE* fpLinkingRowsPerm;
         int i;
         if ( (fpLinkingRowsPerm = fopen("block0LCPerm.txt", "w")) == NULL )
            PRINTANDEXIT("Error opening block0LCPerm.txt for writing\n");
         fprintf(fpLinkingRowsPerm,"%d %d\n",gmom,mDLEnd-mBLStart);
         for ( i=mBLStart; i<mDLEnd; i++ )
            fprintf(fpLinkingRowsPerm,"%d %d\n",i,rowPerm[i]);
         fclose(fpLinkingRowsPerm);
      }
      /* Write column permutation for linking variables to disk */
      {
         FILE* fpLinkingColumnsPerm;
         int j;
         if ( (fpLinkingColumnsPerm = fopen("block0LVPerm.txt", "w")) == NULL )
            PRINTANDEXIT("Error opening block0LVPerm.txt for writing\n");
         fprintf(fpLinkingColumnsPerm,"%d %d\n",gmon,pipsn);
         for ( j=0; j<pipsn; j++ )
            fprintf(fpLinkingColumnsPerm,"%d %d\n",j,colPerm[j]);
         fclose(fpLinkingColumnsPerm);
      }
#endif

      /* Variable allocation */
      blk->c     = (double *)  calloc(blk->ni, sizeof(double));
      blk->xlow  = (double *)  calloc(blk->ni, sizeof(double));
      blk->xupp  = (double *)  calloc(blk->ni, sizeof(double));
      blk->ixlow = (int16_t *) calloc(blk->ni, sizeof(int16_t));
      blk->ixupp = (int16_t *) calloc(blk->ni, sizeof(int16_t));

      if (!gmoGetObjVector(fGMO,blk->c,NULL))
         PRINTANDEXIT("Could not get objective vector\n");
      if (!gmoGetVarLower(fGMO, blk->xlow))
         PRINTANDEXIT("Could not get variable lower bound\n");
      if (!gmoGetVarUpper(fGMO, blk->xupp))
         PRINTANDEXIT("Could not get variable lower bound\n");
      /* Set indicator vectors */
      {
         int j;
         for ( j=0; j<gmon; j++)
         {
            if (blk->xlow[j]!=GMS_SV_MINF)
               blk->ixlow[j] = 1;
            if (blk->xupp[j]!=GMS_SV_PINF)
               blk->ixupp[j] = 1;
         }
      }
      if ( blk->mA )
         blk->b     = (double *)  calloc(blk->mA,   sizeof(double));
      if ( blk->mC )
      {
         blk->clow  = (double *)  calloc(blk->mC,   sizeof(double));
         blk->cupp  = (double *)  calloc(blk->mC,   sizeof(double));
         blk->iclow = (int16_t *) calloc(blk->mC,   sizeof(int16_t));
         blk->icupp = (int16_t *) calloc(blk->mC,   sizeof(int16_t));
      }
      if ( blk->mBL )
         blk->bL    = (double *)  calloc(blk->mBL,  sizeof(double));
      if ( blk->mDL )
      {
         blk->dlow  = (double *)  calloc(blk->mDL,  sizeof(double));
         blk->dupp  = (double *)  calloc(blk->mDL,  sizeof(double));
         blk->idlow = (int16_t *) calloc(blk->mDL,  sizeof(int16_t));
         blk->idupp = (int16_t *) calloc(blk->mDL,  sizeof(int16_t));
      }

      {
         int i;
         double* rhs = (double *)  malloc(gmom*sizeof(double));
         int* eType = (int *)  malloc(gmom*sizeof(double));

         if (!gmoGetRhs(fGMO,rhs))
            PRINTANDEXIT("Could not get rhs vector\n");
         if (!gmoGetEquType(fGMO,eType))
            PRINTANDEXIT("Could not get equation type vector\n");

         if ( blk->mA )
            memcpy(blk->b,   rhs+mAStart ,blk->mA *sizeof(double));
         if ( blk->mC )
         {
            memcpy(blk->clow,rhs+mCStart ,blk->mC *sizeof(double));
            memcpy(blk->cupp,rhs+mCStart ,blk->mC *sizeof(double));
            memcpy(blk->bL,  rhs+mBLStart,blk->mBL*sizeof(double));
         }
         if ( blk->mDL )
         {
            memcpy(blk->dlow,rhs+mDLStart,blk->mDL*sizeof(double));
            memcpy(blk->dupp,rhs+mDLStart,blk->mDL*sizeof(double));
         }

         for ( i=mCStart; i<mCEnd; i++ )
         {
            assert(eType[i]==gmoequ_L || eType[i]==gmoequ_G);
            if ( gmoequ_L == eType[i] )
               blk->icupp[i-mCStart] = 1;
            else
               blk->iclow[i-mCStart] = 1;
         }
         for ( i=mDLStart; i<mDLEnd; i++ )
         {
            assert(eType[i]==gmoequ_L || eType[i]==gmoequ_G);
            if ( gmoequ_L == eType[i])
               blk->idupp[i-mDLStart] = 1;
            else
               blk->idlow[i-mDLStart] = 1;
         }
         free(rhs);
         free(eType);
      }

#define FILLMATRIX(mat)                                                                              \
         if ( blk->m##mat )                                                                          \
         {                                                                                           \
            blk->rm##mat  = (int32_t *) calloc(blk->m##mat+1, sizeof(int32_t));                      \
            if ( fillMatrix(fGMO,m##mat##Start,m##mat##End,blk->rm##mat,jcol,jval,&(blk->nnz##mat)) )\
               return 1;                                                                             \
            MATALLOC(mat);                                                                           \
            memcpy(blk->ci##mat,jcol,sizeof(int)*blk->nnz##mat);                                     \
            memcpy(blk->val##mat,jcol,sizeof(double)*blk->nnz##mat);                                 \
         }

      /* Fill matrices */
      {
         int gmonz = gmoNZ(fGMO);
         int* jcol = (int *) malloc(gmonz * sizeof(int));
         double* jval = (double *) malloc(gmonz * sizeof(double));

         FILLMATRIX(A);
         FILLMATRIX(C);
         FILLMATRIX(BL);
         FILLMATRIX(DL);

         free(jcol);
         free(jval);
      }
   }

   gmoFree(&fGMO);
   gevFree(&fGEV);
   return 0;
}
#endif

>>>>>>> e322944f
void copyGDXSymbol(int         numBlocks,
                   int         actBlock,
                   gdxHandle_t bGDX[],
                   gdxHandle_t fGDX,
                   const char* symName,
                   const int   nUelOffSet,
                   const int   offSet,
                   const int   stage[],
                   const int   vstage[],
                   const int   estage[],
                   const int   linkingBlock,
                   const int   readType,
                   const int   objVarUel,
                   const int   objRowUel)
{
   int k, rc;
   int symNr=0, symType=0, symDim=0, recNr=0, userInfo=0;
   int dimFirst=0;
   gdxValues_t   vals;
   gdxUelIndex_t keyInt;
   char symText[GMS_SSSIZE];

   rc = gdxFindSymbol(fGDX, symName, &symNr);
   if (!rc && 0==strcmp(symName,"ANl"))
   {
      printf("Copying %s\n", symName); fflush(stdout);
      for (k=(actBlock < 0)? 0:actBlock; k<numBlocks; k++)
      {
         GDXSAVECALLX(bGDX[k],gdxDataWriteRawStart(bGDX[k], symName, "Non-linear Jacobian indicator", 2, dt_par, 0));
         GDXSAVECALLX(bGDX[k],gdxDataWriteDone(bGDX[k]));
		 if (actBlock >= 0) break;
      }
      return;
   }
   if (!rc && 0==strcmp(symName,"iobj"))
   {
      printf("Copying %s\n", symName); fflush(stdout);
      vals[GMS_VAL_LEVEL] = 0;
      keyInt[0] = objRowUel;
      for (k=(actBlock < 0)? 0:actBlock; k<numBlocks; k++)
      {
         GDXSAVECALLX(bGDX[k],gdxDataWriteRawStart(bGDX[k], symName, "Objective row (if reformulation possible, empty otherwise)", 1, dt_set, 0));
         GDXSAVECALLX(bGDX[k],gdxDataWriteRaw (bGDX[k], keyInt, vals));
         GDXSAVECALLX(bGDX[k],gdxDataWriteDone(bGDX[k]));
 		 if (actBlock >= 0) break;
      }
      return;
   }
   GDXSAVECALLX(fGDX,gdxSymbolInfo(fGDX, symNr, symText, &symDim, &symType));
   GDXSAVECALLX(fGDX,gdxSymbolInfoX(fGDX, symNr, &recNr, &userInfo, symText));
   printf("Copying %s (#recs=%d)\n", symName, recNr); fflush(stdout);

   for (k=(actBlock < 0)? 0:actBlock; k<numBlocks; k++)
   {
      GDXSAVECALLX(bGDX[k],gdxDataWriteRawStart(bGDX[k], symName, symText, symDim, symType, userInfo));
      if (actBlock >= 0) break;
   }
   GDXSAVECALLX(fGDX,gdxDataReadRawStart(fGDX, symNr, &recNr));

   while ( gdxDataReadRaw(fGDX, keyInt, vals, &dimFirst) )
   {
      if ( 0 == readType || 3 == readType )
      {
         int blk;
         if ( 0 == readType )
            blk = stage[keyInt[0]-1];
         else
            blk = stage[keyInt[0]-1-nUelOffSet];
         if (blk==linkingBlock)
         {
            for (k=(actBlock < 0)? 0:actBlock; k<numBlocks; k++)
            {
<<<<<<< HEAD
               GDXSAVECALLX(bGDX[k],gdxDataWriteRaw (bGDX[k], keyInt, vals));      
               if (actBlock >= 0) break;
=======
               GDXSAVECALLX(bGDX[k],gdxDataWriteRaw (bGDX[k], keyInt, vals));
>>>>>>> e322944f
            }
         }
         else
         {
            assert(blk<numBlocks);
			if (actBlock<0 || actBlock==blk)
			{
				GDXSAVECALLX(bGDX[blk],gdxDataWriteRaw (bGDX[blk], keyInt, vals));
			}
         }
      }
      else if ( 1 == readType )
      {
         for (k=(actBlock < 0)? 0:actBlock; k<numBlocks; k++)
         {
            GDXSAVECALLX(bGDX[k],gdxDataWriteRaw (bGDX[k], keyInt, vals));
            if (actBlock >= 0) break;
         }
      }
      else if ( 2 == readType )
      {
         int row = keyInt[0]-1, col = keyInt[1]-nUelOffSet-1;
         int jblk = vstage[col], iblk = estage[row];
         if (iblk<numBlocks)
         {
            if ( jblk!=0 && jblk!=iblk) /* Bad matrix element */
               printf("*** Unexpected matrix coefficient %f of equation e%d (stage=%d) and variable x%d (stage=%d)\n", vals[GMS_VAL_LEVEL], row+1,estage[row]+offSet,col+1,vstage[col]+offSet);
            else if (iblk > 0)
            {
<<<<<<< HEAD
   			   if (actBlock<0 || actBlock==iblk)
			   {
				   GDXSAVECALLX(bGDX[iblk],gdxDataWriteRaw (bGDX[iblk], keyInt, vals));      
			   }
=======
               GDXSAVECALLX(bGDX[iblk],gdxDataWriteRaw (bGDX[iblk], keyInt, vals));
>>>>>>> e322944f
            }
            else /* iblk == 0 */
            {
               assert(jblk<numBlocks);
<<<<<<< HEAD
   			   if (actBlock<0 || actBlock==jblk)
			   {
				   GDXSAVECALLX(bGDX[jblk],gdxDataWriteRaw (bGDX[jblk], keyInt, vals));
			   }
=======
               GDXSAVECALLX(bGDX[jblk],gdxDataWriteRaw (bGDX[jblk], keyInt, vals));
>>>>>>> e322944f
            }
         }
         else /* linking constraint */
         {
            if ( keyInt[1] == objVarUel )
            {
               for (k=(actBlock < 0)? 0:actBlock; k<numBlocks; k++)
               {
<<<<<<< HEAD
                  GDXSAVECALLX(bGDX[k],gdxDataWriteRaw (bGDX[k], keyInt, vals));      
                  if (actBlock >= 0) break;
=======
                  GDXSAVECALLX(bGDX[k],gdxDataWriteRaw (bGDX[k], keyInt, vals));
>>>>>>> e322944f
               }
            }
            else
            {
               assert(jblk<numBlocks);
<<<<<<< HEAD
   			   if (actBlock<0 || actBlock==jblk)
			   {
				   GDXSAVECALLX(bGDX[jblk],gdxDataWriteRaw (bGDX[jblk], keyInt, vals));      
			   }
=======
               GDXSAVECALLX(bGDX[jblk],gdxDataWriteRaw (bGDX[jblk], keyInt, vals));
>>>>>>> e322944f
            }
         }
      }
   }
   GDXSAVECALLX(fGDX,gdxDataReadDone(fGDX));
   for (k=(actBlock < 0)? 0:actBlock; k<numBlocks; k++)
   {
      GDXSAVECALLX(bGDX[k],gdxDataWriteDone(bGDX[k]));
      if (actBlock >= 0) break;
   }
}

int gdxSplitting(const int numBlocks,        /** < total number of blocks n in problem 0..n */
              const int actBlock,            /** < block to split from big GDX file, -1 split all */
              const int offset,              /** < indicator for clean blocks */
              const int skipStrings,         /** < indicator for not registering uels and strings */
              const char* gdxFilename,       /** < GDX file name with CONVERTD jacobian structure */
              const char* GAMSSysDir)        /** < GAMS system directory to locate shared libraries (can be NULL) */
{
   gdxHandle_t  fGDX=NULL;
   gdxHandle_t* bGDX=NULL;

   char msg[GMS_SSSIZE];
   int rc=0;
   int symNr=0, recNr=0;
   int gdxN=0, gdxM=0;
   int objVarUel=0, objRowUel=0;
   int dimFirst=0, numUels;
   gdxValues_t  vals;
   gdxUelIndex_t keyInt;
   int i=0,j=0,k=0;
   char bFileStem[GMS_SSSIZE], fileName[GMS_SSSIZE];
   int* varstage = NULL;
   int* rowstage = NULL;
   int* isE = NULL;
   int intMaxBlock = 0;


   assert(numBlocks>0);
   assert(gdxFilename);

#if !defined(GDXSOURCE)
   if ( GAMSSysDir )
      rc = gdxCreateD (&fGDX, GAMSSysDir, msg, sizeof(msg));
   else
#endif
      rc = gdxCreate (&fGDX, msg, sizeof(msg));

   if ( !rc )
   {
      printf("Could not create gdx object: %s\n", msg);
      return 1;
   }

   gdxOpenRead(fGDX, gdxFilename, &rc);
   if (rc)
   {
      printf("Could not open GDX file %s (errNr=%d)\n", gdxFilename, rc);
      return 1;
   }

   printf("Reading equations stages\n");fflush(stdout);
   GDXSAVECALLX(fGDX,gdxFindSymbol(fGDX, "i", &symNr));
   GDXSAVECALLX(fGDX,gdxDataReadRawStart(fGDX, symNr, &gdxM));
   GDXSAVECALLX(fGDX,gdxDataReadDone(fGDX));
   rowstage = (int *)calloc(gdxM,sizeof(int));
   if (actBlock <= 0)
	   isE = (int *)calloc(gdxM,sizeof(int));
   GDXSAVECALLX(fGDX,gdxFindSymbol(fGDX, "e", &symNr));
   GDXSAVECALLX(fGDX,gdxDataReadRawStart(fGDX, symNr, &rc));
   while ( gdxDataReadRaw(fGDX, keyInt, vals, &dimFirst) )
   {
      rowstage[keyInt[0]-1] = (int) vals[GMS_VAL_SCALE] - offset;
	  if ((actBlock <= 0) && (vals[GMS_VAL_LOWER] == vals[GMS_VAL_UPPER]))
		  isE[keyInt[0]-1] = 1;
   }
   GDXSAVECALLX(fGDX,gdxDataReadDone(fGDX));

   printf("Reading variable stages\n");fflush(stdout);
   GDXSAVECALLX(fGDX,gdxFindSymbol(fGDX, "j", &symNr));
   GDXSAVECALLX(fGDX,gdxDataReadRawStart(fGDX, symNr, &gdxN));
   GDXSAVECALLX(fGDX,gdxDataReadDone(fGDX));
   varstage = (int *) calloc(gdxN,sizeof(int));
   
   GDXSAVECALLX(fGDX,gdxFindSymbol(fGDX, "x", &symNr));
   GDXSAVECALLX(fGDX,gdxDataReadRawStart(fGDX, symNr, &rc));
   while ( gdxDataReadRaw(fGDX, keyInt, vals, &dimFirst) )
   {
      int blk;
      blk = (int) vals[GMS_VAL_SCALE] - offset;
      varstage[keyInt[0]-1-gdxM] = blk;
      if (blk>intMaxBlock)
         intMaxBlock = blk;
   }
   GDXSAVECALLX(fGDX,gdxDataReadDone(fGDX));

   if (intMaxBlock+offset != numBlocks)
   {
      printf("numblocks from command line (%d) does not match blocks in GDX file (%d)\n", numBlocks, intMaxBlock+offset);
      return 1;
   }
   {
      char* lastdot;
         strcpy(bFileStem,gdxFilename);
      lastdot = strrchr (bFileStem, '.');
      if (lastdot != NULL)
           *lastdot = '\0';

   }

   GDXSAVECALLX(fGDX,gdxSystemInfo (fGDX, &symNr, &numUels));
   bGDX = (gdxHandle_t*) calloc(numBlocks, sizeof(gdxHandle_t));
   for (k=(actBlock < 0)? 0:actBlock;k<numBlocks; k++)
   {
      int nUel;
#if !defined(GDXSOURCE)
      if ( GAMSSysDir )
         rc = gdxCreateD (&(bGDX[k]), GAMSSysDir, msg, sizeof(msg));
      else
#endif
         rc = gdxCreate (&(bGDX[k]), msg, sizeof(msg));

      if ( !rc )
      {
         printf("Could not create %dth gdx object: %s\n", k, msg);
         return 1;
      }
      rc = snprintf(fileName, GMS_SSSIZE, "%s%d.gdx", bFileStem, k);
      if( rc < 0 )  abort();
      gdxOpenWrite (bGDX[k], fileName, "gdxSplitter", &rc);
      assert(!rc);

      if ( !skipStrings )
      {
         if (0==k)
            printf("#UELs: %d\n",numUels);fflush(stdout);

         printf("UEL Registration block %d\n",k);fflush(stdout);
         GDXSAVECALLX(bGDX[k],gdxUELRegisterRawStart(bGDX[k]));
         for (nUel=1; nUel<=numUels; nUel++)
         {
            char uel[GMS_SSSIZE];
            int map;
            GDXSAVECALLX(fGDX,gdxUMUelGet (fGDX,nUel,uel,&map));
            GDXSAVECALLX(bGDX[k],gdxUELRegisterRaw(bGDX[k],uel));
         }

         for (nUel=1; nUel<=numUels; nUel++)
         {
            char elemText[GMS_SSSIZE];
            int node, rc;
            rc = gdxGetElemText (fGDX, nUel, elemText, &node);
            if (0==rc) break;
            GDXSAVECALLX(bGDX[k],gdxAddSetText(bGDX[k], elemText, &node));
         }
         GDXSAVECALLX(bGDX[k],gdxUELRegisterDone(bGDX[k]));
      }
      else
      {
          GDXSAVECALLX(bGDX[k],gdxDataWriteRawStart(bGDX[k], "numUel", "Number of UELS", 0, GMS_DT_PAR, 0));
          vals[GMS_VAL_LEVEL] = numUels;
          GDXSAVECALLX(bGDX[k],gdxDataWriteRaw (bGDX[k], keyInt, vals));
          GDXSAVECALLX(bGDX[k],gdxDataWriteDone(bGDX[k]));
      }
      if (actBlock >= 0)
		  break;
	  
   }

   /* Get objective uels */
   GDXSAVECALLX(fGDX,gdxFindSymbol(fGDX, "jobj", &symNr));
   GDXSAVECALLX(fGDX,gdxDataReadRawStart(fGDX, symNr, &recNr));
   gdxDataReadRaw(fGDX, keyInt, vals, &dimFirst);
   GDXSAVECALLX(fGDX,gdxDataReadDone(fGDX));
   objVarUel = keyInt[0];
   assert(objVarUel);

   rc = gdxFindSymbol(fGDX, "iobj", &symNr);
   if (!rc) /* old jacobian without iobj */
   {
      GDXSAVECALLX(fGDX,gdxFindSymbol(fGDX, "A", &symNr));
      GDXSAVECALLX(fGDX,gdxDataReadRawStart(fGDX, symNr, &recNr));
      while ( gdxDataReadRaw(fGDX, keyInt, vals, &dimFirst) )
         if (objVarUel==keyInt[1])
         {  
            if (objRowUel)
            {
               objRowUel = 0;
               break;
            }
            else
            {
               objRowUel = keyInt[0];
            }
         }

      GDXSAVECALLX(fGDX,gdxDataReadDone(fGDX));
   }
   else
   {
      GDXSAVECALLX(fGDX,gdxDataReadRawStart(fGDX, symNr, &recNr));
      gdxDataReadRaw(fGDX, keyInt, vals, &dimFirst);
      GDXSAVECALLX(fGDX,gdxDataReadDone(fGDX));
      objRowUel = keyInt[0];
   }
   assert(objRowUel);

   /* Create PIPS2GAMS mapping file */
   if ( actBlock <= 0 )
   {
      FILE *fmap;
      int* p2gmap;
      int* p2gblkmap;
      int i,j,k,cnt,start;
      char fileName[GMS_SSSIZE];
      strcpy(fileName,bFileStem);
      fmap = fopen(strcat(fileName,".map"), "w");
      assert(fmap);
      fprintf(fmap,"%d %d %d %d\n", gdxN-1, gdxM-1, objVarUel-gdxM-1, objRowUel-1);

      p2gblkmap = (int*) calloc(numBlocks+1,sizeof(int));
      /* Counts by block */
      for (j=0; j<gdxN; j++)
         if (j!=objVarUel-gdxM-1)
            p2gblkmap[varstage[j]]++;
      /* Calculate start into map array by block */
      start = 0;
      for (k=0; k<numBlocks; k++)
      {
         cnt = p2gblkmap[k];
         p2gblkmap[k] = start;
         start += cnt;
      }
      assert(start==gdxN-1);
      /* Fill map array */
      p2gmap = (int*) malloc(gdxN*sizeof(int));
      for (j=0; j<gdxN; j++)
         if (j!=objVarUel-gdxM-1)
            p2gmap[p2gblkmap[varstage[j]]++] = j;
      for (j=0; j<gdxN-1; j++)
         fprintf(fmap,"%d\n", p2gmap[j]);
      free(p2gmap);

      /* Now the same for rows */
      memset(p2gblkmap,0,(numBlocks+1)*sizeof(int));
      /* Counts by block */
      for (i=0; i<gdxM; i++)
         if (i!=objRowUel-1)
            p2gblkmap[rowstage[i]]++;
      /* Calculate start into map array by block */
      start = 0;
      for (k=0; k<=numBlocks; k++)
      {
         cnt = p2gblkmap[k];
         p2gblkmap[k] = start;
         start += cnt;
      }
      assert(start==gdxM-1);
      /* Fill map array */
      p2gmap = (int*) malloc(gdxM*sizeof(int));
      for (i=0; i<gdxM; i++)
         if (i!=objRowUel-1)
            p2gmap[p2gblkmap[rowstage[i]]++] = i;
      for (i=0; i<gdxM-1; i++)
         fprintf(fmap,"%d %d\n", p2gmap[i], isE[p2gmap[i]]);
      free(p2gmap);
      free(p2gblkmap);
      fclose(fmap);
<<<<<<< HEAD
      free(isE);
  }
   
   /* Copy symbols */
   copyGDXSymbol(numBlocks,actBlock,bGDX,fGDX,"i",      gdxM,offset,rowstage,NULL,     NULL,    numBlocks,0,objVarUel,objRowUel);
   copyGDXSymbol(numBlocks,actBlock,bGDX,fGDX,"j",      gdxM,offset,varstage,NULL,     NULL,    0        ,3,objVarUel,objRowUel);
   copyGDXSymbol(numBlocks,actBlock,bGDX,fGDX,"jobj",   gdxM,offset,NULL,    NULL,     NULL,    0        ,1,objVarUel,objRowUel);
   copyGDXSymbol(numBlocks,actBlock,bGDX,fGDX,"iobj",   gdxM,offset,NULL,    NULL,     NULL,    0        ,1,objVarUel,objRowUel);
   copyGDXSymbol(numBlocks,actBlock,bGDX,fGDX,"objcoef",gdxM,offset,NULL,    NULL,     NULL,    0        ,1,objVarUel,objRowUel);
   copyGDXSymbol(numBlocks,actBlock,bGDX,fGDX,"e",      gdxM,offset,rowstage,NULL,     NULL,    numBlocks,0,objVarUel,objRowUel);
   copyGDXSymbol(numBlocks,actBlock,bGDX,fGDX,"x",      gdxM,offset,varstage,NULL,     NULL,    0        ,3,objVarUel,objRowUel);
   copyGDXSymbol(numBlocks,actBlock,bGDX,fGDX,"A",      gdxM,offset,NULL,    varstage, rowstage,0        ,2,objVarUel,objRowUel);
   copyGDXSymbol(numBlocks,actBlock,bGDX,fGDX,"ANl",    gdxM,offset,NULL,    NULL,     NULL,    0        ,1,objVarUel,objRowUel);
  
   if (actBlock <= 0)
	   printf("gmspipscall: gmspips %d %s %s [scale] ...\n",numBlocks,bFileStem,GAMSSysDir);
   for (k=(actBlock < 0)? 0:actBlock;k<numBlocks; k++)
=======
   }

   /* Copy symbols */
   copyGDXSymbol(numBlocks,bGDX,fGDX,"i",      gdxM,offset,rowstage,NULL,     NULL,    numBlocks,0,objVarUel,objRowUel);
   copyGDXSymbol(numBlocks,bGDX,fGDX,"j",      gdxM,offset,varstage,NULL,     NULL,    0        ,3,objVarUel,objRowUel);
   copyGDXSymbol(numBlocks,bGDX,fGDX,"jobj",   gdxM,offset,NULL,    NULL,     NULL,    0        ,1,objVarUel,objRowUel);
   copyGDXSymbol(numBlocks,bGDX,fGDX,"iobj",   gdxM,offset,NULL,    NULL,     NULL,    0        ,1,objVarUel,objRowUel);
   copyGDXSymbol(numBlocks,bGDX,fGDX,"objcoef",gdxM,offset,NULL,    NULL,     NULL,    0        ,1,objVarUel,objRowUel);
   copyGDXSymbol(numBlocks,bGDX,fGDX,"e",      gdxM,offset,rowstage,NULL,     NULL,    numBlocks,0,objVarUel,objRowUel);
   copyGDXSymbol(numBlocks,bGDX,fGDX,"x",      gdxM,offset,varstage,NULL,     NULL,    0        ,3,objVarUel,objRowUel);
   copyGDXSymbol(numBlocks,bGDX,fGDX,"A",      gdxM,offset,NULL,    varstage, rowstage,0        ,2,objVarUel,objRowUel);
   copyGDXSymbol(numBlocks,bGDX,fGDX,"ANl",    gdxM,offset,NULL,    NULL,     NULL,    0        ,1,objVarUel,objRowUel);

   printf("gmspipscall: gmspips %d %s %s [scale] ...\n",numBlocks,bFileStem,GAMSSysDir);
   for (k=0; k<numBlocks; k++)
>>>>>>> e322944f
   {
      int errNr = gdxGetLastError(bGDX[k]);
      if (errNr)
      {
         char s[GMS_SSSIZE];
         gdxErrorStr(bGDX[k], errNr, s);
         printf("GDX Error for GDX file %d: %s\n",k,s);
      }
      assert(0==errNr);
      gdxClose(bGDX[k]);
      gdxFree(&(bGDX[k]));
      if (actBlock >= 0)
		  break;
 
   }
   gdxClose(fGDX);
   gdxFree(&fGDX);

   if (varstage) free(varstage);
   if (rowstage) free(rowstage);

   return 0;
}


int readBlock(const int numBlocks,       /** < total number of blocks n in problem 0..n */
              const int actBlock,        /** < number of block to read 0..n */
              const int debugMode,       /** < indicator for clean blocks */
              const int offset,          /** < indicator for clean blocks */
              const char* gdxFilename,   /** < GDX file name with CONVERTD jacobian structure */
              const char* GAMSSysDir,    /** < GAMS system directory to locate shared libraries (can be NULL) */
              GMSPIPSBlockData_t* blk)   /** < block structure to be filled */
{
   gdxHandle_t  fGDX=NULL;
   char msg[GMS_SSSIZE];
   int rc=0;
   int symNr=0, idummy;
   int gdxN=0, gdxM=0, gdxNNZ=0;
   int dimFirst=0;
   gdxValues_t  vals;
   gdxUelIndex_t keyInt;
   int j, i;
   int* varPerm = NULL;
   int* equTypeNr = NULL;
   int objRowUel=0;
   int objVarUel=0;
   int* cIdxUel=NULL;
   double* cVal=NULL;
   int cCnt=0, badCnt=0, numUels=0;
   int objDirection=1;
   double objCoef=0.0;
   char** varname = NULL;
   char** rowname = NULL;
   int* varstage = NULL;
   int* rowstage = NULL;
   int* vemap = NULL;
   int zjv=0;

   assert(blk);
   assert(numBlocks>0);
   assert(actBlock>=0 && actBlock<numBlocks);
   assert(gdxFilename);

#if !defined(GDXSOURCE)
   if ( GAMSSysDir )
      rc = gdxCreateD (&fGDX, GAMSSysDir, msg, sizeof(msg));
   else
#endif
      rc = gdxCreate (&fGDX, msg, sizeof(msg));

   if ( !rc )
   {
      printf("Could not create gdx object: %s\n", msg);
      return 1;
   }

   gdxOpenRead(fGDX, gdxFilename, &rc);
   if (rc)
   {
      printf("Could not open GDX file %s (errNr=%d)\n", gdxFilename, rc);
      return 1;
   }

   GDXSAVECALLX(fGDX,gdxSystemInfo (fGDX, &symNr, &numUels));
   if ( 0 == numUels )
   {
      GDXSAVECALLX(fGDX,gdxFindSymbol(fGDX, "numUel", &symNr));
      GDXSAVECALLX(fGDX,gdxDataReadRawStart(fGDX, symNr, &idummy));
      gdxDataReadRaw(fGDX, keyInt, vals, &dimFirst);
      numUels = (int) vals[GMS_VAL_LEVEL];
      assert(numUels);
      GDXSAVECALLX(fGDX,gdxDataReadDone(fGDX));
   }
   vemap = (int*) calloc(numUels,sizeof(int));

   /* Objective variable UEL */
   GDXSAVECALLX(fGDX,gdxFindSymbol(fGDX, "objcoef", &symNr));
   GDXSAVECALLX(fGDX,gdxDataReadRawStart(fGDX, symNr, &idummy));
   gdxDataReadRaw(fGDX, keyInt, vals, &dimFirst);
   GDXSAVECALLX(fGDX,gdxDataReadDone(fGDX));
   objDirection = (int) vals[GMS_VAL_LEVEL]; /* 1 for min, -1 for max */
   assert(objDirection==-1 || objDirection==1);

   GDXSAVECALLX(fGDX,gdxFindSymbol(fGDX, "i", &symNr));
   GDXSAVECALLX(fGDX,gdxSymbolInfoX (fGDX, symNr, &gdxM, &idummy, msg));
   GDXSAVECALLX(fGDX,gdxFindSymbol(fGDX, "j", &symNr));
   GDXSAVECALLX(fGDX,gdxSymbolInfoX (fGDX, symNr, &gdxN, &idummy, msg));

   if ( debugMode )
   {
      int i=0,j=0;
      GDXSAVECALLX(fGDX,gdxFindSymbol(fGDX, "j", &symNr));
      GDXSAVECALLX(fGDX,gdxDataReadRawStart(fGDX, symNr, &idummy));
      varname = (char **) calloc(gdxN, sizeof(char*));
      while ( gdxDataReadRaw(fGDX, keyInt, vals, &dimFirst) )
      {
         int node, textNr = (int) vals[GMS_VAL_LEVEL];
         char buf[GMS_SSSIZE];
         gdxGetElemText(fGDX, textNr, buf, &node);
         varname[j] = (char *)malloc(sizeof(char)*(strlen(buf)+1));
         strcpy(varname[j],buf);
         j++;
      }
      GDXSAVECALLX(fGDX,gdxDataReadDone(fGDX));

      j = 0;
      GDXSAVECALLX(fGDX,gdxFindSymbol(fGDX, "x", &symNr));
      GDXSAVECALLX(fGDX,gdxDataReadRawStart(fGDX, symNr, &idummy));
      varstage = (int *) malloc(gdxN*sizeof(int));
      while ( gdxDataReadRaw(fGDX, keyInt, vals, &dimFirst) )
         varstage[j++] = (int) vals[GMS_VAL_SCALE];
      GDXSAVECALLX(fGDX,gdxDataReadDone(fGDX));

      GDXSAVECALLX(fGDX,gdxFindSymbol(fGDX, "i", &symNr));
      GDXSAVECALLX(fGDX,gdxDataReadRawStart(fGDX, symNr, &idummy));
      rowname = (char **) calloc(gdxM, sizeof(char*));
      while ( gdxDataReadRaw(fGDX, keyInt, vals, &dimFirst) )
      {
         int node, textNr = (int) vals[GMS_VAL_LEVEL];
         char buf[GMS_SSSIZE];
         gdxGetElemText(fGDX, textNr, buf, &node);
         rowname[i] = (char *)malloc(sizeof(char)*(strlen(buf)+1));
         strcpy(rowname[i],buf);
         i++;
      }
      GDXSAVECALLX(fGDX,gdxDataReadDone(fGDX));

      i = 0;
      GDXSAVECALLX(fGDX,gdxFindSymbol(fGDX, "e", &symNr));
      GDXSAVECALLX(fGDX,gdxDataReadRawStart(fGDX, symNr, &idummy));
      rowstage = (int *)malloc(gdxM*sizeof(int));
      while ( gdxDataReadRaw(fGDX, keyInt, vals, &dimFirst) )
         rowstage[i++] = (int) vals[GMS_VAL_SCALE];
      GDXSAVECALLX(fGDX,gdxDataReadDone(fGDX));
   }

   /* Objective variable UEL */
   GDXSAVECALLX(fGDX,gdxFindSymbol(fGDX, "jobj", &symNr));
   GDXSAVECALLX(fGDX,gdxDataReadRawStart(fGDX, symNr, &idummy));
   gdxDataReadRaw(fGDX, keyInt, vals, &dimFirst);
   GDXSAVECALLX(fGDX,gdxDataReadDone(fGDX));
   objVarUel = keyInt[0];
   assert(objVarUel);

   memset(blk,0,sizeof(GMSPIPSBlockData_t)); /* Initialize everything to 0/NULL */

   blk->numBlocks = numBlocks;
   blk->blockID = actBlock;
<<<<<<< HEAD
   
   DEBUG("First pass over the variables to get variable counts right");
=======

   debug("First pass over the variables to get variable counts right");
>>>>>>> e322944f
   /* First pass over the variables to get variable counts right */
   GDXSAVECALLX(fGDX,gdxFindSymbol(fGDX, "j", &symNr));
   GDXSAVECALLX(fGDX,gdxDataReadRawStart(fGDX, symNr, &idummy));
   {  int n = 1;
      while ( gdxDataReadRaw(fGDX, keyInt, vals, &dimFirst) )
         vemap[keyInt[0]-1] = n++;
   }
   GDXSAVECALLX(fGDX,gdxDataReadDone(fGDX));

   GDXSAVECALLX(fGDX,gdxFindSymbol(fGDX, "x", &symNr));
   GDXSAVECALLX(fGDX,gdxDataReadRawStart(fGDX, symNr, &idummy));
   varPerm = (int *) calloc(gdxN, sizeof(gdxN));
   while ( gdxDataReadRaw(fGDX, keyInt, vals, &dimFirst) )
   {
      int blockNr = (int) vals[GMS_VAL_SCALE] - offset;
      int n = vemap[keyInt[0]-1]-1;
      if ( objVarUel==keyInt[0] ) /* skip objective variable */
         continue;
      if ( 0 == blockNr )
      {
         varPerm[n] = 1;
         blk->n0++;
      }
      else if ( actBlock == blockNr )
      {
         varPerm[n] = blockNr+1;
         blk->ni++;
      }
      else if ( debugMode > 1 )
         printf("*** Variable %s with block index %d while scanning for block index %d\n", varname[n],blockNr+offset, actBlock+offset);
   }
   GDXSAVECALLX(fGDX,gdxDataReadDone(fGDX));

   {
      int n0=0, ni=blk->n0;
      for ( j=0; j<gdxN; j++)
      {
         if (0==varPerm[j])
            continue;
         if (1==varPerm[j])
            varPerm[j] = ++n0;
         else
            varPerm[j] = ++ni;
      }
      assert(blk->n0==n0);
      assert(n0+blk->ni==ni);
   }
   if ( 0 == actBlock )
      blk->ni = blk->n0;

   if ( 0==blk->ni )
	   if ( 0==actBlock )
       {
          printf("Zero joint variable count!\n");
		  zjv = 1;
       }
	   else
       {
          printf("Zero variable count for block %d!\n", actBlock);
          return 1;
       }

<<<<<<< HEAD
   if (!zjv)
   {
      /* Variable allocation */
      blk->c     = (double *)  calloc(blk->ni, sizeof(double)); 
      blk->xlow  = (double *)  calloc(blk->ni, sizeof(double)); 
      blk->xupp  = (double *)  calloc(blk->ni, sizeof(double)); 
      blk->ixlow = (int16_t *) calloc(blk->ni, sizeof(int16_t)); 
      blk->ixupp = (int16_t *) calloc(blk->ni, sizeof(int16_t));
      
      DEBUG("Second pass over the variables to get the bounds");
      /* Second pass over the variables to get the bounds */
      GDXSAVECALLX(fGDX,gdxDataReadRawStart(fGDX, symNr, &idummy));
      {  int n=0;
         while ( gdxDataReadRaw(fGDX, keyInt, vals, &dimFirst) )
=======
   /* Variable allocation */
   blk->c     = (double *)  calloc(blk->ni, sizeof(double));
   blk->xlow  = (double *)  calloc(blk->ni, sizeof(double));
   blk->xupp  = (double *)  calloc(blk->ni, sizeof(double));
   blk->ixlow = (int16_t *) calloc(blk->ni, sizeof(int16_t));
   blk->ixupp = (int16_t *) calloc(blk->ni, sizeof(int16_t));

   debug("Second pass over the variables to get the bounds");
   /* Second pass over the variables to get the bounds */
   GDXSAVECALLX(fGDX,gdxDataReadRawStart(fGDX, symNr, &idummy));
   {  int n=0;
      while ( gdxDataReadRaw(fGDX, keyInt, vals, &dimFirst) )
      {
         int blockNr = (int) vals[GMS_VAL_SCALE] - offset;
         if ( objVarUel==keyInt[0] ) /* skip objective variable */
            continue;
         if ( actBlock == blockNr )
>>>>>>> e322944f
         {
            int blockNr = (int) vals[GMS_VAL_SCALE] - offset;
            if ( objVarUel==keyInt[0] ) /* skip objective variable */
               continue;
            if ( actBlock == blockNr )
            {
               if ( GMS_SV_MINF!=vals[GMS_VAL_LOWER] )
               {
                  blk->xlow[n] = vals[GMS_VAL_LOWER];
                  blk->ixlow[n] = 1;
               }
               if ( GMS_SV_PINF!=vals[GMS_VAL_UPPER] )
               {
                  blk->xupp[n] = vals[GMS_VAL_UPPER];
                  blk->ixupp[n] = 1;
               }
               n++;
               assert(n<=blk->ni);
            }
         }
      }
      GDXSAVECALLX(fGDX,gdxDataReadDone(fGDX));
      
      DEBUG("First pass over the matrix to identify objective function");
      /* First pass over the matrix to identify objective function */
      cVal = (double *)malloc(gdxN*sizeof(double));
      cIdxUel = (int *)malloc(gdxN*sizeof(int));
   }
<<<<<<< HEAD
   
=======
   GDXSAVECALLX(fGDX,gdxDataReadDone(fGDX));

   debug("First pass over the matrix to identify objective function");
   /* First pass over the matrix to identify objective function */
   cVal = (double *)malloc(gdxN*sizeof(double));
   cIdxUel = (int *)malloc(gdxN*sizeof(int));

>>>>>>> e322944f
   GDXSAVECALLX(fGDX,gdxFindSymbol(fGDX, "A", &symNr));
   GDXSAVECALLX(fGDX,gdxDataReadRawStart(fGDX, symNr, &gdxNNZ));
   while ( gdxDataReadRaw(fGDX, keyInt, vals, &dimFirst) )
   {
      if ( 1==dimFirst && 0==objRowUel ) /* New row */
         cCnt = 0;
      if (objVarUel == keyInt[1])
      {
         if ( objRowUel )
         {
            printf("Objective variable used in more than one row: e%d e%d\n", objRowUel, keyInt[0]);
            return 1;
         }
         objRowUel = keyInt[0];
         objCoef = vals[GMS_VAL_LEVEL];
      }
      else if ((0==objRowUel || keyInt[0] == objRowUel) && !zjv )
      {
         cVal[cCnt] = vals[GMS_VAL_LEVEL];
         cIdxUel[cCnt] = keyInt[1];
         cCnt++;
      }
   }
   /* No objective coefficients */
   if (0==objRowUel)
      cCnt = 0;

   assert(cCnt==0 || objCoef>1e-9 || objCoef<-1e-9);
   GDXSAVECALLX(fGDX,gdxDataReadDone(fGDX));

   DEBUG("First pass over the equations to get equation counts right");
   /* First pass over the equations to get equation counts right */
   GDXSAVECALLX(fGDX,gdxFindSymbol(fGDX, "i", &symNr));
   GDXSAVECALLX(fGDX,gdxDataReadRawStart(fGDX, symNr, &idummy));
   {  int m = 1;
      while ( gdxDataReadRaw(fGDX, keyInt, vals, &dimFirst) )
         vemap[keyInt[0]-1] = m++;
   }
   GDXSAVECALLX(fGDX,gdxDataReadDone(fGDX));
   GDXSAVECALLX(fGDX,gdxFindSymbol(fGDX, "e", &symNr));
   GDXSAVECALLX(fGDX,gdxDataReadRawStart(fGDX, symNr, &idummy));
   equTypeNr = (int *) calloc(gdxM, sizeof(int));
   while ( gdxDataReadRaw(fGDX, keyInt, vals, &dimFirst) )
   {
      int blockNr = (int) vals[GMS_VAL_SCALE] - offset;
      int m = vemap[keyInt[0]-1]-1;
      if ( GMS_SV_MINF==vals[GMS_VAL_LOWER] && GMS_SV_PINF==vals[GMS_VAL_UPPER] ) /* =n= */
         continue;
      if ( objRowUel==keyInt[0] ) /* skip objective defining row */
         continue;
      if ( actBlock == blockNr )
      {
         if ( GMS_SV_MINF==vals[GMS_VAL_LOWER] || GMS_SV_PINF==vals[GMS_VAL_UPPER] ) /* =l= or =g= */
            equTypeNr[m] = 2;
         else /* =e= */
            equTypeNr[m] = 1;
      }
      else if ( numBlocks == blockNr ) /* linking constraint */
      {
         if ( GMS_SV_MINF==vals[GMS_VAL_LOWER] || GMS_SV_PINF==vals[GMS_VAL_UPPER] ) /* =l= or =g= */
            equTypeNr[m] = 4;
         else /* =e= */
            equTypeNr[m] = 3;
      }
      else if ( debugMode > 1 )
         printf("*** Equation %s with block index %d while scanning for block index %d\n", rowname[m],blockNr+offset, actBlock+offset);

   }
   GDXSAVECALLX(fGDX,gdxDataReadDone(fGDX));

   for ( j=0; j<cCnt; j++ )
   {
      int col = vemap[cIdxUel[j]-1]-1;
      if ( 0==varPerm[col] )
      {
         if ( debugMode > 1)
            printf("*** Objective (%s) coefficient of variable %s with block index %d while scanning for block index %d\n", rowname[vemap[objRowUel-1]-1], varname[col], varstage[col], actBlock+offset);
         continue;
      }
      if ( varPerm[col] <= blk->n0 && actBlock > 0 )
         continue;

      col = varPerm[col] - ((varPerm[col] <= blk->n0)? 1:(blk->n0+1));
      blk->c[col] = objDirection*(-cVal[j]/objCoef);
   }

   for ( i=0; i<gdxM; i++)
   {
      switch (equTypeNr[i])
      {
         case 1: blk->mA++; break;
         case 2: blk->mC++; break;
         case 3: blk->mBL++; break;
         case 4: blk->mDL++; break;
      }
   }

   if ( blk->mA )
   {
      blk->b   = (double *)  calloc(blk->mA,   sizeof(double));
      blk->rmA = (int32_t *) calloc(blk->mA+1, sizeof(int32_t));
      if ( 0!=actBlock )
         blk->rmB = (int32_t *) calloc(blk->mA+1, sizeof(int32_t));
   }
   if ( blk->mC )
   {
      blk->clow  = (double *)  calloc(blk->mC,   sizeof(double));
      blk->cupp  = (double *)  calloc(blk->mC,   sizeof(double));
      blk->iclow = (int16_t *) calloc(blk->mC,   sizeof(int16_t));
      blk->icupp = (int16_t *) calloc(blk->mC,   sizeof(int16_t));
      blk->rmC   = (int32_t *) calloc(blk->mC+1, sizeof(int32_t));
      if ( 0!=actBlock )
         blk->rmD = (int32_t *) calloc(blk->mC+1, sizeof(int32_t));
   }
   if ( blk->mBL )
   {
      blk->bL   = (double *)  calloc(blk->mBL,   sizeof(double));
      blk->rmBL = (int32_t *) calloc(blk->mBL+1, sizeof(int32_t));
   }

   if ( blk->mDL )
   {
      blk->dlow  = (double *)  calloc(blk->mDL,   sizeof(double));
      blk->dupp  = (double *)  calloc(blk->mDL,   sizeof(double));
      blk->idlow = (int16_t *) calloc(blk->mDL,   sizeof(int16_t));
      blk->idupp = (int16_t *) calloc(blk->mDL,   sizeof(int16_t));
      blk->rmDL  = (int32_t *) calloc(blk->mDL+1, sizeof(int32_t));
<<<<<<< HEAD
   }      
   
   DEBUG("Second pass over the equations to get lhs/rhs");
=======
   }

   debug("Second pass over the equations to get lhs/rhs");
>>>>>>> e322944f
   /* Second pass over the equations to get lhs/rhs */
   {
      int mA=0, mC=0, mBL=0, mDL=0;

      GDXSAVECALLX(fGDX,gdxDataReadRawStart(fGDX, symNr, &idummy));
      while ( gdxDataReadRaw(fGDX, keyInt, vals, &dimFirst) )
      {
         int blockNr = (int) vals[GMS_VAL_SCALE] - offset;
         if ( GMS_SV_MINF==vals[GMS_VAL_LOWER] && GMS_SV_PINF==vals[GMS_VAL_UPPER] ) /* =n= */
            continue;
         if ( objRowUel==keyInt[0] ) /* skip objective defining row */
            continue;
         if ( actBlock == blockNr )
         {
            if ( GMS_SV_MINF==vals[GMS_VAL_LOWER] ) /* =l= */
            {
               blk->cupp[mC] = vals[GMS_VAL_UPPER];
               blk->icupp[mC++] = 1;
            }
            else if ( GMS_SV_PINF==vals[GMS_VAL_UPPER] ) /* =g= */
            {
               blk->clow[mC] = vals[GMS_VAL_LOWER];
               blk->iclow[mC++] = 1;
            }
            else /* =e= */
               blk->b[mA++] = vals[GMS_VAL_LOWER];
         }
         else if ( numBlocks == blockNr ) /* linking constraint */
         {
            if ( GMS_SV_MINF==vals[GMS_VAL_LOWER] ) /* =l= */
            {
               blk->dupp[mDL] = vals[GMS_VAL_UPPER];
               blk->idupp[mDL++] = 1;
            }
            else if ( GMS_SV_PINF==vals[GMS_VAL_UPPER] ) /* =g= */
            {
               blk->dlow[mDL] = vals[GMS_VAL_LOWER];
               blk->idlow[mDL++] = 1;
            }
            else /* =e= */
               blk->bL[mBL++] = vals[GMS_VAL_LOWER];
         }
      }
      GDXSAVECALLX(fGDX,gdxDataReadDone(fGDX));
      assert(mA==blk->mA);
      assert(mC==blk->mC);
      assert(mBL==blk->mBL);
      assert(mDL==blk->mDL);
   }
<<<<<<< HEAD
   
   if (zjv) goto skipMatrix;
   /* For now */
   //assert(0==blk->mBL);
   //assert(0==blk->mDL);
   
   DEBUG("Second pass over the matrix to get nnz counts right");
=======

   /* For now */
   //assert(0==blk->mBL);
   //assert(0==blk->mDL);

   debug("Second pass over the matrix to get nnz counts right");
>>>>>>> e322944f
   /* Second pass over the matrix to get nnz counts right */
   GDXSAVECALLX(fGDX,gdxFindSymbol(fGDX, "A", &symNr));
   GDXSAVECALLX(fGDX,gdxDataReadRawStart(fGDX, symNr, &gdxNNZ));
   while ( gdxDataReadRaw(fGDX, keyInt, vals, &dimFirst) )
   {
      int row = vemap[keyInt[0]-1]-1;
      int col = vemap[keyInt[1]-1]-1;

      //printf("actblk %d gdxN %d gdxM %d col %d coluel %d row %d rowuel %d\n", actBlock, gdxN, gdxM, keyInt[1], col, row, keyInt[0]);
      if ( objRowUel==keyInt[0] ) /* skip objective defining row */
         continue;
      if ( 0 == varPerm[col] && 0 == equTypeNr[row] ) /* skip block not relevant to actBlock */
         continue;
      if ( varPerm[col] <= blk->n0 && 0==equTypeNr[row] ) /* skip block not relevant to actBlock */
         continue;
      if ( equTypeNr[row] > 2 &&  0 == varPerm[col] ) /* skip nz in BL/DL not relevant to actBlock */
         continue;
      /* Skip the nz in BL/DL for block 0 variables if actBlock!=0 */
      if ( varPerm[col] <= blk->n0 && equTypeNr[row] > 2 && 0!=actBlock)
         continue;
      if ( !(varPerm[col] && equTypeNr[row]) )
      {
         badCnt++;
         //printf("i=%d j=%d row=%d col=%d  varPerm[col]=%d blk->n0=%d equTypeNr[row]=%d\n",keyInt[0],keyInt[1],row,col, varPerm[col], blk->n0, equTypeNr[row]);
         if ( debugMode )
            printf("*** Unexpected matrix coefficient %f of equation %s (stage=%d) and variable %s (stage=%d) while scanning for block index %d [col %d coluel %d vp %d row %d rowuel %d et %d]\n", vals[GMS_VAL_LEVEL], rowname[row],rowstage[row], varname[col], varstage[col], actBlock+offset,col,keyInt[1],varPerm[col],row,keyInt[0],equTypeNr[row]);
      }

      if ( varPerm[col] <= blk->n0 )
      {
         switch (equTypeNr[row])
         {
            case 1: blk->nnzA++; break;
            case 2: blk->nnzC++; break;
            case 3: blk->nnzBL++; break;
            case 4: blk->nnzDL++; break;
         }
      }
      else
      {
         switch (equTypeNr[row])
         {
            case 1: blk->nnzB++; break;
            case 2: blk->nnzD++; break;
            case 3: blk->nnzBL++; break;
            case 4: blk->nnzDL++; break;
         }
      }
   }
   GDXSAVECALLX(fGDX,gdxDataReadDone(fGDX));
   if (badCnt)
      printf("*** %d unexpected matrix coefficient var.stage <> equ.stage and not linking. %s\n", badCnt, debugMode?"":"Add -d to gmschk call to see details.");
   assert( 0 == badCnt );

   MATALLOC(A);
   MATALLOC(B);
   MATALLOC(C);
   MATALLOC(D);
   MATALLOC(BL);
   MATALLOC(DL);
<<<<<<< HEAD
   
   DEBUG("Third pass over the matrix to setup the matrix structures");
=======

   debug("Third pass over the matrix to setup the matrix structures");
>>>>>>> e322944f
   //printf("mA %d mC %d mBL %d mDL %d\n", blk->mA, blk->mC, blk->mBL, blk->mDL);
   //printf("n0 %d mi %d\n", blk->n0, blk->ni);
   /* Third pass over the matrix to setup the matrix structures */
   {

      int mA=0, mC=0, mBL=0, mDL=0;
      int lastA=0, lastB=0, lastC=0, lastD=0, lastBL=0, lastDL=0;
      int irow=0, icol=0, lastrow=-1;

      GDXSAVECALLX(fGDX,gdxDataReadRawStart(fGDX, symNr, &gdxNNZ));
      while ( gdxDataReadRaw(fGDX, keyInt, vals, &dimFirst) )
      {
         int row = vemap[keyInt[0]-1]-1;
         int col = vemap[keyInt[1]-1]-1;
         int doX; /* 1:A 2:C 3:BL 4:DL 5:B 6:D*/

         //printf("uel %d %d val %f col %d varPerm %d row %d etype %d\n", keyInt[0], keyInt[1], vals[GMS_VAL_LEVEL], col, varPerm[col], row, equTypeNr[row] );
         if ( objRowUel==keyInt[0] ) /* skip objective defining row */
            continue;
         if ( 0 == varPerm[col] && 0 == equTypeNr[row] ) /* skip block not relevant to actBlock */
            continue;
         if ( varPerm[col] <= blk->n0 && 0==equTypeNr[row] ) /* skip block not relevant to actBlock */
            continue;

         if (1==dimFirst) /* new row */
         {
            int i;
            for (i=lastrow+1; i<row; i++)
            {
               if ( 3 == equTypeNr[i] )
                  ++mBL;
               else if ( 4 == equTypeNr[i] )
                  ++mDL;
            }
            lastrow = row;
            switch (equTypeNr[row])
            {
               case 1: irow = ++mA;  break;
               case 2: irow = ++mC;  break;
               case 3: irow = ++mBL; break;
               case 4: irow = ++mDL; break;
            }
         }
         if ( equTypeNr[row] > 2 &&  0 == varPerm[col] ) /* skip nz in BL/DL not relevant to actBlock */
            continue;
         /* Skip the nz in BL/DL for block 0 variables if actBlock!=0 */
         if ( varPerm[col] <= blk->n0 && equTypeNr[row] > 2 && 0!=actBlock)
            continue;
         if ( varPerm[col] <= blk->n0 )
         {
            doX = equTypeNr[row];
            icol = varPerm[col]-1;
         }
         else
         {
            doX = (equTypeNr[row]<3)? equTypeNr[row]+4:equTypeNr[row];
            icol = varPerm[col] - blk->n0-1;
         }

#define MATSTORE(mat)                                                                                \
{                                                                                                    \
   while (last##mat<irow) { blk->rm##mat[last##mat+1] = blk->rm##mat[last##mat]; last##mat++; }      \
   blk->ci##mat[blk->rm##mat[irow]] = icol; blk->val##mat[blk->rm##mat[irow]] = vals[GMS_VAL_LEVEL]; \
   blk->rm##mat[irow]++;                                                                             \
}
         //printf("dox %d irow %d icol %d\n", doX, irow, icol);fflush(stdout);
         switch (doX)
         {
            case 1: MATSTORE(A); break;
            case 2: MATSTORE(C); break;
            case 3: MATSTORE(BL); break;
            case 4: MATSTORE(DL); break;
            case 5: MATSTORE(B); break;
            case 6: MATSTORE(D); break;
         }
      }
      GDXSAVECALLX(fGDX,gdxDataReadDone(fGDX));


#define FILLMAT(mat,mmat)                                                                              \
if (blk->rm##mat)                                                                                      \
{                                                                                                      \
   while (last##mat<blk->m##mmat) {blk->rm##mat[last##mat+1] = blk->rm##mat[last##mat]; last##mat++; } \
   assert(blk->nnz##mat==blk->rm##mat[blk->m##mmat]);                                                  \
}

      DEBUG("Finalize matrix structures");
      FILLMAT(A,A);
      FILLMAT(C,C);
      FILLMAT(BL,BL);
      FILLMAT(DL,DL);
      FILLMAT(B,A);
      FILLMAT(D,C);
   }

   free(cVal);
   free(cIdxUel);

   skipMatrix: 
   gdxClose(fGDX);
   gdxFree(&fGDX);
   free(varPerm);
   free(equTypeNr);
   free(vemap);

   if (debugMode)
   {
      int i,j;
      for (j=0; j<gdxN; j++)
         free(varname[j]);
      free(varname);
      free(varstage);
      for (i=0; i<gdxM; i++)
         free(rowname[i]);
      free(rowname);
      free(rowstage);
   }
<<<<<<< HEAD
   DEBUG("Returning from readBlock");
   
   return 0;   
=======
   debug("Returning from readBlock");

   return 0;
>>>>>>> e322944f

}

int initGMSPIPSIO()
{
#if defined(GDXSOURCE)
   _P3_DllInit();
#endif
   return 0;
}

#if defined(__cplusplus)
}
#endif<|MERGE_RESOLUTION|>--- conflicted
+++ resolved
@@ -19,13 +19,8 @@
 extern "C" {
 #endif
 
-<<<<<<< HEAD
 //#define DEBUG(msg)   printf("%s\n", msg);
 #define DEBUG(msg)   
-=======
-//#define debug(msg)   printf("%s\n", msg);
-#define debug(msg)
->>>>>>> e322944f
 
 #define GDXSAVECALLX(gxf,f) {                                                  \
                                 int rc;                                        \
@@ -116,17 +111,11 @@
                   const double objval,      /** < objective value */
                   double* varl,             /** < variable level (can be NULL) */
                   double* varm,             /** < variable marginals (can be NULL) */
-<<<<<<< HEAD
                   double* equEl,            /** < equation =e= level (can be NULL) */
                   double* equIl,            /** < equation =lg= level (can be NULL) */
                   double* equEm,            /** < equation =e= marginals */
                   double* equIm,            /** < equation =lg= marginals */
                   const char* GAMSSysDir)   /** < GAMS system directory to locate shared libraries (can be NULL) */                  
-=======
-                  double* equl,             /** < equation level (can be NULL) */
-                  double* equm,             /** < equation marginals */
-                  const char* GAMSSysDir)   /** < GAMS system directory to locate shared libraries (can be NULL) */
->>>>>>> e322944f
 {
    FILE *fmap;
    int* p2gvmap=NULL;
@@ -147,13 +136,8 @@
    gdxValues_t   vals, wvals;
    gdxUelIndex_t keyInt;
    char symName[GMS_SSSIZE], symText[GMS_SSSIZE];
-<<<<<<< HEAD
    int numrow, dimFirst, nrRecs, numUels, symDim, symType, userInfo, symCnt, symStart=3;
    int colsSeen=0, rowsSeen=0; 
-=======
-   int dimFirst, nrRecs, numUels, symDim, symType, userInfo, symCnt, symStart=3;
-   int colsSeen=0, rowsSeen=0;
->>>>>>> e322944f
 
 #if !defined(GDXSOURCE)
    if ( GAMSSysDir )
@@ -230,17 +214,11 @@
    fmap = fopen(strcat(fileName,".map"), "r");
    if (!fmap)
       return -1;
-<<<<<<< HEAD
    
    if(fscanf(fmap,"%d%d%d%d",&p2gN,&p2gM,&objvar,&objrow) != 4) {
 	   printf("bad header section in map file\n");
        return -1;
    }
-=======
-
-   if(fscanf(fmap,"%d%d%d%d",&p2gN,&p2gM,&objvar,&objrow) != 4)
-      return -1;
->>>>>>> e322944f
 
    if (varl || varm)
    {
@@ -331,14 +309,9 @@
    }
    if (p2gvmap) free(p2gvmap);
    if (p2gemap) free(p2gemap);
-<<<<<<< HEAD
    if (p2isE)   free(p2isE);
    
    /* Initialize values to write to some useful defaults */  
-=======
-
-   /* Initialize values to write to some useful defaults */
->>>>>>> e322944f
    wvals[GMS_VAL_LEVEL] = 0.0;
    wvals[GMS_VAL_MARGINAL] = 0.0;
    wvals[GMS_VAL_LOWER] = GMS_SV_MINF;
@@ -503,6 +476,7 @@
    }
 }
 
+#define PRINTANDEXIT(...) { printf (__VA_ARGS__); return 1; }
 #define MATALLOC(mat)                                                  \
 if ( blk->nnz##mat )                                                   \
 {                                                                      \
@@ -510,8 +484,6 @@
    blk->val##mat = (double *) malloc(blk->nnz##mat * sizeof(double));  \
 }
 
-<<<<<<< HEAD
-=======
 #if !defined(GDXSOURCE)
 int doColumnPermutation(const gmoHandle_t gmo, const int strict, const int n, const int stageI, const int stage0,
                      int32_t* n0, int32_t* ni, int perm[] )
@@ -896,7 +868,6 @@
 }
 #endif
 
->>>>>>> e322944f
 void copyGDXSymbol(int         numBlocks,
                    int         actBlock,
                    gdxHandle_t bGDX[],
@@ -969,12 +940,8 @@
          {
             for (k=(actBlock < 0)? 0:actBlock; k<numBlocks; k++)
             {
-<<<<<<< HEAD
                GDXSAVECALLX(bGDX[k],gdxDataWriteRaw (bGDX[k], keyInt, vals));      
                if (actBlock >= 0) break;
-=======
-               GDXSAVECALLX(bGDX[k],gdxDataWriteRaw (bGDX[k], keyInt, vals));
->>>>>>> e322944f
             }
          }
          else
@@ -1004,26 +971,18 @@
                printf("*** Unexpected matrix coefficient %f of equation e%d (stage=%d) and variable x%d (stage=%d)\n", vals[GMS_VAL_LEVEL], row+1,estage[row]+offSet,col+1,vstage[col]+offSet);
             else if (iblk > 0)
             {
-<<<<<<< HEAD
-   			   if (actBlock<0 || actBlock==iblk)
-			   {
-				   GDXSAVECALLX(bGDX[iblk],gdxDataWriteRaw (bGDX[iblk], keyInt, vals));      
-			   }
-=======
-               GDXSAVECALLX(bGDX[iblk],gdxDataWriteRaw (bGDX[iblk], keyInt, vals));
->>>>>>> e322944f
+     			   if (actBlock<0 || actBlock==iblk)
+	     		   {
+			   	   GDXSAVECALLX(bGDX[iblk],gdxDataWriteRaw (bGDX[iblk], keyInt, vals));      
+			      }
             }
             else /* iblk == 0 */
             {
                assert(jblk<numBlocks);
-<<<<<<< HEAD
    			   if (actBlock<0 || actBlock==jblk)
-			   {
-				   GDXSAVECALLX(bGDX[jblk],gdxDataWriteRaw (bGDX[jblk], keyInt, vals));
-			   }
-=======
-               GDXSAVECALLX(bGDX[jblk],gdxDataWriteRaw (bGDX[jblk], keyInt, vals));
->>>>>>> e322944f
+   			   {
+	  		    	   GDXSAVECALLX(bGDX[jblk],gdxDataWriteRaw (bGDX[jblk], keyInt, vals));
+		    	   }
             }
          }
          else /* linking constraint */
@@ -1032,25 +991,17 @@
             {
                for (k=(actBlock < 0)? 0:actBlock; k<numBlocks; k++)
                {
-<<<<<<< HEAD
                   GDXSAVECALLX(bGDX[k],gdxDataWriteRaw (bGDX[k], keyInt, vals));      
                   if (actBlock >= 0) break;
-=======
-                  GDXSAVECALLX(bGDX[k],gdxDataWriteRaw (bGDX[k], keyInt, vals));
->>>>>>> e322944f
                }
             }
             else
             {
                assert(jblk<numBlocks);
-<<<<<<< HEAD
    			   if (actBlock<0 || actBlock==jblk)
-			   {
-				   GDXSAVECALLX(bGDX[jblk],gdxDataWriteRaw (bGDX[jblk], keyInt, vals));      
-			   }
-=======
-               GDXSAVECALLX(bGDX[jblk],gdxDataWriteRaw (bGDX[jblk], keyInt, vals));
->>>>>>> e322944f
+   			   {
+	     			   GDXSAVECALLX(bGDX[jblk],gdxDataWriteRaw (bGDX[jblk], keyInt, vals));      
+			      }
             }
          }
       }
@@ -1319,7 +1270,6 @@
       free(p2gmap);
       free(p2gblkmap);
       fclose(fmap);
-<<<<<<< HEAD
       free(isE);
   }
    
@@ -1337,23 +1287,6 @@
    if (actBlock <= 0)
 	   printf("gmspipscall: gmspips %d %s %s [scale] ...\n",numBlocks,bFileStem,GAMSSysDir);
    for (k=(actBlock < 0)? 0:actBlock;k<numBlocks; k++)
-=======
-   }
-
-   /* Copy symbols */
-   copyGDXSymbol(numBlocks,bGDX,fGDX,"i",      gdxM,offset,rowstage,NULL,     NULL,    numBlocks,0,objVarUel,objRowUel);
-   copyGDXSymbol(numBlocks,bGDX,fGDX,"j",      gdxM,offset,varstage,NULL,     NULL,    0        ,3,objVarUel,objRowUel);
-   copyGDXSymbol(numBlocks,bGDX,fGDX,"jobj",   gdxM,offset,NULL,    NULL,     NULL,    0        ,1,objVarUel,objRowUel);
-   copyGDXSymbol(numBlocks,bGDX,fGDX,"iobj",   gdxM,offset,NULL,    NULL,     NULL,    0        ,1,objVarUel,objRowUel);
-   copyGDXSymbol(numBlocks,bGDX,fGDX,"objcoef",gdxM,offset,NULL,    NULL,     NULL,    0        ,1,objVarUel,objRowUel);
-   copyGDXSymbol(numBlocks,bGDX,fGDX,"e",      gdxM,offset,rowstage,NULL,     NULL,    numBlocks,0,objVarUel,objRowUel);
-   copyGDXSymbol(numBlocks,bGDX,fGDX,"x",      gdxM,offset,varstage,NULL,     NULL,    0        ,3,objVarUel,objRowUel);
-   copyGDXSymbol(numBlocks,bGDX,fGDX,"A",      gdxM,offset,NULL,    varstage, rowstage,0        ,2,objVarUel,objRowUel);
-   copyGDXSymbol(numBlocks,bGDX,fGDX,"ANl",    gdxM,offset,NULL,    NULL,     NULL,    0        ,1,objVarUel,objRowUel);
-
-   printf("gmspipscall: gmspips %d %s %s [scale] ...\n",numBlocks,bFileStem,GAMSSysDir);
-   for (k=0; k<numBlocks; k++)
->>>>>>> e322944f
    {
       int errNr = gdxGetLastError(bGDX[k]);
       if (errNr)
@@ -1522,13 +1455,8 @@
 
    blk->numBlocks = numBlocks;
    blk->blockID = actBlock;
-<<<<<<< HEAD
    
    DEBUG("First pass over the variables to get variable counts right");
-=======
-
-   debug("First pass over the variables to get variable counts right");
->>>>>>> e322944f
    /* First pass over the variables to get variable counts right */
    GDXSAVECALLX(fGDX,gdxFindSymbol(fGDX, "j", &symNr));
    GDXSAVECALLX(fGDX,gdxDataReadRawStart(fGDX, symNr, &idummy));
@@ -1591,7 +1519,6 @@
           return 1;
        }
 
-<<<<<<< HEAD
    if (!zjv)
    {
       /* Variable allocation */
@@ -1606,25 +1533,6 @@
       GDXSAVECALLX(fGDX,gdxDataReadRawStart(fGDX, symNr, &idummy));
       {  int n=0;
          while ( gdxDataReadRaw(fGDX, keyInt, vals, &dimFirst) )
-=======
-   /* Variable allocation */
-   blk->c     = (double *)  calloc(blk->ni, sizeof(double));
-   blk->xlow  = (double *)  calloc(blk->ni, sizeof(double));
-   blk->xupp  = (double *)  calloc(blk->ni, sizeof(double));
-   blk->ixlow = (int16_t *) calloc(blk->ni, sizeof(int16_t));
-   blk->ixupp = (int16_t *) calloc(blk->ni, sizeof(int16_t));
-
-   debug("Second pass over the variables to get the bounds");
-   /* Second pass over the variables to get the bounds */
-   GDXSAVECALLX(fGDX,gdxDataReadRawStart(fGDX, symNr, &idummy));
-   {  int n=0;
-      while ( gdxDataReadRaw(fGDX, keyInt, vals, &dimFirst) )
-      {
-         int blockNr = (int) vals[GMS_VAL_SCALE] - offset;
-         if ( objVarUel==keyInt[0] ) /* skip objective variable */
-            continue;
-         if ( actBlock == blockNr )
->>>>>>> e322944f
          {
             int blockNr = (int) vals[GMS_VAL_SCALE] - offset;
             if ( objVarUel==keyInt[0] ) /* skip objective variable */
@@ -1653,17 +1561,7 @@
       cVal = (double *)malloc(gdxN*sizeof(double));
       cIdxUel = (int *)malloc(gdxN*sizeof(int));
    }
-<<<<<<< HEAD
-   
-=======
-   GDXSAVECALLX(fGDX,gdxDataReadDone(fGDX));
-
-   debug("First pass over the matrix to identify objective function");
-   /* First pass over the matrix to identify objective function */
-   cVal = (double *)malloc(gdxN*sizeof(double));
-   cIdxUel = (int *)malloc(gdxN*sizeof(int));
-
->>>>>>> e322944f
+
    GDXSAVECALLX(fGDX,gdxFindSymbol(fGDX, "A", &symNr));
    GDXSAVECALLX(fGDX,gdxDataReadRawStart(fGDX, symNr, &gdxNNZ));
    while ( gdxDataReadRaw(fGDX, keyInt, vals, &dimFirst) )
@@ -1791,15 +1689,9 @@
       blk->idlow = (int16_t *) calloc(blk->mDL,   sizeof(int16_t));
       blk->idupp = (int16_t *) calloc(blk->mDL,   sizeof(int16_t));
       blk->rmDL  = (int32_t *) calloc(blk->mDL+1, sizeof(int32_t));
-<<<<<<< HEAD
    }      
    
    DEBUG("Second pass over the equations to get lhs/rhs");
-=======
-   }
-
-   debug("Second pass over the equations to get lhs/rhs");
->>>>>>> e322944f
    /* Second pass over the equations to get lhs/rhs */
    {
       int mA=0, mC=0, mBL=0, mDL=0;
@@ -1849,7 +1741,6 @@
       assert(mBL==blk->mBL);
       assert(mDL==blk->mDL);
    }
-<<<<<<< HEAD
    
    if (zjv) goto skipMatrix;
    /* For now */
@@ -1857,14 +1748,6 @@
    //assert(0==blk->mDL);
    
    DEBUG("Second pass over the matrix to get nnz counts right");
-=======
-
-   /* For now */
-   //assert(0==blk->mBL);
-   //assert(0==blk->mDL);
-
-   debug("Second pass over the matrix to get nnz counts right");
->>>>>>> e322944f
    /* Second pass over the matrix to get nnz counts right */
    GDXSAVECALLX(fGDX,gdxFindSymbol(fGDX, "A", &symNr));
    GDXSAVECALLX(fGDX,gdxDataReadRawStart(fGDX, symNr, &gdxNNZ));
@@ -1925,13 +1808,8 @@
    MATALLOC(D);
    MATALLOC(BL);
    MATALLOC(DL);
-<<<<<<< HEAD
    
    DEBUG("Third pass over the matrix to setup the matrix structures");
-=======
-
-   debug("Third pass over the matrix to setup the matrix structures");
->>>>>>> e322944f
    //printf("mA %d mC %d mBL %d mDL %d\n", blk->mA, blk->mC, blk->mBL, blk->mDL);
    //printf("n0 %d mi %d\n", blk->n0, blk->ni);
    /* Third pass over the matrix to setup the matrix structures */
@@ -2049,16 +1927,9 @@
       free(rowname);
       free(rowstage);
    }
-<<<<<<< HEAD
    DEBUG("Returning from readBlock");
    
    return 0;   
-=======
-   debug("Returning from readBlock");
-
-   return 0;
->>>>>>> e322944f
-
 }
 
 int initGMSPIPSIO()
