#if defined(GMS_PIPS)
#include "StochInputTree.h"
#include "PIPSIpmInterface.h"
//#include "MehrotraStochSolver.h"
#include "GondzioStochSolver.h"
#include "GondzioStochLpSolver.h"
#include "sFactoryAugSchurLeaf.h"
#endif
#if defined(GMS_MPI)
#include "mpi.h"
#endif

#include "gmspipsio.h"
#include <stdio.h>
#include <stdlib.h>
#include <assert.h>
#include <string.h>

#include <iostream>
#include <fstream>
using namespace std;

#define BiCGStab
#define GetPrimalSol

#if defined(GMS_PIPS)
extern int gOuterSolve;
extern int gInnerSCsolve;
#endif



extern "C" typedef int (*FNNZ)(void* user_data, int id, int* nnz);

/* Row-major format */
extern "C" typedef int (*FMAT)(void* user_data, int id, int* krowM, int* jcolM, double* M);

extern "C" typedef int (*FVEC)(void* user_data, int id, double* vec, int len);

extern "C" {

static int gmsRank=0;
static int size=1;
static bool allGDX=false;
static char fileName[256];
static char GDXDirectory[256];
static char* pGDXDirectory = NULL;
static int numBlocks=0;
FILE *fLog;

#define checkAndAlloc(blk)                                                        \
if (!blocks[blk])                                                                 \
{                                                                                 \
   int rc;                                                                        \
   fprintf(fLog,"Block %d read on gmsRank %d\n", blk, gmsRank);                         \
   blocks[blk] = (GMSPIPSBlockData_t*) malloc(sizeof(GMSPIPSBlockData_t));        \
   if ( !allGDX )                                                                 \
   {                                                                              \
      char fname[256];                                                            \
      sprintf(fname,"%s%d.gdx", fileName, blk);                                   \
      rc = readBlock(numBlocks,blk,0,1,fname,pGDXDirectory,blocks[blk]);          \
   }                                                                              \
   else                                                                           \
      rc = readBlock(numBlocks,blk,0,1,fileName,pGDXDirectory,blocks[blk]);       \
   assert(rc==0);                                                                 \
}

#define nCB(nType)                                                   \
int fsize##nType(void* user_data, int id, int* nnz)                  \
{                                                                    \
   GMSPIPSBlockData_t** blocks = (GMSPIPSBlockData_t**) user_data;   \
   checkAndAlloc(id);                                                \
   GMSPIPSBlockData_t* blk = blocks[id];                             \
   assert(blk);                                                      \
   *nnz = blk->nType;                                                \
   fprintf(fLog,"nCB blk=%d " #nType " %d\n",id,*nnz);               \
   return 0;                                                         \
}

nCB(ni)
nCB(mA)
nCB(mC)
nCB(mBL)
nCB(mDL)

#define nnzCB(nnzType)                                               \
int fnonzero##nnzType(void* user_data, int id, int* nnz)             \
{                                                                    \
   GMSPIPSBlockData_t** blocks = (GMSPIPSBlockData_t**) user_data;   \
   checkAndAlloc(id);                                                \
   GMSPIPSBlockData_t* blk = blocks[id];                             \
   assert(blk);                                                      \
   *nnz = blk->nnz##nnzType;                                         \
   fprintf(fLog,"nnzCB blk=%d " #nnzType " %d\n",id,*nnz);           \
   return 0;                                                         \
}

nnzCB(A)
nnzCB(B)
nnzCB(C)
nnzCB(D)
nnzCB(BL)
nnzCB(DL)

#define vecCB(vecType, size)                                         \
int fvec##vecType(void* user_data, int id, double* vec, int len)     \
{                                                                    \
   GMSPIPSBlockData_t** blocks = (GMSPIPSBlockData_t**) user_data;   \
   checkAndAlloc(id);                                                \
   GMSPIPSBlockData_t* blk = blocks[id];                             \
   assert(blk);                                                      \
   fprintf(fLog,"vecCB blk=%d " #vecType " len=%d allocLen %d\n",id,blk->size,len); \
   assert(len == blk->size);                                         \
   for( int i = 0; i < len; i++ ) {                                  \
      vec[i] = blk->vecType[i];                                      \
      fprintf(fLog,"  i=%d val=%g\n",i,vec[i]);                      \
   }                                                                 \
   return 0;                                                         \
}

vecCB(c    ,ni )
vecCB(xlow ,ni )
vecCB(ixlow,ni )
vecCB(xupp ,ni )
vecCB(ixupp,ni )
vecCB(b    ,mA )
vecCB(clow ,mC )
vecCB(iclow,mC )
vecCB(cupp ,mC )
vecCB(icupp,mC )
vecCB(bL   ,mBL)
vecCB(dlow ,mDL)
vecCB(idlow,mDL)
vecCB(dupp ,mDL)
vecCB(idupp,mDL)


#define matCB(mat,mmat)                                                   \
int fmat##mat(void* user_data, int id, int* krowM, int* jcolM, double* M) \
{                                                                         \
   GMSPIPSBlockData_t** blocks = (GMSPIPSBlockData_t**) user_data;        \
   checkAndAlloc(id);                                                     \
   GMSPIPSBlockData_t* blk = blocks[id];                                  \
   assert(blk);                                                           \
   fprintf(fLog,"matCB blk=%d " #mat " mLen %d nzLen %ld\n",id,blk->m##mmat,blk->nnz##mat); \
   if ( 0==blk->m##mmat )                                                 \
   {                                                                      \
     fprintf(fLog," empty\n"); \
     krowM[0] = 0;                                                        \
     return 0;                                                            \
   }                                                                      \
                                                                          \
   assert(blk->rm##mat);                                                  \
   for( int i = 0; i <= blk->m##mmat; i++ ) {                             \
      krowM[i] = blk->rm##mat[i];                                         \
      fprintf(fLog,"  i=%d krowM=%d\n",i,krowM[i]);                       \
   }                                                                      \
                                                                          \
   for( int k = 0; k < blk->nnz##mat; k++ ) {                             \
      jcolM[k] = blk->ci##mat[k];                                         \
      M[k] = blk->val##mat[k];                                            \
      fprintf(fLog,"  k=%d jcolM=%d M=%g\n",k,jcolM[k],M[k]);             \
   }                                                                      \
   return 0;                                                              \
}

matCB(A,A)
matCB(B,A)
matCB(C,C)
matCB(D,C)
matCB(BL,BL)
matCB(DL,DL)

int fnonzeroQ(void* user_data, int id, int* nnz)
{
	*nnz = 0;
	return 0;
}

int fmatQ(void* user_data, int id, int* krowM, int* jcolM, double* M)
{
   GMSPIPSBlockData_t* blk = ((GMSPIPSBlockData_t**) user_data)[id]; 
   assert(blk);
    
   for(int i = 0; i <= blk->ni; i++ )
       krowM[i] = 0;
   
   return 0;
}

}

static void setParams(bool& scale, bool& stepDiffLp, bool& presolve, const char* paramname)
{
   if( strcmp(paramname, "scale") == 0 )
      scale = true;

   if( strcmp(paramname, "stepLp") == 0 )
      stepDiffLp = true;

   if( strcmp(paramname, "presolve") == 0 )
      presolve = true;
}

int main(int argc, char ** argv) 
{  

#if defined(GMS_MPI)
   MPI_Init(&argc, &argv);
   MPI_Barrier(MPI_COMM_WORLD);

   const double t0 = MPI_Wtime();
#endif

   GMSPIPSBlockData_t** blocks;
   ScalerType scaler_type = SCALER_NONE;
   bool stepDiffLp = false;
   bool presolve = false;

   if ( (argc<3) || (argc>6) )
   {
      cout << "Usage: " << argv[0] << " numBlocks all.gdx|blockstem [GDXLibDir] [scale] [stepLp]" << endl;
      exit(1);
   }
   
   allGDX = strstr(argv[2],".gdx")!=NULL;
   numBlocks = atoi(argv[1]);
   strcpy(fileName,argv[2]);
   if ( argc >= 4 )
   {
      strcpy(GDXDirectory,argv[3]);
      pGDXDirectory = &GDXDirectory[0];
   }
   
<<<<<<< HEAD
   for( int i = 5; i <= argc; i++ )
      setParams(scale, stepDiffLp, presolve, argv[i - 1]);
=======
   if( argc >= 5 )
   {
      if( strcmp(argv[4], "scale") == 0 || strcmp(argv[4], "scaleEqui") == 0 )
         scaler_type = SCALER_EQUI_STOCH;
      if( strcmp(argv[4], "scaleGeo") == 0 )
         scaler_type = SCALER_GEO_STOCH;
      if( strcmp(argv[4], "scaleGeoEqui") == 0 )
         scaler_type = SCALER_GEO_EQUI_STOCH;

      if( strcmp(argv[4], "stepLp") == 0 )
         stepDiffLp = true;
   }
   if( argc == 6 )
   {
      if( strcmp(argv[5], "scale") == 0 || strcmp(argv[5], "scaleEqui") == 0 )
         scaler_type = SCALER_EQUI_STOCH;
      if( strcmp(argv[5], "scaleGeo") == 0 )
         scaler_type = SCALER_GEO_STOCH;
      if( strcmp(argv[5], "scaleGeoEqui") == 0 )
         scaler_type = SCALER_GEO_EQUI_STOCH;

      if( strcmp(argv[5], "stepLp") == 0 )
         stepDiffLp = true;
   }
>>>>>>> 8d5ae25f

   blocks = (GMSPIPSBlockData_t**) calloc(numBlocks,sizeof(GMSPIPSBlockData_t*));
#if 0
   int nBlock0 = 0;
   cout << "Start reading data from GDX and preparing the blocks" << endl;
   for (int blk=0; blk<numBlocks; blk++)
   {
      int rc;
      blocks[blk] = (GMSPIPSBlockData_t*) malloc(sizeof(GMSPIPSBlockData_t));
      if ( !allGDX )
      {
         char fname[256];
         sprintf(fname,"%s%d.gdx", argv[2], blk);
         rc = readBlock(numBlocks,blk,0,1,fname,(4==argc)? argv[3]:NULL,blocks[blk]);
      }
      else
         rc = readBlock(numBlocks,blk,0,1,argv[2],(4==argc)? argv[3]:NULL,blocks[blk]);
      if ( 0==blk )
         nBlock0 = blocks[blk]->n0;
      else
         assert(nBlock0 == blocks[blk]->n0);
      assert(0==rc);
   }
   cout << "Done reading data from GDX and preparing the blocks" << endl;
#endif

   FNNZ fsni   = &fsizeni   ;
   FNNZ fsmA   = &fsizemA   ;
   FNNZ fsmC   = &fsizemC   ;
#if defined(LINKCONSTR)   
   FNNZ fsmBL  = &fsizemBL  ;
   FNNZ fsmDL  = &fsizemDL  ;
#endif
   FNNZ fnnzQ  = &fnonzeroQ ;
   FNNZ fnnzA  = &fnonzeroA ;
   FNNZ fnnzB  = &fnonzeroB ;
   FNNZ fnnzC  = &fnonzeroC ;
   FNNZ fnnzD  = &fnonzeroD ;
#if defined(LINKCONSTR)   
   FNNZ fnnzBL = &fnonzeroBL;
   FNNZ fnnzDL = &fnonzeroDL;
#endif
   FVEC fc     = &fvecc    ;
   FVEC fxlow  = &fvecxlow ;
   FVEC fixlow = &fvecixlow;
   FVEC fxupp  = &fvecxupp ;
   FVEC fixupp = &fvecixupp;
   FVEC fb     = &fvecb    ;
   FVEC fclow  = &fvecclow ;
   FVEC ficlow = &fveciclow;
   FVEC fcupp  = &fveccupp ;
   FVEC ficupp = &fvecicupp;
#if defined(LINKCONSTR)   
   FVEC fbL    = &fvecbL   ;
   FVEC fdlow  = &fvecdlow ;
   FVEC fidlow = &fvecidlow;
   FVEC fdupp  = &fvecdupp ;
   FVEC fidupp = &fvecidupp;
#endif
   
   FMAT fA  = &fmatA ;
   FMAT fB  = &fmatB ;
   FMAT fC  = &fmatC ;
   FMAT fD  = &fmatD ;
#if defined(LINKCONSTR)   
   FMAT fBL = &fmatBL;
   FMAT fDL = &fmatDL;
#endif
   FMAT fQ  = &fmatQ ;

#if defined(GMS_PIPS)
   //build the problem tree
   StochInputTree::StochInputNode data(blocks, 0,
#if defined(LINKCONSTR)   
      fsni, fsmA, fsmBL, fsmC, fsmDL,
#else
      fsni, fsmA, fsmC,
#endif      
      fQ,  fnnzQ, fc,
      fA,  fnnzA,
      fB,  fnnzB,
#if defined(LINKCONSTR)   
      fBL, fnnzBL,
#endif      
      fb,  
#if defined(LINKCONSTR)   
      fbL,
#endif      
      fC,  fnnzC,
      fD,  fnnzD,
#if defined(LINKCONSTR)   
      fDL, fnnzDL,
#endif      
      fclow, ficlow, fcupp, ficupp,
#if defined(LINKCONSTR)   
      fdlow, fidlow, fdupp, fidupp,
#endif      
      fxlow, fixlow, fxupp, fixupp, false );
   StochInputTree* root = new StochInputTree(data);
#endif
   for( int blk = 1; blk < numBlocks; blk++ ) 
   {

#if defined(GMS_PIPS)
      StochInputTree::StochInputNode data(blocks, blk,
#if defined(LINKCONSTR)
         fsni, fsmA, fsmBL, fsmC, fsmDL,
#else
         fsni, fsmA, fsmC,
#endif
         fQ,  fnnzQ, fc,
         fA,  fnnzA,
         fB,  fnnzB,
#if defined(LINKCONSTR)   
         fBL, fnnzBL,
#endif      
         fb,  
#if defined(LINKCONSTR)   
         fbL,
#endif      
         fC,  fnnzC,
         fD,  fnnzD,
#if defined(LINKCONSTR)   
         fDL, fnnzDL,
#endif      
         fclow, ficlow, fcupp, ficupp,
#if defined(LINKCONSTR)   
         fdlow, fidlow, fdupp, fidupp,
#endif      
         fxlow, fixlow, fxupp, fixupp, false );

       root->AddChild(new StochInputTree(data));
#endif       
   }

#if defined(GMS_MPI)   
   MPI_Comm_rank(MPI_COMM_WORLD, &gmsRank);
   MPI_Comm_size(MPI_COMM_WORLD, &size);

   char fbuf[256];
#if defined (GMS_LOG)
   sprintf(fbuf,"log%d.txt", gmsRank);
#else
   sprintf(fbuf,"/dev/null");
#endif
   fLog = fopen(fbuf, "w+");
   fprintf(fLog, "PIPS Log for gmsRank %d\n", gmsRank);
#endif  
   if( gmsRank == 0 )
#if defined(LINKCONSTR)   
      cout << "Using version with linking constraint." << endl;
#else
      cout << "Using version without linking constraint." << endl;
#endif      
   if( gmsRank == 0 )
      cout << "Using a total of " << size << " MPI processes." << endl;

#if defined(GMS_PIPS)
#ifdef BiCGStab
   if( gmsRank == 0 )
      cout << "using BiCGStab" << endl;
   gOuterSolve=2;
   gInnerSCsolve=0;
#else
   gOuterSolve=0;
   gInnerSCsolve=0;
#endif

#ifdef GetPrimalSol
   std::vector<double> primalSolVec;
#endif

	if (stepDiffLp)
	{
	   if( gmsRank == 0 )
	      cout << "Different steplengths in primal and dual direction are used." << endl;

<<<<<<< HEAD
		PIPSIpmInterface<sFactoryAugSchurLeaf, GondzioStochLpSolver> pipsIpm(root, MPI_COMM_WORLD,
				scale ? SCALER_EQUI_STOCH : SCALER_NONE,
				presolve ? PRESOLVER_STOCH : PRESOLVER_NONE );
=======
      PIPSIpmInterface<sFactoryAugSchurLeaf, GondzioStochLpSolver> pipsIpm(root, MPI_COMM_WORLD,
            scaler_type );
>>>>>>> 8d5ae25f

		if( gmsRank == 0 )
		   cout << "PIPSIpmInterface created" << endl;

		if( gmsRank == 0 )
		   cout << "solving..." << endl;

		pipsIpm.go();
#ifdef GetPrimalSol
		primalSolVec = pipsIpm.gatherPrimalSolution();
#endif
	}
<<<<<<< HEAD
	else
	{
		PIPSIpmInterface<sFactoryAugSchurLeaf, GondzioStochSolver> pipsIpm(root, MPI_COMM_WORLD,
				scale ? SCALER_EQUI_STOCH : SCALER_NONE,
				presolve ? PRESOLVER_STOCH : PRESOLVER_NONE );
=======

	else {

      PIPSIpmInterface<sFactoryAugSchurLeaf, GondzioStochSolver> pipsIpm(root, MPI_COMM_WORLD,
            scaler_type );
>>>>>>> 8d5ae25f

		//PIPSIpmInterface<sFactoryAugSchurLeaf, MehrotraStochSolver> pipsIpm(root);
		//PIPSIpmInterface<sFactoryAug, MehrotraStochSolver> pipsIpm(root);

		if( gmsRank == 0 )
		   cout << "PIPSIpmInterface created" << endl;

		if( gmsRank == 0 )
		   cout << "solving..." << endl;

		pipsIpm.go();
#ifdef GetPrimalSol
		primalSolVec = pipsIpm.gatherPrimalSolution();
#endif
	}
   if( gmsRank == 0 )
      cout << "solving finished." << endl;

#ifdef GetPrimalSol
   if( gmsRank == 0 )
   {
      // do something with primal solution

   }

#endif

   // free memory
  delete root;

#endif


  for (int blk=0; blk<numBlocks; blk++)
  {
     freeBlock(blocks[blk]);
     free(blocks[blk]);
  }
  free(blocks);
  
#if defined(GMS_MPI)   
  MPI_Barrier(MPI_COMM_WORLD);
  const double t1 = MPI_Wtime();

  if( gmsRank == 0 )
     std::cout << "---total time (in sec.): " << t1 - t0 << std::endl;

  MPI_Finalize();
#endif 
  fclose(fLog);
 
  return 0;
}<|MERGE_RESOLUTION|>--- conflicted
+++ resolved
@@ -190,10 +190,16 @@
 
 }
 
-static void setParams(bool& scale, bool& stepDiffLp, bool& presolve, const char* paramname)
+static void setParams(ScalerType& scaler_type, bool& stepDiffLp, bool& presolve, const char* paramname)
 {
-   if( strcmp(paramname, "scale") == 0 )
-      scale = true;
+   if( strcmp(paramname, "scale") == 0 || strcmp(paramname, "scaleEqui") == 0 )
+      scaler_type = SCALER_EQUI_STOCH;
+
+   if( strcmp(paramname, "scaleGeo") == 0 )
+      scaler_type = SCALER_GEO_STOCH;
+
+   if( strcmp(paramname, "scaleGeoEqui") == 0 )
+      scaler_type = SCALER_GEO_EQUI_STOCH;
 
    if( strcmp(paramname, "stepLp") == 0 )
       stepDiffLp = true;
@@ -217,9 +223,9 @@
    bool stepDiffLp = false;
    bool presolve = false;
 
-   if ( (argc<3) || (argc>6) )
+   if ( (argc<3) || (argc>7) )
    {
-      cout << "Usage: " << argv[0] << " numBlocks all.gdx|blockstem [GDXLibDir] [scale] [stepLp]" << endl;
+      cout << "Usage: " << argv[0] << " numBlocks all.gdx|blockstem [GDXLibDir] [scale] [stepLp] [presolve]" << endl;
       exit(1);
    }
    
@@ -232,35 +238,8 @@
       pGDXDirectory = &GDXDirectory[0];
    }
    
-<<<<<<< HEAD
    for( int i = 5; i <= argc; i++ )
-      setParams(scale, stepDiffLp, presolve, argv[i - 1]);
-=======
-   if( argc >= 5 )
-   {
-      if( strcmp(argv[4], "scale") == 0 || strcmp(argv[4], "scaleEqui") == 0 )
-         scaler_type = SCALER_EQUI_STOCH;
-      if( strcmp(argv[4], "scaleGeo") == 0 )
-         scaler_type = SCALER_GEO_STOCH;
-      if( strcmp(argv[4], "scaleGeoEqui") == 0 )
-         scaler_type = SCALER_GEO_EQUI_STOCH;
-
-      if( strcmp(argv[4], "stepLp") == 0 )
-         stepDiffLp = true;
-   }
-   if( argc == 6 )
-   {
-      if( strcmp(argv[5], "scale") == 0 || strcmp(argv[5], "scaleEqui") == 0 )
-         scaler_type = SCALER_EQUI_STOCH;
-      if( strcmp(argv[5], "scaleGeo") == 0 )
-         scaler_type = SCALER_GEO_STOCH;
-      if( strcmp(argv[5], "scaleGeoEqui") == 0 )
-         scaler_type = SCALER_GEO_EQUI_STOCH;
-
-      if( strcmp(argv[5], "stepLp") == 0 )
-         stepDiffLp = true;
-   }
->>>>>>> 8d5ae25f
+      setParams(scaler_type, stepDiffLp, presolve, argv[i - 1]);
 
    blocks = (GMSPIPSBlockData_t**) calloc(numBlocks,sizeof(GMSPIPSBlockData_t*));
 #if 0
@@ -438,14 +417,9 @@
 	   if( gmsRank == 0 )
 	      cout << "Different steplengths in primal and dual direction are used." << endl;
 
-<<<<<<< HEAD
-		PIPSIpmInterface<sFactoryAugSchurLeaf, GondzioStochLpSolver> pipsIpm(root, MPI_COMM_WORLD,
-				scale ? SCALER_EQUI_STOCH : SCALER_NONE,
-				presolve ? PRESOLVER_STOCH : PRESOLVER_NONE );
-=======
       PIPSIpmInterface<sFactoryAugSchurLeaf, GondzioStochLpSolver> pipsIpm(root, MPI_COMM_WORLD,
-            scaler_type );
->>>>>>> 8d5ae25f
+            scaler_type,
+            presolve ? PRESOLVER_STOCH : PRESOLVER_NONE );
 
 		if( gmsRank == 0 )
 		   cout << "PIPSIpmInterface created" << endl;
@@ -458,19 +432,11 @@
 		primalSolVec = pipsIpm.gatherPrimalSolution();
 #endif
 	}
-<<<<<<< HEAD
 	else
 	{
 		PIPSIpmInterface<sFactoryAugSchurLeaf, GondzioStochSolver> pipsIpm(root, MPI_COMM_WORLD,
-				scale ? SCALER_EQUI_STOCH : SCALER_NONE,
+		      scaler_type,
 				presolve ? PRESOLVER_STOCH : PRESOLVER_NONE );
-=======
-
-	else {
-
-      PIPSIpmInterface<sFactoryAugSchurLeaf, GondzioStochSolver> pipsIpm(root, MPI_COMM_WORLD,
-            scaler_type );
->>>>>>> 8d5ae25f
 
 		//PIPSIpmInterface<sFactoryAugSchurLeaf, MehrotraStochSolver> pipsIpm(root);
 		//PIPSIpmInterface<sFactoryAug, MehrotraStochSolver> pipsIpm(root);
