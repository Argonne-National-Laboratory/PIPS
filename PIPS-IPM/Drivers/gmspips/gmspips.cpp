#if defined(GMS_PIPS)
#include "StochInputTree.h"
#include "PIPSIpmInterface.h"
//#include "MehrotraStochSolver.h"
#include "GondzioStochSolver.h"
#include "GondzioStochLpSolver.h"
#include "sFactoryAug.h"
#include "sFactoryAugSchurLeaf.h"
#endif
#if defined(GMS_MPI)
#include "mpi.h"
#endif

#include "gmspipsio.h"
#include <stdio.h>
#include <stdlib.h>
#include <assert.h>
#include <string.h>

#include <iostream>
#include <fstream>
using namespace std;

#define BiCGStab
#define GetPrimalSol

#if defined(GMS_PIPS)
extern int gOuterSolve;
extern int gInnerSCsolve;
#endif



extern "C" typedef int (*FNNZ)(void* user_data, int id, int* nnz);

/* Row-major format */
extern "C" typedef int (*FMAT)(void* user_data, int id, int* krowM, int* jcolM, double* M);

extern "C" typedef int (*FVEC)(void* user_data, int id, double* vec, int len);

extern "C" {

static int gmsRank=0;
static int size=1;
static bool allGDX=false;
static char fileName[256];
static char GDXDirectory[256];
static char* pGDXDirectory = NULL;
static int numBlocks=0;
FILE *fLog;

#define checkAndAlloc(blk)                                                        \
if (!blocks[blk])                                                                 \
{                                                                                 \
   int rc;                                                                        \
   fprintf(fLog,"Block %d read on gmsRank %d\n", blk, gmsRank);                         \
   blocks[blk] = (GMSPIPSBlockData_t*) malloc(sizeof(GMSPIPSBlockData_t));        \
   if ( !allGDX )                                                                 \
   {                                                                              \
      char fname[256];                                                            \
      sprintf(fname,"%s%d.gdx", fileName, blk);                                   \
      rc = readBlock(numBlocks,blk,0,1,fname,pGDXDirectory,blocks[blk]);          \
   }                                                                              \
   else                                                                           \
      rc = readBlock(numBlocks,blk,0,1,fileName,pGDXDirectory,blocks[blk]);       \
   assert(rc==0);                                                                 \
}

#define nCB(nType)                                                   \
int fsize##nType(void* user_data, int id, int* nnz)                  \
{                                                                    \
   GMSPIPSBlockData_t** blocks = (GMSPIPSBlockData_t**) user_data;   \
   checkAndAlloc(id);                                                \
   GMSPIPSBlockData_t* blk = blocks[id];                             \
   assert(blk);                                                      \
   *nnz = blk->nType;                                                \
   fprintf(fLog,"nCB blk=%d " #nType " %d\n",id,*nnz);               \
   return 0;                                                         \
}

nCB(ni)
nCB(mA)
nCB(mC)
nCB(mBL)
nCB(mDL)

#define nnzCB(nnzType)                                               \
int fnonzero##nnzType(void* user_data, int id, int* nnz)             \
{                                                                    \
   GMSPIPSBlockData_t** blocks = (GMSPIPSBlockData_t**) user_data;   \
   checkAndAlloc(id);                                                \
   GMSPIPSBlockData_t* blk = blocks[id];                             \
   assert(blk);                                                      \
   *nnz = blk->nnz##nnzType;                                         \
   fprintf(fLog,"nnzCB blk=%d " #nnzType " %d\n",id,*nnz);           \
   return 0;                                                         \
}

nnzCB(A)
nnzCB(B)
nnzCB(C)
nnzCB(D)
nnzCB(BL)
nnzCB(DL)

#define vecCB(vecType, size)                                         \
int fvec##vecType(void* user_data, int id, double* vec, int len)     \
{                                                                    \
   GMSPIPSBlockData_t** blocks = (GMSPIPSBlockData_t**) user_data;   \
   checkAndAlloc(id);                                                \
   GMSPIPSBlockData_t* blk = blocks[id];                             \
   assert(blk);                                                      \
   fprintf(fLog,"vecCB blk=%d " #vecType " len=%d allocLen %d\n",id,blk->size,len); \
   assert(len == blk->size);                                         \
   for( int i = 0; i < len; i++ ) {                                  \
      vec[i] = blk->vecType[i];                                      \
      fprintf(fLog,"  i=%d val=%g\n",i,vec[i]);                      \
   }                                                                 \
   return 0;                                                         \
}

vecCB(c    ,ni )
vecCB(xlow ,ni )
vecCB(ixlow,ni )
vecCB(xupp ,ni )
vecCB(ixupp,ni )
vecCB(b    ,mA )
vecCB(clow ,mC )
vecCB(iclow,mC )
vecCB(cupp ,mC )
vecCB(icupp,mC )
vecCB(bL   ,mBL)
vecCB(dlow ,mDL)
vecCB(idlow,mDL)
vecCB(dupp ,mDL)
vecCB(idupp,mDL)


#define matCB(mat,mmat)                                                   \
int fmat##mat(void* user_data, int id, int* krowM, int* jcolM, double* M) \
{                                                                         \
   GMSPIPSBlockData_t** blocks = (GMSPIPSBlockData_t**) user_data;        \
   checkAndAlloc(id);                                                     \
   GMSPIPSBlockData_t* blk = blocks[id];                                  \
   assert(blk);                                                           \
   fprintf(fLog,"matCB blk=%d " #mat " mLen %d nzLen %ld\n",id,blk->m##mmat,blk->nnz##mat); \
   if ( 0==blk->m##mmat )                                                 \
   {                                                                      \
     fprintf(fLog," empty\n"); \
     krowM[0] = 0;                                                        \
     return 0;                                                            \
   }                                                                      \
                                                                          \
   assert(blk->rm##mat);                                                  \
   for( int i = 0; i <= blk->m##mmat; i++ ) {                             \
      krowM[i] = blk->rm##mat[i];                                         \
      fprintf(fLog,"  i=%d krowM=%d\n",i,krowM[i]);                       \
   }                                                                      \
                                                                          \
   for( int k = 0; k < blk->nnz##mat; k++ ) {                             \
      jcolM[k] = blk->ci##mat[k];                                         \
      M[k] = blk->val##mat[k];                                            \
      fprintf(fLog,"  k=%d jcolM=%d M=%g\n",k,jcolM[k],M[k]);             \
   }                                                                      \
   return 0;                                                              \
}

matCB(A,A)
matCB(B,A)
matCB(C,C)
matCB(D,C)
matCB(BL,BL)
matCB(DL,DL)

int fnonzeroQ(void* user_data, int id, int* nnz)
{
	*nnz = 0;
	return 0;
}

int fmatQ(void* user_data, int id, int* krowM, int* jcolM, double* M)
{
   GMSPIPSBlockData_t* blk = ((GMSPIPSBlockData_t**) user_data)[id]; 
   assert(blk);
    
   for(int i = 0; i <= blk->ni; i++ )
       krowM[i] = 0;
   
   return 0;
}

}

static void setParams(ScalerType& scaler_type, bool& stepDiffLp, bool& presolve, const char* paramname)
{
   if( strcmp(paramname, "scale") == 0 || strcmp(paramname, "scaleEqui") == 0 )
      scaler_type = SCALER_EQUI_STOCH;

   if( strcmp(paramname, "scaleGeo") == 0 )
      scaler_type = SCALER_GEO_STOCH;

   if( strcmp(paramname, "scaleGeoEqui") == 0 )
      scaler_type = SCALER_GEO_EQUI_STOCH;

   if( strcmp(paramname, "stepLp") == 0 )
      stepDiffLp = true;

   if( strcmp(paramname, "presolve") == 0 )
      presolve = true;
}

int main(int argc, char ** argv) 
{  

#if defined(GMS_MPI)
   MPI_Init(&argc, &argv);
   MPI_Barrier(MPI_COMM_WORLD);

   const double t0 = MPI_Wtime();
#endif

   GMSPIPSBlockData_t** blocks;
   ScalerType scaler_type = SCALER_NONE;
   bool stepDiffLp = false;
   bool presolve = false;

   if ( (argc<3) || (argc>7) )
   {
      cout << "Usage: " << argv[0] << " numBlocks all.gdx|blockstem [GDXLibDir] [scale] [stepLp] [presolve]" << endl;
      exit(1);
   }
   
   allGDX = strstr(argv[2],".gdx")!=NULL;
   numBlocks = atoi(argv[1]);
   strcpy(fileName,argv[2]);
   if ( argc >= 4 )
   {
      strcpy(GDXDirectory,argv[3]);
      pGDXDirectory = &GDXDirectory[0];
   }
   
   for( int i = 5; i <= argc; i++ )
      setParams(scaler_type, stepDiffLp, presolve, argv[i - 1]);

   blocks = (GMSPIPSBlockData_t**) calloc(numBlocks,sizeof(GMSPIPSBlockData_t*));
#if 0
   int nBlock0 = 0;
   cout << "Start reading data from GDX and preparing the blocks" << endl;
   for (int blk=0; blk<numBlocks; blk++)
   {
      int rc;
      blocks[blk] = (GMSPIPSBlockData_t*) malloc(sizeof(GMSPIPSBlockData_t));
      if ( !allGDX )
      {
         char fname[256];
         sprintf(fname,"%s%d.gdx", argv[2], blk);
         rc = readBlock(numBlocks,blk,0,1,fname,(4==argc)? argv[3]:NULL,blocks[blk]);
      }
      else
         rc = readBlock(numBlocks,blk,0,1,argv[2],(4==argc)? argv[3]:NULL,blocks[blk]);
      if ( 0==blk )
         nBlock0 = blocks[blk]->n0;
      else
         assert(nBlock0 == blocks[blk]->n0);
      assert(0==rc);
   }
   cout << "Done reading data from GDX and preparing the blocks" << endl;
#endif

   FNNZ fsni   = &fsizeni   ;
   FNNZ fsmA   = &fsizemA   ;
   FNNZ fsmC   = &fsizemC   ;
#if defined(LINKCONSTR)   
   FNNZ fsmBL  = &fsizemBL  ;
   FNNZ fsmDL  = &fsizemDL  ;
#endif
   FNNZ fnnzQ  = &fnonzeroQ ;
   FNNZ fnnzA  = &fnonzeroA ;
   FNNZ fnnzB  = &fnonzeroB ;
   FNNZ fnnzC  = &fnonzeroC ;
   FNNZ fnnzD  = &fnonzeroD ;
#if defined(LINKCONSTR)   
   FNNZ fnnzBL = &fnonzeroBL;
   FNNZ fnnzDL = &fnonzeroDL;
#endif
   FVEC fc     = &fvecc    ;
   FVEC fxlow  = &fvecxlow ;
   FVEC fixlow = &fvecixlow;
   FVEC fxupp  = &fvecxupp ;
   FVEC fixupp = &fvecixupp;
   FVEC fb     = &fvecb    ;
   FVEC fclow  = &fvecclow ;
   FVEC ficlow = &fveciclow;
   FVEC fcupp  = &fveccupp ;
   FVEC ficupp = &fvecicupp;
#if defined(LINKCONSTR)   
   FVEC fbL    = &fvecbL   ;
   FVEC fdlow  = &fvecdlow ;
   FVEC fidlow = &fvecidlow;
   FVEC fdupp  = &fvecdupp ;
   FVEC fidupp = &fvecidupp;
#endif
   
   FMAT fA  = &fmatA ;
   FMAT fB  = &fmatB ;
   FMAT fC  = &fmatC ;
   FMAT fD  = &fmatD ;
#if defined(LINKCONSTR)   
   FMAT fBL = &fmatBL;
   FMAT fDL = &fmatDL;
#endif
   FMAT fQ  = &fmatQ ;

#if defined(GMS_PIPS)
   //build the problem tree
   StochInputTree::StochInputNode data(blocks, 0,
#if defined(LINKCONSTR)   
      fsni, fsmA, fsmBL, fsmC, fsmDL,
#else
      fsni, fsmA, fsmC,
#endif      
      fQ,  fnnzQ, fc,
      fA,  fnnzA,
      fB,  fnnzB,
#if defined(LINKCONSTR)   
      fBL, fnnzBL,
#endif      
      fb,  
#if defined(LINKCONSTR)   
      fbL,
#endif      
      fC,  fnnzC,
      fD,  fnnzD,
#if defined(LINKCONSTR)   
      fDL, fnnzDL,
#endif      
      fclow, ficlow, fcupp, ficupp,
#if defined(LINKCONSTR)   
      fdlow, fidlow, fdupp, fidupp,
#endif      
      fxlow, fixlow, fxupp, fixupp, false );
   StochInputTree* root = new StochInputTree(data);
#endif
   for( int blk = 1; blk < numBlocks; blk++ ) 
   {

#if defined(GMS_PIPS)
      StochInputTree::StochInputNode data(blocks, blk,
#if defined(LINKCONSTR)
         fsni, fsmA, fsmBL, fsmC, fsmDL,
#else
         fsni, fsmA, fsmC,
#endif
         fQ,  fnnzQ, fc,
         fA,  fnnzA,
         fB,  fnnzB,
#if defined(LINKCONSTR)   
         fBL, fnnzBL,
#endif      
         fb,  
#if defined(LINKCONSTR)   
         fbL,
#endif      
         fC,  fnnzC,
         fD,  fnnzD,
#if defined(LINKCONSTR)   
         fDL, fnnzDL,
#endif      
         fclow, ficlow, fcupp, ficupp,
#if defined(LINKCONSTR)   
         fdlow, fidlow, fdupp, fidupp,
#endif      
         fxlow, fixlow, fxupp, fixupp, false );

       root->AddChild(new StochInputTree(data));
#endif       
   }

#if defined(GMS_MPI)   
   MPI_Comm_rank(MPI_COMM_WORLD, &gmsRank);
   MPI_Comm_size(MPI_COMM_WORLD, &size);

   char fbuf[256];
#if defined (GMS_LOG)
   sprintf(fbuf,"log%d.txt", gmsRank);
#else
   sprintf(fbuf,"/dev/null");
#endif
   fLog = fopen(fbuf, "w+");
   fprintf(fLog, "PIPS Log for gmsRank %d\n", gmsRank);
#endif  
   if( gmsRank == 0 )
#if defined(LINKCONSTR)   
      cout << "Using version with linking constraint." << endl;
#else
      cout << "Using version without linking constraint." << endl;
#endif      
   if( gmsRank == 0 )
      cout << "Using a total of " << size << " MPI processes." << endl;

#if defined(GMS_PIPS)
#ifdef BiCGStab
   if( gmsRank == 0 )
      cout << "using BiCGStab" << endl;
   gOuterSolve=2;
   gInnerSCsolve=0;
#else
   gOuterSolve=0;
   gInnerSCsolve=0;
#endif

#ifdef GetPrimalSol
   std::vector<double> primalSolVec;
#endif

	if (stepDiffLp)
	{
	   if( gmsRank == 0 )
	      cout << "Different steplengths in primal and dual direction are used." << endl;

<<<<<<< HEAD
      PIPSIpmInterface<sFactoryAugSchurLeaf, GondzioStochLpSolver> pipsIpm(root, MPI_COMM_WORLD,
            scaler_type,
            presolve ? PRESOLVER_STOCH : PRESOLVER_NONE );
=======
#ifdef WITH_PARDISO
      PIPSIpmInterface<sFactoryAugSchurLeaf, GondzioStochLpSolver> pipsIpm(root, MPI_COMM_WORLD, scaler_type );
#else
      PIPSIpmInterface<sFactoryAug, GondzioStochSolver> pipsIpm(root, MPI_COMM_WORLD, scaler_type );
#endif
>>>>>>> 36a13d09

		if( gmsRank == 0 )
		   cout << "PIPSIpmInterface created" << endl;

		if( gmsRank == 0 )
		   cout << "solving..." << endl;

		pipsIpm.go();
#ifdef GetPrimalSol
		primalSolVec = pipsIpm.gatherPrimalSolution();
#endif
	}
<<<<<<< HEAD
	else
	{
		PIPSIpmInterface<sFactoryAugSchurLeaf, GondzioStochSolver> pipsIpm(root, MPI_COMM_WORLD,
		      scaler_type,
				presolve ? PRESOLVER_STOCH : PRESOLVER_NONE );

		//PIPSIpmInterface<sFactoryAugSchurLeaf, MehrotraStochSolver> pipsIpm(root);
		//PIPSIpmInterface<sFactoryAug, MehrotraStochSolver> pipsIpm(root);
=======

	else {
#ifdef WITH_PARDISO
      PIPSIpmInterface<sFactoryAugSchurLeaf, GondzioStochSolver> pipsIpm(root, MPI_COMM_WORLD, scaler_type );
#else
      PIPSIpmInterface<sFactoryAug, GondzioStochSolver> pipsIpm(root, MPI_COMM_WORLD, scaler_type );
#endif
>>>>>>> 36a13d09

		if( gmsRank == 0 )
		   cout << "PIPSIpmInterface created" << endl;

		if( gmsRank == 0 )
		   cout << "solving..." << endl;

		pipsIpm.go();
#ifdef GetPrimalSol
		primalSolVec = pipsIpm.gatherPrimalSolution();
#endif
	}
   if( gmsRank == 0 )
      cout << "solving finished." << endl;

#ifdef GetPrimalSol
   if( gmsRank == 0 )
   {
      // do something with primal solution

   }

#endif

   // free memory
  delete root;

#endif


  for (int blk=0; blk<numBlocks; blk++)
  {
     freeBlock(blocks[blk]);
     free(blocks[blk]);
  }
  free(blocks);
  
#if defined(GMS_MPI)   
  MPI_Barrier(MPI_COMM_WORLD);
  const double t1 = MPI_Wtime();

  if( gmsRank == 0 )
     std::cout << "---total time (in sec.): " << t1 - t0 << std::endl;

  MPI_Finalize();
#endif 
  fclose(fLog);
 
  return 0;
}<|MERGE_RESOLUTION|>--- conflicted
+++ resolved
@@ -418,17 +418,13 @@
 	   if( gmsRank == 0 )
 	      cout << "Different steplengths in primal and dual direction are used." << endl;
 
-<<<<<<< HEAD
+#ifdef WITH_PARDISO
       PIPSIpmInterface<sFactoryAugSchurLeaf, GondzioStochLpSolver> pipsIpm(root, MPI_COMM_WORLD,
-            scaler_type,
-            presolve ? PRESOLVER_STOCH : PRESOLVER_NONE );
-=======
-#ifdef WITH_PARDISO
-      PIPSIpmInterface<sFactoryAugSchurLeaf, GondzioStochLpSolver> pipsIpm(root, MPI_COMM_WORLD, scaler_type );
-#else
-      PIPSIpmInterface<sFactoryAug, GondzioStochSolver> pipsIpm(root, MPI_COMM_WORLD, scaler_type );
-#endif
->>>>>>> 36a13d09
+            scaler_type, presolve ? PRESOLVER_STOCH : PRESOLVER_NONE );
+#else
+      PIPSIpmInterface<sFactoryAug, GondzioStochSolver> pipsIpm(root, MPI_COMM_WORLD,
+            scaler_type, presolve ? PRESOLVER_STOCH : PRESOLVER_NONE );
+#endif
 
 		if( gmsRank == 0 )
 		   cout << "PIPSIpmInterface created" << endl;
@@ -441,24 +437,15 @@
 		primalSolVec = pipsIpm.gatherPrimalSolution();
 #endif
 	}
-<<<<<<< HEAD
-	else
-	{
-		PIPSIpmInterface<sFactoryAugSchurLeaf, GondzioStochSolver> pipsIpm(root, MPI_COMM_WORLD,
-		      scaler_type,
-				presolve ? PRESOLVER_STOCH : PRESOLVER_NONE );
-
-		//PIPSIpmInterface<sFactoryAugSchurLeaf, MehrotraStochSolver> pipsIpm(root);
-		//PIPSIpmInterface<sFactoryAug, MehrotraStochSolver> pipsIpm(root);
-=======
 
 	else {
 #ifdef WITH_PARDISO
-      PIPSIpmInterface<sFactoryAugSchurLeaf, GondzioStochSolver> pipsIpm(root, MPI_COMM_WORLD, scaler_type );
-#else
-      PIPSIpmInterface<sFactoryAug, GondzioStochSolver> pipsIpm(root, MPI_COMM_WORLD, scaler_type );
-#endif
->>>>>>> 36a13d09
+      PIPSIpmInterface<sFactoryAugSchurLeaf, GondzioStochSolver> pipsIpm(root, MPI_COMM_WORLD,
+            scaler_type, presolve ? PRESOLVER_STOCH : PRESOLVER_NONE );
+#else
+      PIPSIpmInterface<sFactoryAug, GondzioStochSolver> pipsIpm(root, MPI_COMM_WORLD,
+            scaler_type, presolve ? PRESOLVER_STOCH : PRESOLVER_NONE );
+#endif
 
 		if( gmsRank == 0 )
 		   cout << "PIPSIpmInterface created" << endl;
