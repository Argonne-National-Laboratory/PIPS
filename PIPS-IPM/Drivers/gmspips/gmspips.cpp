#if defined(GMS_PIPS)
#include "StochInputTree.h"
#include "PIPSIpmInterface.h"
#include "GondzioStochSolver.h"
#include "GondzioStochLpSolver.h"
#include "sFactoryAug.h"
#include "sFactoryAugMumpsLeaf.h"
#include "sFactoryAugSchurLeaf.h"
#endif
#if defined(GMS_MPI)
#include "mpi.h"
#endif

#include "gmspipsio.h"
#include <stdio.h>
#include <stdlib.h>
#include <assert.h>
#include <string.h>

#include <iostream>
#include <fstream>
using namespace std;

#define BICGSTAB

#if defined(GMS_PIPS)
extern int gOuterSolve;
extern int gInnerSCsolve;
#endif


extern "C" typedef int (*FNNZ)(void* user_data, int id, int* nnz);

/* Row-major format */
extern "C" typedef int (*FMAT)(void* user_data, int id, int* krowM, int* jcolM, double* M);

extern "C" typedef int (*FVEC)(void* user_data, int id, double* vec, int len);

extern "C" {

static int gmsRank=0;
static int size=1;
static bool allGDX=false;
static char fileName[256];
static char GDXDirectory[256];
static char* pGDXDirectory = NULL;
static int numBlocks=0;
FILE *fLog;

#define checkAndAlloc(blk)                                                        \
if (!blocks[blk])                                                                 \
{                                                                                 \
   int rc;                                                                        \
   fprintf(fLog,"Block %d read on gmsRank %d\n", blk, gmsRank);                   \
   blocks[blk] = (GMSPIPSBlockData_t*) malloc(sizeof(GMSPIPSBlockData_t));        \
   if ( !allGDX )                                                                 \
   {                                                                              \
      char fname[256];                                                            \
      snprintf(fname, 256, "%s%d.gdx", fileName, blk);                            \
      rc = readBlock(numBlocks,blk,0,1,fname,pGDXDirectory,blocks[blk]);          \
   }                                                                              \
   else                                                                           \
      rc = readBlock(numBlocks,blk,0,1,fileName,pGDXDirectory,blocks[blk]);       \
   if (rc) {fprintf(fLog,"Block %d read on gmsRank %d failed rc=%d\n", blk, gmsRank, rc); return rc;} \
}

#define nCB(nType)                                                   \
int fsize##nType(void* user_data, int id, int* nnz)                  \
{                                                                    \
   GMSPIPSBlockData_t** blocks = (GMSPIPSBlockData_t**) user_data;   \
   checkAndAlloc(id);                                                \
   GMSPIPSBlockData_t* blk = blocks[id];                             \
   assert(blk);                                                      \
   *nnz = blk->nType;                                                \
   fprintf(fLog,"nCB blk=%d " #nType " %d\n",id,*nnz);               \
   return 0;                                                         \
}

nCB(ni)
nCB(mA)
nCB(mC)
nCB(mBL)
nCB(mDL)

#define nnzCB(nnzType)                                               \
int fnonzero##nnzType(void* user_data, int id, int* nnz)             \
{                                                                    \
   GMSPIPSBlockData_t** blocks = (GMSPIPSBlockData_t**) user_data;   \
   checkAndAlloc(id);                                                \
   GMSPIPSBlockData_t* blk = blocks[id];                             \
   assert(blk);                                                      \
   *nnz = blk->nnz##nnzType;                                         \
   fprintf(fLog,"nnzCB blk=%d " #nnzType " %d\n",id,*nnz);           \
   return 0;                                                         \
}

nnzCB(A)
nnzCB(B)
nnzCB(C)
nnzCB(D)
nnzCB(BL)
nnzCB(DL)

#define vecCB(vecType, size)                                         \
int fvec##vecType(void* user_data, int id, double* vec, int len)     \
{                                                                    \
   GMSPIPSBlockData_t** blocks = (GMSPIPSBlockData_t**) user_data;   \
   checkAndAlloc(id);                                                \
   GMSPIPSBlockData_t* blk = blocks[id];                             \
   assert(blk);                                                      \
   fprintf(fLog,"vecCB blk=%d " #vecType " len=%d allocLen %d\n",id,blk->size,len); \
   assert(len == blk->size);                                         \
   for( int i = 0; i < len; i++ ) {                                  \
      vec[i] = blk->vecType[i];                                      \
      fprintf(fLog,"  i=%d val=%g\n",i,vec[i]);                      \
   }                                                                 \
   return 0;                                                         \
}

vecCB(c    ,ni )
vecCB(xlow ,ni )
vecCB(ixlow,ni )
vecCB(xupp ,ni )
vecCB(ixupp,ni )
vecCB(b    ,mA )
vecCB(clow ,mC )
vecCB(iclow,mC )
vecCB(cupp ,mC )
vecCB(icupp,mC )
vecCB(bL   ,mBL)
vecCB(dlow ,mDL)
vecCB(idlow,mDL)
vecCB(dupp ,mDL)
vecCB(idupp,mDL)


#define matCB(mat,mmat)                                                   \
int fmat##mat(void* user_data, int id, int* krowM, int* jcolM, double* M) \
{                                                                         \
   GMSPIPSBlockData_t** blocks = (GMSPIPSBlockData_t**) user_data;        \
   checkAndAlloc(id);                                                     \
   GMSPIPSBlockData_t* blk = blocks[id];                                  \
   assert(blk);                                                           \
   fprintf(fLog,"matCB blk=%d " #mat " mLen %d nzLen %ld\n",id,blk->m##mmat,blk->nnz##mat); \
   if ( 0==blk->m##mmat )                                                 \
   {                                                                      \
     fprintf(fLog," empty\n"); \
     krowM[0] = 0;                                                        \
     return 0;                                                            \
   }                                                                      \
                                                                          \
   assert(blk->rm##mat);                                                  \
   for( int i = 0; i <= blk->m##mmat; i++ ) {                             \
      krowM[i] = blk->rm##mat[i];                                         \
      fprintf(fLog,"  i=%d krowM=%d\n",i,krowM[i]);                       \
   }                                                                      \
                                                                          \
   for( int k = 0; k < blk->nnz##mat; k++ ) {                             \
      jcolM[k] = blk->ci##mat[k];                                         \
      M[k] = blk->val##mat[k];                                            \
      fprintf(fLog,"  k=%d jcolM=%d M=%g\n",k,jcolM[k],M[k]);             \
   }                                                                      \
   return 0;                                                              \
}

matCB(A,A)
matCB(B,A)
matCB(C,C)
matCB(D,C)
matCB(BL,BL)
matCB(DL,DL)

int fnonzeroQ(void* user_data, int id, int* nnz)
{
	*nnz = 0;
	return 0;
}

int fmatQ(void* user_data, int id, int* krowM, int* jcolM, double* M)
{
   GMSPIPSBlockData_t* blk = ((GMSPIPSBlockData_t**) user_data)[id]; 
   assert(blk);
    
   for(int i = 0; i <= blk->ni; i++ )
       krowM[i] = 0;
   
   return 0;
}

}

static void setParams(ScalerType& scaler_type, bool& stepDiffLp, bool& presolve, bool& printsol, const char* paramname)
{
   if( strcmp(paramname, "scale") == 0 || strcmp(paramname, "scaleEqui") == 0 )
      scaler_type = SCALER_EQUI_STOCH;
   else if( strcmp(paramname, "scaleGeo") == 0 )
      scaler_type = SCALER_GEO_STOCH;
   else if( strcmp(paramname, "scaleGeoEqui") == 0 )
      scaler_type = SCALER_GEO_EQUI_STOCH;
   else if( strcmp(paramname, "stepLp") == 0 )
      stepDiffLp = true;
   else if( strcmp(paramname, "presolve") == 0 )
      presolve = true;
   else if( strcmp(paramname, "printsol") == 0 )
      printsol = true;
}

int main(int argc, char ** argv) 
{  

#if defined(GMS_MPI)
   MPI_Init(&argc, &argv);
   MPI_Barrier(MPI_COMM_WORLD);

   const double t0 = MPI_Wtime();
#endif

   initGMSPIPSIO();   

   GMSPIPSBlockData_t** blocks;
   ScalerType scaler_type = SCALER_NONE;
   bool stepDiffLp = false;
   bool presolve = false;
   bool printsol = false;

   if ( (argc<3) || (argc>8) )
   {
      cout << "Usage: " << argv[0] << " numBlocks all.gdx|blockstem [GDXLibDir] [scale] [stepLp] [presolve] [printsol]" << endl;
      exit(1);
   }
   
   allGDX = strstr(argv[2],".gdx")!=NULL;
   numBlocks = atoi(argv[1]);
   strcpy(fileName,argv[2]);
   if ( argc >= 4 )
   {
      strcpy(GDXDirectory,argv[3]);
      pGDXDirectory = &GDXDirectory[0];
   }
   
   for( int i = 5; i <= argc; i++ )
      setParams(scaler_type, stepDiffLp, presolve, printsol, argv[i - 1]);

   blocks = (GMSPIPSBlockData_t**) calloc(numBlocks,sizeof(GMSPIPSBlockData_t*));
#if 0
   int nBlock0 = 0;
   cout << "Start reading data from GDX and preparing the blocks" << endl;
   for (int blk=0; blk<numBlocks; blk++)
   {
      int rc;
      blocks[blk] = (GMSPIPSBlockData_t*) malloc(sizeof(GMSPIPSBlockData_t));
      if ( !allGDX )
      {
         char fname[256];
         sprintf(fname,"%s%d.gdx", argv[2], blk);
         rc = readBlock(numBlocks,blk,0,1,fname,(4==argc)? argv[3]:NULL,blocks[blk]);
      }
      else
         rc = readBlock(numBlocks,blk,0,1,argv[2],(4==argc)? argv[3]:NULL,blocks[blk]);
      if ( 0==blk )
         nBlock0 = blocks[blk]->n0;
      else
         assert(nBlock0 == blocks[blk]->n0);
      assert(0==rc);
   }
   cout << "Done reading data from GDX and preparing the blocks" << endl;
#endif

   FNNZ fsni   = &fsizeni   ;
   FNNZ fsmA   = &fsizemA   ;
   FNNZ fsmC   = &fsizemC   ;
#if defined(LINKCONSTR)   
   FNNZ fsmBL  = &fsizemBL  ;
   FNNZ fsmDL  = &fsizemDL  ;
#endif
   FNNZ fnnzQ  = &fnonzeroQ ;
   FNNZ fnnzA  = &fnonzeroA ;
   FNNZ fnnzB  = &fnonzeroB ;
   FNNZ fnnzC  = &fnonzeroC ;
   FNNZ fnnzD  = &fnonzeroD ;
#if defined(LINKCONSTR)   
   FNNZ fnnzBL = &fnonzeroBL;
   FNNZ fnnzDL = &fnonzeroDL;
#endif
   FVEC fc     = &fvecc    ;
   FVEC fxlow  = &fvecxlow ;
   FVEC fixlow = &fvecixlow;
   FVEC fxupp  = &fvecxupp ;
   FVEC fixupp = &fvecixupp;
   FVEC fb     = &fvecb    ;
   FVEC fclow  = &fvecclow ;
   FVEC ficlow = &fveciclow;
   FVEC fcupp  = &fveccupp ;
   FVEC ficupp = &fvecicupp;
#if defined(LINKCONSTR)   
   FVEC fbL    = &fvecbL   ;
   FVEC fdlow  = &fvecdlow ;
   FVEC fidlow = &fvecidlow;
   FVEC fdupp  = &fvecdupp ;
   FVEC fidupp = &fvecidupp;
#endif
   
   FMAT fA  = &fmatA ;
   FMAT fB  = &fmatB ;
   FMAT fC  = &fmatC ;
   FMAT fD  = &fmatD ;
#if defined(LINKCONSTR)   
   FMAT fBL = &fmatBL;
   FMAT fDL = &fmatDL;
#endif
   FMAT fQ  = &fmatQ ;

#if defined(GMS_PIPS)
   //build the problem tree
   StochInputTree::StochInputNode data(blocks, 0,
#if defined(LINKCONSTR)   
      fsni, fsmA, fsmBL, fsmC, fsmDL,
#else
      fsni, fsmA, fsmC,
#endif      
      fQ,  fnnzQ, fc,
      fA,  fnnzA,
      fB,  fnnzB,
#if defined(LINKCONSTR)   
      fBL, fnnzBL,
#endif      
      fb,  
#if defined(LINKCONSTR)   
      fbL,
#endif      
      fC,  fnnzC,
      fD,  fnnzD,
#if defined(LINKCONSTR)   
      fDL, fnnzDL,
#endif      
      fclow, ficlow, fcupp, ficupp,
#if defined(LINKCONSTR)   
      fdlow, fidlow, fdupp, fidupp,
#endif      
      fxlow, fixlow, fxupp, fixupp, false );
   StochInputTree* root = new StochInputTree(data);
#endif
   for( int blk = 1; blk < numBlocks; blk++ ) 
   {

#if defined(GMS_PIPS)
      StochInputTree::StochInputNode data(blocks, blk,
#if defined(LINKCONSTR)
         fsni, fsmA, fsmBL, fsmC, fsmDL,
#else
         fsni, fsmA, fsmC,
#endif
         fQ,  fnnzQ, fc,
         fA,  fnnzA,
         fB,  fnnzB,
#if defined(LINKCONSTR)   
         fBL, fnnzBL,
#endif      
         fb,  
#if defined(LINKCONSTR)   
         fbL,
#endif      
         fC,  fnnzC,
         fD,  fnnzD,
#if defined(LINKCONSTR)   
         fDL, fnnzDL,
#endif      
         fclow, ficlow, fcupp, ficupp,
#if defined(LINKCONSTR)   
         fdlow, fidlow, fdupp, fidupp,
#endif      
         fxlow, fixlow, fxupp, fixupp, false );

       root->AddChild(new StochInputTree(data));
#endif       
   }

#if defined(GMS_MPI)   
   MPI_Comm_rank(MPI_COMM_WORLD, &gmsRank);
   MPI_Comm_size(MPI_COMM_WORLD, &size);

   char fbuf[256];
#if defined (GMS_LOG)
   sprintf(fbuf,"log%d.txt", gmsRank);
#else
   sprintf(fbuf,"/dev/null");
#endif
   fLog = fopen(fbuf, "w+");
   fprintf(fLog, "PIPS Log for gmsRank %d\n", gmsRank);
#endif  
   if( gmsRank == 0 )
#if defined(LINKCONSTR)   
      cout << "Using version with linking constraint." << endl;
#else
      cout << "Using version without linking constraint." << endl;
#endif      
   if( gmsRank == 0 )
      cout << "Using a total of " << size << " MPI processes." << endl;

#if defined(GMS_PIPS)
#ifdef BICGSTAB
   if( gmsRank == 0 )
      cout << "using outer BICGSTAB" << endl;
   gOuterSolve=2;
#else
   gOuterSolve=0;
#endif

#ifdef INNER_BICGSTAB
   gInnerSCsolve=2;

   if( gmsRank == 0 )
      cout << "using inner BICGSTAB" << endl;
#else
   gInnerSCsolve=0;
#endif

   std::vector<double> primalSolVec;
   std::vector<double> dualSolEqVec;
   std::vector<double> dualSolIneqVec;
   std::vector<double> dualSolIneqUppVec;
   std::vector<double> dualSolIneqLowVec;
   std::vector<double> dualSolVarBoundsUppVec;
   std::vector<double> dualSolVarBoundsLowVec;

   double objective = 0.0;

	if (stepDiffLp)
	{
	   if( gmsRank == 0 )
	      cout << "Different steplengths in primal and dual direction are used." << endl;
#if defined(WITH_MUMPS_LEAF)
      PIPSIpmInterface<sFactoryAugMumpsLeaf, GondzioStochLpSolver> pipsIpm(root, MPI_COMM_WORLD,
            scaler_type, presolve ? PRESOLVER_STOCH : PRESOLVER_NONE );
#elif defined(WITH_PARDISO) && !defined(PARDISO_BLOCKSC)
      PIPSIpmInterface<sFactoryAugSchurLeaf, GondzioStochLpSolver> pipsIpm(root, MPI_COMM_WORLD,
            scaler_type, presolve ? PRESOLVER_STOCH : PRESOLVER_NONE );
#else
      PIPSIpmInterface<sFactoryAug, GondzioStochLpSolver> pipsIpm(root, MPI_COMM_WORLD,
            scaler_type, presolve ? PRESOLVER_STOCH : PRESOLVER_NONE );
#endif

		if( gmsRank == 0 )
		   cout << "PIPSIpmInterface created" << endl;

		if( gmsRank == 0 )
		   cout << "solving..." << endl;

		pipsIpm.go();
      objective = pipsIpm.getObjective();
      if(presolve)
         pipsIpm.postsolveComputedSolution();

      if( printsol )
      {
         primalSolVec = pipsIpm.gatherPrimalSolution();
         dualSolEqVec = pipsIpm.gatherDualSolutionEq();
         dualSolIneqVec = pipsIpm.gatherDualSolutionIneq();
         dualSolIneqUppVec = pipsIpm.gatherDualSolutionIneqUpp();
         dualSolIneqLowVec = pipsIpm.gatherDualSolutionIneqLow();
         dualSolVarBoundsUppVec = pipsIpm.gatherDualSolutionVarBoundsUpp();
         dualSolVarBoundsLowVec = pipsIpm.gatherDualSolutionVarBoundsLow();
      }
	}
<<<<<<< HEAD
	else
	{
#if defined(WITH_MUMPS_LEAF)
      PIPSIpmInterface<sFactoryAugMumpsLeaf, GondzioStochSolver> pipsIpm(root, MPI_COMM_WORLD,
            scaler_type, presolve ? PRESOLVER_STOCH : PRESOLVER_NONE );
#elif defined(WITH_PARDISO) && !defined(PARDISO_BLOCKSC)
=======
	else {
#if defined(WITH_PARDISO) && !defined(PARDISO_BLOCKSC)
>>>>>>> 9e23bdd1
      PIPSIpmInterface<sFactoryAugSchurLeaf, GondzioStochSolver> pipsIpm(root, MPI_COMM_WORLD,
            scaler_type, presolve ? PRESOLVER_STOCH : PRESOLVER_NONE );
#else
      PIPSIpmInterface<sFactoryAug, GondzioStochSolver> pipsIpm(root, MPI_COMM_WORLD,
            scaler_type, presolve ? PRESOLVER_STOCH : PRESOLVER_NONE );
#endif

		if( gmsRank == 0 )
		   cout << "PIPSIpmInterface created" << endl;

		if( gmsRank == 0 )
		   cout << "solving..." << endl;

		pipsIpm.go();
      objective = pipsIpm.getObjective();
      if(presolve)
         pipsIpm.postsolveComputedSolution();

      std::vector<double> primalSolVec2 = pipsIpm.gatherPrimalSolution();


      if( printsol )
      {
         primalSolVec = pipsIpm.gatherPrimalSolution();
         dualSolEqVec = pipsIpm.gatherDualSolutionEq();
         dualSolIneqVec = pipsIpm.gatherDualSolutionIneq();
         dualSolIneqUppVec = pipsIpm.gatherDualSolutionIneqUpp();
         dualSolIneqLowVec = pipsIpm.gatherDualSolutionIneqLow();
         dualSolVarBoundsUppVec = pipsIpm.gatherDualSolutionVarBoundsUpp();
         dualSolVarBoundsLowVec = pipsIpm.gatherDualSolutionVarBoundsLow();
      }
	}
   if( gmsRank == 0 )
      cout << "solving finished. \n ---Objective value: " << objective  << endl;

   if( printsol && gmsRank == 0 )
   {
      int rc;

      rc = writeSolution(fileName,primalSolVec.size(),0,objective,&primalSolVec[0],NULL,NULL,NULL,pGDXDirectory);
      
      if (0==rc)
         std::cout << "Solution written to " << fileName << "_sol.gdx" << std::endl;
      else if (-1==rc)
         std::cout << "Could not access " << fileName << ".map" << std::endl;
      else
         std::cout << "Other error writing solution: rc=" << rc << std::endl;
   }
   
   // free memory
  delete root;

#endif


  for (int blk=0; blk<numBlocks; blk++)
  {
     freeBlock(blocks[blk]);
     free(blocks[blk]);
  }
  free(blocks);
  
#if defined(GMS_MPI)   
  MPI_Barrier(MPI_COMM_WORLD);
  const double t1 = MPI_Wtime();

  if( gmsRank == 0 )
     std::cout << "---total time (in sec.): " << t1 - t0 << std::endl;

  MPI_Finalize();
#endif 
  fclose(fLog);
 
  return 0;
}<|MERGE_RESOLUTION|>--- conflicted
+++ resolved
@@ -462,17 +462,12 @@
          dualSolVarBoundsLowVec = pipsIpm.gatherDualSolutionVarBoundsLow();
       }
 	}
-<<<<<<< HEAD
 	else
 	{
 #if defined(WITH_MUMPS_LEAF)
       PIPSIpmInterface<sFactoryAugMumpsLeaf, GondzioStochSolver> pipsIpm(root, MPI_COMM_WORLD,
             scaler_type, presolve ? PRESOLVER_STOCH : PRESOLVER_NONE );
 #elif defined(WITH_PARDISO) && !defined(PARDISO_BLOCKSC)
-=======
-	else {
-#if defined(WITH_PARDISO) && !defined(PARDISO_BLOCKSC)
->>>>>>> 9e23bdd1
       PIPSIpmInterface<sFactoryAugSchurLeaf, GondzioStochSolver> pipsIpm(root, MPI_COMM_WORLD,
             scaler_type, presolve ? PRESOLVER_STOCH : PRESOLVER_NONE );
 #else
