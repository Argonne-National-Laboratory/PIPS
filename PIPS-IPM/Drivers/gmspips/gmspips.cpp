#if defined(GMS_PIPS)
#include "StochInputTree.h"
#include "PIPSIpmInterface.h"
//#include "MehrotraStochSolver.h"
#include "GondzioStochSolver.h"
#include "GondzioStochLpSolver.h"
#include "sFactoryAug.h"
#include "sFactoryAugSchurLeaf.h"
#endif
#if defined(GMS_MPI)
#include "mpi.h"
#endif

#include "gmspipsio.h"
#include <stdio.h>
#include <stdlib.h>
#include <assert.h>
#include <string.h>

#include <iostream>
#include <fstream>
using namespace std;
#define GetPrimalSol

<<<<<<< HEAD
#define BiCGStab
#define GetPrimalSol

#if defined(GMS_PIPS)
extern int gOuterSolve;
extern int gInnerSCsolve;
#endif


=======
#ifdef GetPrimalSol
   std::vector<double> primalSolVec;
#endif
>>>>>>> c5a098b8

extern "C" typedef int (*FNNZ)(void* user_data, int id, int* nnz);

/* Row-major format */
extern "C" typedef int (*FMAT)(void* user_data, int id, int* krowM, int* jcolM, double* M);

extern "C" typedef int (*FVEC)(void* user_data, int id, double* vec, int len);

extern "C" {

static int gmsRank=0;
static int size=1;
static bool allGDX=false;
static char fileName[256];
static char GDXDirectory[256];
static char* pGDXDirectory = NULL;
static int numBlocks=0;
FILE *fLog;

#define checkAndAlloc(blk)                                                        \
if (!blocks[blk])                                                                 \
{                                                                                 \
   int rc;                                                                        \
   fprintf(fLog,"Block %d read on gmsRank %d\n", blk, gmsRank);                         \
   blocks[blk] = (GMSPIPSBlockData_t*) malloc(sizeof(GMSPIPSBlockData_t));        \
   if ( !allGDX )                                                                 \
   {                                                                              \
      char fname[256];                                                            \
      sprintf(fname,"%s%d.gdx", fileName, blk);                                   \
      rc = readBlock(numBlocks,blk,0,1,fname,pGDXDirectory,blocks[blk]);          \
   }                                                                              \
   else                                                                           \
      rc = readBlock(numBlocks,blk,0,1,fileName,pGDXDirectory,blocks[blk]);       \
   assert(rc==0);                                                                 \
}

#define nCB(nType)                                                   \
int fsize##nType(void* user_data, int id, int* nnz)                  \
{                                                                    \
   GMSPIPSBlockData_t** blocks = (GMSPIPSBlockData_t**) user_data;   \
   checkAndAlloc(id);                                                \
   GMSPIPSBlockData_t* blk = blocks[id];                             \
   assert(blk);                                                      \
   *nnz = blk->nType;                                                \
   fprintf(fLog,"nCB blk=%d " #nType " %d\n",id,*nnz);               \
   return 0;                                                         \
}

nCB(ni)
nCB(mA)
nCB(mC)
nCB(mBL)
nCB(mDL)

#define nnzCB(nnzType)                                               \
int fnonzero##nnzType(void* user_data, int id, int* nnz)             \
{                                                                    \
   GMSPIPSBlockData_t** blocks = (GMSPIPSBlockData_t**) user_data;   \
   checkAndAlloc(id);                                                \
   GMSPIPSBlockData_t* blk = blocks[id];                             \
   assert(blk);                                                      \
   *nnz = blk->nnz##nnzType;                                         \
   fprintf(fLog,"nnzCB blk=%d " #nnzType " %d\n",id,*nnz);           \
   return 0;                                                         \
}

nnzCB(A)
nnzCB(B)
nnzCB(C)
nnzCB(D)
nnzCB(BL)
nnzCB(DL)

#define vecCB(vecType, size)                                         \
int fvec##vecType(void* user_data, int id, double* vec, int len)     \
{                                                                    \
   GMSPIPSBlockData_t** blocks = (GMSPIPSBlockData_t**) user_data;   \
   checkAndAlloc(id);                                                \
   GMSPIPSBlockData_t* blk = blocks[id];                             \
   assert(blk);                                                      \
   fprintf(fLog,"vecCB blk=%d " #vecType " len=%d allocLen %d\n",id,blk->size,len); \
   assert(len == blk->size);                                         \
   for( int i = 0; i < len; i++ ) {                                  \
      vec[i] = blk->vecType[i];                                      \
      fprintf(fLog,"  i=%d val=%g\n",i,vec[i]);                      \
   }                                                                 \
   return 0;                                                         \
}

vecCB(c    ,ni )
vecCB(xlow ,ni )
vecCB(ixlow,ni )
vecCB(xupp ,ni )
vecCB(ixupp,ni )
vecCB(b    ,mA )
vecCB(clow ,mC )
vecCB(iclow,mC )
vecCB(cupp ,mC )
vecCB(icupp,mC )
vecCB(bL   ,mBL)
vecCB(dlow ,mDL)
vecCB(idlow,mDL)
vecCB(dupp ,mDL)
vecCB(idupp,mDL)


#define matCB(mat,mmat)                                                   \
int fmat##mat(void* user_data, int id, int* krowM, int* jcolM, double* M) \
{                                                                         \
   GMSPIPSBlockData_t** blocks = (GMSPIPSBlockData_t**) user_data;        \
   checkAndAlloc(id);                                                     \
   GMSPIPSBlockData_t* blk = blocks[id];                                  \
   assert(blk);                                                           \
   fprintf(fLog,"matCB blk=%d " #mat " mLen %d nzLen %ld\n",id,blk->m##mmat,blk->nnz##mat); \
   if ( 0==blk->m##mmat )                                                 \
   {                                                                      \
     fprintf(fLog," empty\n"); \
     krowM[0] = 0;                                                        \
     return 0;                                                            \
   }                                                                      \
                                                                          \
   assert(blk->rm##mat);                                                  \
   for( int i = 0; i <= blk->m##mmat; i++ ) {                             \
      krowM[i] = blk->rm##mat[i];                                         \
      fprintf(fLog,"  i=%d krowM=%d\n",i,krowM[i]);                       \
   }                                                                      \
                                                                          \
   for( int k = 0; k < blk->nnz##mat; k++ ) {                             \
      jcolM[k] = blk->ci##mat[k];                                         \
      M[k] = blk->val##mat[k];                                            \
      fprintf(fLog,"  k=%d jcolM=%d M=%g\n",k,jcolM[k],M[k]);             \
   }                                                                      \
   return 0;                                                              \
}

matCB(A,A)
matCB(B,A)
matCB(C,C)
matCB(D,C)
matCB(BL,BL)
matCB(DL,DL)

int fnonzeroQ(void* user_data, int id, int* nnz)
{
	*nnz = 0;
	return 0;
}

int fmatQ(void* user_data, int id, int* krowM, int* jcolM, double* M)
{
   GMSPIPSBlockData_t* blk = ((GMSPIPSBlockData_t**) user_data)[id]; 
   assert(blk);
    
   for(int i = 0; i <= blk->ni; i++ )
       krowM[i] = 0;
   
   return 0;
}

}

static void setParams(ScalerType& scaler_type, bool& stepDiffLp, bool& presolve, const char* paramname)
{
   if( strcmp(paramname, "scale") == 0 || strcmp(paramname, "scaleEqui") == 0 )
      scaler_type = SCALER_EQUI_STOCH;

   if( strcmp(paramname, "scaleGeo") == 0 )
      scaler_type = SCALER_GEO_STOCH;

   if( strcmp(paramname, "scaleGeoEqui") == 0 )
      scaler_type = SCALER_GEO_EQUI_STOCH;

   if( strcmp(paramname, "stepLp") == 0 )
      stepDiffLp = true;

   if( strcmp(paramname, "presolve") == 0 )
      presolve = true;
}

int main(int argc, char ** argv) 
{  

#if defined(GMS_MPI)
   MPI_Init(&argc, &argv);
   MPI_Barrier(MPI_COMM_WORLD);

   const double t0 = MPI_Wtime();
#endif

   GMSPIPSBlockData_t** blocks;
   ScalerType scaler_type = SCALER_NONE;
   bool stepDiffLp = false;
   bool presolve = false;

   if ( (argc<3) || (argc>7) )
   {
      cout << "Usage: " << argv[0] << " numBlocks all.gdx|blockstem [GDXLibDir] [scale] [stepLp] [presolve]" << endl;
      exit(1);
   }
   
   allGDX = strstr(argv[2],".gdx")!=NULL;
   numBlocks = atoi(argv[1]);
   strcpy(fileName,argv[2]);
   if ( argc >= 4 )
   {
      strcpy(GDXDirectory,argv[3]);
      pGDXDirectory = &GDXDirectory[0];
   }
   
   for( int i = 5; i <= argc; i++ )
      setParams(scaler_type, stepDiffLp, presolve, argv[i - 1]);

   blocks = (GMSPIPSBlockData_t**) calloc(numBlocks,sizeof(GMSPIPSBlockData_t*));
#if 0
   int nBlock0 = 0;
   cout << "Start reading data from GDX and preparing the blocks" << endl;
   for (int blk=0; blk<numBlocks; blk++)
   {
      int rc;
      blocks[blk] = (GMSPIPSBlockData_t*) malloc(sizeof(GMSPIPSBlockData_t));
      if ( !allGDX )
      {
         char fname[256];
         sprintf(fname,"%s%d.gdx", argv[2], blk);
         rc = readBlock(numBlocks,blk,0,1,fname,(4==argc)? argv[3]:NULL,blocks[blk]);
      }
      else
         rc = readBlock(numBlocks,blk,0,1,argv[2],(4==argc)? argv[3]:NULL,blocks[blk]);
      if ( 0==blk )
         nBlock0 = blocks[blk]->n0;
      else
         assert(nBlock0 == blocks[blk]->n0);
      assert(0==rc);
   }
   cout << "Done reading data from GDX and preparing the blocks" << endl;
#endif

   FNNZ fsni   = &fsizeni   ;
   FNNZ fsmA   = &fsizemA   ;
   FNNZ fsmC   = &fsizemC   ;
#if defined(LINKCONSTR)   
   FNNZ fsmBL  = &fsizemBL  ;
   FNNZ fsmDL  = &fsizemDL  ;
#endif
   FNNZ fnnzQ  = &fnonzeroQ ;
   FNNZ fnnzA  = &fnonzeroA ;
   FNNZ fnnzB  = &fnonzeroB ;
   FNNZ fnnzC  = &fnonzeroC ;
   FNNZ fnnzD  = &fnonzeroD ;
#if defined(LINKCONSTR)   
   FNNZ fnnzBL = &fnonzeroBL;
   FNNZ fnnzDL = &fnonzeroDL;
#endif
   FVEC fc     = &fvecc    ;
   FVEC fxlow  = &fvecxlow ;
   FVEC fixlow = &fvecixlow;
   FVEC fxupp  = &fvecxupp ;
   FVEC fixupp = &fvecixupp;
   FVEC fb     = &fvecb    ;
   FVEC fclow  = &fvecclow ;
   FVEC ficlow = &fveciclow;
   FVEC fcupp  = &fveccupp ;
   FVEC ficupp = &fvecicupp;
#if defined(LINKCONSTR)   
   FVEC fbL    = &fvecbL   ;
   FVEC fdlow  = &fvecdlow ;
   FVEC fidlow = &fvecidlow;
   FVEC fdupp  = &fvecdupp ;
   FVEC fidupp = &fvecidupp;
#endif
   
   FMAT fA  = &fmatA ;
   FMAT fB  = &fmatB ;
   FMAT fC  = &fmatC ;
   FMAT fD  = &fmatD ;
#if defined(LINKCONSTR)   
   FMAT fBL = &fmatBL;
   FMAT fDL = &fmatDL;
#endif
   FMAT fQ  = &fmatQ ;

#if defined(GMS_PIPS)
   //build the problem tree
   StochInputTree::StochInputNode data(blocks, 0,
#if defined(LINKCONSTR)   
      fsni, fsmA, fsmBL, fsmC, fsmDL,
#else
      fsni, fsmA, fsmC,
#endif      
      fQ,  fnnzQ, fc,
      fA,  fnnzA,
      fB,  fnnzB,
#if defined(LINKCONSTR)   
      fBL, fnnzBL,
#endif      
      fb,  
#if defined(LINKCONSTR)   
      fbL,
#endif      
      fC,  fnnzC,
      fD,  fnnzD,
#if defined(LINKCONSTR)   
      fDL, fnnzDL,
#endif      
      fclow, ficlow, fcupp, ficupp,
#if defined(LINKCONSTR)   
      fdlow, fidlow, fdupp, fidupp,
#endif      
      fxlow, fixlow, fxupp, fixupp, false );
   StochInputTree* root = new StochInputTree(data);
#endif
   for( int blk = 1; blk < numBlocks; blk++ ) 
   {

#if defined(GMS_PIPS)
      StochInputTree::StochInputNode data(blocks, blk,
#if defined(LINKCONSTR)
         fsni, fsmA, fsmBL, fsmC, fsmDL,
#else
         fsni, fsmA, fsmC,
#endif
         fQ,  fnnzQ, fc,
         fA,  fnnzA,
         fB,  fnnzB,
#if defined(LINKCONSTR)   
         fBL, fnnzBL,
#endif      
         fb,  
#if defined(LINKCONSTR)   
         fbL,
#endif      
         fC,  fnnzC,
         fD,  fnnzD,
#if defined(LINKCONSTR)   
         fDL, fnnzDL,
#endif      
         fclow, ficlow, fcupp, ficupp,
#if defined(LINKCONSTR)   
         fdlow, fidlow, fdupp, fidupp,
#endif      
         fxlow, fixlow, fxupp, fixupp, false );

       root->AddChild(new StochInputTree(data));
#endif       
   }

#if defined(GMS_MPI)   
   MPI_Comm_rank(MPI_COMM_WORLD, &gmsRank);
   MPI_Comm_size(MPI_COMM_WORLD, &size);

   char fbuf[256];
#if defined (GMS_LOG)
   sprintf(fbuf,"log%d.txt", gmsRank);
#else
   sprintf(fbuf,"/dev/null");
#endif
   fLog = fopen(fbuf, "w+");
   fprintf(fLog, "PIPS Log for gmsRank %d\n", gmsRank);
#endif  
   if( gmsRank == 0 )
#if defined(LINKCONSTR)   
      cout << "Using version with linking constraint." << endl;
#else
      cout << "Using version without linking constraint." << endl;
#endif      
   if( gmsRank == 0 )
      cout << "Using a total of " << size << " MPI processes." << endl;

#if defined(GMS_PIPS)
#ifdef BiCGStab
   if( gmsRank == 0 )
      cout << "using outer BiCGStab" << endl;
   gOuterSolve=2;
#else
   gOuterSolve=0;
#endif

<<<<<<< HEAD
#ifdef INNER_BICGSTAB
   gInnerSCsolve=2;

   if( gmsRank == 0 )
      cout << "using inner BiCGStab" << endl;
#else
   gInnerSCsolve=0;
#endif

#ifdef GetPrimalSol
   std::vector<double> primalSolVec;
#endif

	if (stepDiffLp)
	{
	   if( gmsRank == 0 )
	      cout << "Different steplengths in primal and dual direction are used." << endl;
=======
   if( rank == 0 )
      cout << "solving..." << endl;
   
   pipsIpm.go();
#ifdef GetPrimalSol
   primalSolVec = pipsIpm.gatherPrimalSolution();
#endif

>>>>>>> c5a098b8

#ifdef WITH_PARDISO
      PIPSIpmInterface<sFactoryAugSchurLeaf, GondzioStochLpSolver> pipsIpm(root, MPI_COMM_WORLD,
            scaler_type, presolve ? PRESOLVER_STOCH : PRESOLVER_NONE );
#else
      PIPSIpmInterface<sFactoryAug, GondzioStochSolver> pipsIpm(root, MPI_COMM_WORLD,
            scaler_type, presolve ? PRESOLVER_STOCH : PRESOLVER_NONE );
#endif

		if( gmsRank == 0 )
		   cout << "PIPSIpmInterface created" << endl;

		if( gmsRank == 0 )
		   cout << "solving..." << endl;

		pipsIpm.go();
#ifdef GetPrimalSol
		primalSolVec = pipsIpm.gatherPrimalSolution();
#endif
	}

	else {
#ifdef WITH_PARDISO
      PIPSIpmInterface<sFactoryAugSchurLeaf, GondzioStochSolver> pipsIpm(root, MPI_COMM_WORLD,
            scaler_type, presolve ? PRESOLVER_STOCH : PRESOLVER_NONE );
#else
      PIPSIpmInterface<sFactoryAug, GondzioStochSolver> pipsIpm(root, MPI_COMM_WORLD,
            scaler_type, presolve ? PRESOLVER_STOCH : PRESOLVER_NONE );
#endif

		if( gmsRank == 0 )
		   cout << "PIPSIpmInterface created" << endl;

		if( gmsRank == 0 )
		   cout << "solving..." << endl;

		pipsIpm.go();
#ifdef GetPrimalSol
		primalSolVec = pipsIpm.gatherPrimalSolution();
#endif
	}
   if( gmsRank == 0 )
      cout << "solving finished." << endl;

#ifdef GetPrimalSol
<<<<<<< HEAD
   if( gmsRank == 0 )
   {
      // do something with primal solution

   }

#endif

=======
   if( rank == 0 )
   {
      double* varl;
      int rc;
      
      varl = (double*) malloc(primalSolVec.size()*sizeof(double));
      for( size_t i = 0; i < primalSolVec.size(); i++ )
         varl[i] = primalSolVec[i];

      rc = writeSolution(fileName,primalSolVec.size(),0,pipsIpm.getObjective(),varl,NULL,NULL,NULL,pGDXDirectory);
      
      free(varl);
      if (0==rc)
         std::cout << "Solution written to " << fileName << "_sol.gdx" << std::endl;
      else if (-1==rc)
         std::cout << "Could not access " << fileName << ".map" << std::endl;
      else
         std::cout << "Other error writing solution: rc=" << rc << std::endl;
   }
#endif
   
>>>>>>> c5a098b8
   // free memory
  delete root;

#endif


  for (int blk=0; blk<numBlocks; blk++)
  {
     freeBlock(blocks[blk]);
     free(blocks[blk]);
  }
  free(blocks);
  
#if defined(GMS_MPI)   
  MPI_Barrier(MPI_COMM_WORLD);
  const double t1 = MPI_Wtime();

  if( gmsRank == 0 )
     std::cout << "---total time (in sec.): " << t1 - t0 << std::endl;

  MPI_Finalize();
#endif 
  fclose(fLog);
 
  return 0;
}<|MERGE_RESOLUTION|>--- conflicted
+++ resolved
@@ -22,7 +22,6 @@
 using namespace std;
 #define GetPrimalSol
 
-<<<<<<< HEAD
 #define BiCGStab
 #define GetPrimalSol
 
@@ -32,11 +31,7 @@
 #endif
 
 
-=======
-#ifdef GetPrimalSol
-   std::vector<double> primalSolVec;
-#endif
->>>>>>> c5a098b8
+
 
 extern "C" typedef int (*FNNZ)(void* user_data, int id, int* nnz);
 
@@ -414,7 +409,6 @@
    gOuterSolve=0;
 #endif
 
-<<<<<<< HEAD
 #ifdef INNER_BICGSTAB
    gInnerSCsolve=2;
 
@@ -432,16 +426,6 @@
 	{
 	   if( gmsRank == 0 )
 	      cout << "Different steplengths in primal and dual direction are used." << endl;
-=======
-   if( rank == 0 )
-      cout << "solving..." << endl;
-   
-   pipsIpm.go();
-#ifdef GetPrimalSol
-   primalSolVec = pipsIpm.gatherPrimalSolution();
-#endif
-
->>>>>>> c5a098b8
 
 #ifdef WITH_PARDISO
       PIPSIpmInterface<sFactoryAugSchurLeaf, GondzioStochLpSolver> pipsIpm(root, MPI_COMM_WORLD,
@@ -487,17 +471,7 @@
       cout << "solving finished." << endl;
 
 #ifdef GetPrimalSol
-<<<<<<< HEAD
    if( gmsRank == 0 )
-   {
-      // do something with primal solution
-
-   }
-
-#endif
-
-=======
-   if( rank == 0 )
    {
       double* varl;
       int rc;
@@ -518,7 +492,6 @@
    }
 #endif
    
->>>>>>> c5a098b8
    // free memory
   delete root;
 
