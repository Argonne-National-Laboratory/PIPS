#if defined(GMS_PIPS)
#include "StochInputTree.h"
#include "PIPSIpmInterface.h"
#include "MehrotraStochSolver.h"
#include "GondzioStochSolver.h"
#include "GondzioStochLpSolver.h"
#include "sFactoryAugSchurLeaf.h"
#endif
#if defined(GMS_MPI)
#include "mpi.h"
#endif

#include "gmspipsio.h"
#include <stdio.h>
#include <stdlib.h>
#include <assert.h>
#include <string.h>

#include <iostream>
#include <fstream>
using namespace std;

#define BiCGStab

#if defined(GMS_PIPS)
extern int gOuterSolve;
extern int gInnerSCsolve;
#endif



extern "C" typedef int (*FNNZ)(void* user_data, int id, int* nnz);

/* Row-major format */
extern "C" typedef int (*FMAT)(void* user_data, int id, int* krowM, int* jcolM, double* M);

extern "C" typedef int (*FVEC)(void* user_data, int id, double* vec, int len);

extern "C" {

static int gmsRank=0;
static int size=1;
static bool allGDX=false;
static char fileName[256];
static char GDXDirectory[256];
static char* pGDXDirectory = NULL;
static int numBlocks=0;
FILE *fLog;

#define checkAndAlloc(blk)                                                        \
if (!blocks[blk])                                                                 \
{                                                                                 \
   int rc;                                                                        \
   fprintf(fLog,"Block %d read on gmsRank %d\n", blk, gmsRank);                         \
   blocks[blk] = (GMSPIPSBlockData_t*) malloc(sizeof(GMSPIPSBlockData_t));        \
   if ( !allGDX )                                                                 \
   {                                                                              \
      char fname[256];                                                            \
      sprintf(fname,"%s%d.gdx", fileName, blk);                                   \
      rc = readBlock(numBlocks,blk,0,1,fname,pGDXDirectory,blocks[blk]);          \
   }                                                                              \
   else                                                                           \
      rc = readBlock(numBlocks,blk,0,1,fileName,pGDXDirectory,blocks[blk]);       \
   assert(rc==0);                                                                 \
}

#define nCB(nType)                                                   \
int fsize##nType(void* user_data, int id, int* nnz)                  \
{                                                                    \
   GMSPIPSBlockData_t** blocks = (GMSPIPSBlockData_t**) user_data;   \
   checkAndAlloc(id);                                                \
   GMSPIPSBlockData_t* blk = blocks[id];                             \
   assert(blk);                                                      \
   *nnz = blk->nType;                                                \
   fprintf(fLog,"nCB blk=%d " #nType " %d\n",id,*nnz);               \
   return 0;                                                         \
}

nCB(ni)
nCB(mA)
nCB(mC)
nCB(mBL)
nCB(mDL)

#define nnzCB(nnzType)                                               \
int fnonzero##nnzType(void* user_data, int id, int* nnz)             \
{                                                                    \
   GMSPIPSBlockData_t** blocks = (GMSPIPSBlockData_t**) user_data;   \
   checkAndAlloc(id);                                                \
   GMSPIPSBlockData_t* blk = blocks[id];                             \
   assert(blk);                                                      \
   *nnz = blk->nnz##nnzType;                                         \
   fprintf(fLog,"nnzCB blk=%d " #nnzType " %d\n",id,*nnz);           \
   return 0;                                                         \
}

nnzCB(A)
nnzCB(B)
nnzCB(C)
nnzCB(D)
nnzCB(BL)
nnzCB(DL)

#define vecCB(vecType, size)                                         \
int fvec##vecType(void* user_data, int id, double* vec, int len)     \
{                                                                    \
   GMSPIPSBlockData_t** blocks = (GMSPIPSBlockData_t**) user_data;   \
   checkAndAlloc(id);                                                \
   GMSPIPSBlockData_t* blk = blocks[id];                             \
   assert(blk);                                                      \
   fprintf(fLog,"vecCB blk=%d " #vecType " len=%d allocLen %d\n",id,blk->size,len); \
   assert(len == blk->size);                                         \
   for( int i = 0; i < len; i++ ) {                                  \
      vec[i] = blk->vecType[i];                                      \
      fprintf(fLog,"  i=%d val=%g\n",i,vec[i]);                      \
   }                                                                 \
   return 0;                                                         \
}

vecCB(c    ,ni )
vecCB(xlow ,ni )
vecCB(ixlow,ni )
vecCB(xupp ,ni )
vecCB(ixupp,ni )
vecCB(b    ,mA )
vecCB(clow ,mC )
vecCB(iclow,mC )
vecCB(cupp ,mC )
vecCB(icupp,mC )
vecCB(bL   ,mBL)
vecCB(dlow ,mDL)
vecCB(idlow,mDL)
vecCB(dupp ,mDL)
vecCB(idupp,mDL)


#define matCB(mat,mmat)                                                   \
int fmat##mat(void* user_data, int id, int* krowM, int* jcolM, double* M) \
{                                                                         \
   GMSPIPSBlockData_t** blocks = (GMSPIPSBlockData_t**) user_data;        \
   checkAndAlloc(id);                                                     \
   GMSPIPSBlockData_t* blk = blocks[id];                                  \
   assert(blk);                                                           \
   fprintf(fLog,"matCB blk=%d " #mat " mLen %d nzLen %ld\n",id,blk->m##mmat,blk->nnz##mat); \
   if ( 0==blk->m##mmat )                                                 \
   {                                                                      \
     fprintf(fLog," empty\n"); \
     krowM[0] = 0;                                                        \
     return 0;                                                            \
   }                                                                      \
                                                                          \
   assert(blk->rm##mat);                                                  \
   for( int i = 0; i <= blk->m##mmat; i++ ) {                             \
      krowM[i] = blk->rm##mat[i];                                         \
      fprintf(fLog,"  i=%d krowM=%d\n",i,krowM[i]);                       \
   }                                                                      \
                                                                          \
   for( int k = 0; k < blk->nnz##mat; k++ ) {                             \
      jcolM[k] = blk->ci##mat[k];                                         \
      M[k] = blk->val##mat[k];                                            \
      fprintf(fLog,"  k=%d jcolM=%d M=%g\n",k,jcolM[k],M[k]);             \
   }                                                                      \
   return 0;                                                              \
}

matCB(A,A)
matCB(B,A)
matCB(C,C)
matCB(D,C)
matCB(BL,BL)
matCB(DL,DL)

int fnonzeroQ(void* user_data, int id, int* nnz)
{
	*nnz = 0;
	return 0;
}

int fmatQ(void* user_data, int id, int* krowM, int* jcolM, double* M)
{
   GMSPIPSBlockData_t* blk = ((GMSPIPSBlockData_t**) user_data)[id]; 
   assert(blk);
    
   for(int i = 0; i <= blk->ni; i++ )
       krowM[i] = 0;
   
   return 0;
}

}

int main(int argc, char ** argv) 
{  

#if defined(GMS_MPI)
   MPI_Init(&argc, &argv);
#endif

   GMSPIPSBlockData_t** blocks;
   bool scale = false;

   if ( (argc<3) || (argc>5) )
   {
      cout << "Usage: " << argv[0] << " numBlocks all.gdx|blockstem [GDXLibDir] [scale]" << endl;
      exit(1);
   }
   
   allGDX = strstr(argv[2],".gdx")!=NULL;
   numBlocks = atoi(argv[1]);
   strcpy(fileName,argv[2]);
   if ( argc >= 4 )
   {
      strcpy(GDXDirectory,argv[3]);
      pGDXDirectory = &GDXDirectory[0];
   }
   
   if ( argc == 5 )
   {
      assert(strcmp(argv[4], "scale") == 0);
      scale = true;
   }

   blocks = (GMSPIPSBlockData_t**) calloc(numBlocks,sizeof(GMSPIPSBlockData_t*));
#if 0
   int nBlock0 = 0;
   cout << "Start reading data from GDX and preparing the blocks" << endl;
   for (int blk=0; blk<numBlocks; blk++)
   {
      int rc;
      blocks[blk] = (GMSPIPSBlockData_t*) malloc(sizeof(GMSPIPSBlockData_t));
      if ( !allGDX )
      {
         char fname[256];
         sprintf(fname,"%s%d.gdx", argv[2], blk);
         rc = readBlock(numBlocks,blk,0,1,fname,(4==argc)? argv[3]:NULL,blocks[blk]);
      }
      else
         rc = readBlock(numBlocks,blk,0,1,argv[2],(4==argc)? argv[3]:NULL,blocks[blk]);
      if ( 0==blk )
         nBlock0 = blocks[blk]->n0;
      else
         assert(nBlock0 == blocks[blk]->n0);
      assert(0==rc);
   }
   cout << "Done reading data from GDX and preparing the blocks" << endl;
#endif

   FNNZ fsni   = &fsizeni   ;
   FNNZ fsmA   = &fsizemA   ;
   FNNZ fsmC   = &fsizemC   ;
#if defined(LINKCONSTR)   
   FNNZ fsmBL  = &fsizemBL  ;
   FNNZ fsmDL  = &fsizemDL  ;
#endif
   FNNZ fnnzQ  = &fnonzeroQ ;
   FNNZ fnnzA  = &fnonzeroA ;
   FNNZ fnnzB  = &fnonzeroB ;
   FNNZ fnnzC  = &fnonzeroC ;
   FNNZ fnnzD  = &fnonzeroD ;
#if defined(LINKCONSTR)   
   FNNZ fnnzBL = &fnonzeroBL;
   FNNZ fnnzDL = &fnonzeroDL;
#endif
   FVEC fc     = &fvecc    ;
   FVEC fxlow  = &fvecxlow ;
   FVEC fixlow = &fvecixlow;
   FVEC fxupp  = &fvecxupp ;
   FVEC fixupp = &fvecixupp;
   FVEC fb     = &fvecb    ;
   FVEC fclow  = &fvecclow ;
   FVEC ficlow = &fveciclow;
   FVEC fcupp  = &fveccupp ;
   FVEC ficupp = &fvecicupp;
#if defined(LINKCONSTR)   
   FVEC fbL    = &fvecbL   ;
   FVEC fdlow  = &fvecdlow ;
   FVEC fidlow = &fvecidlow;
   FVEC fdupp  = &fvecdupp ;
   FVEC fidupp = &fvecidupp;
#endif
   
   FMAT fA  = &fmatA ;
   FMAT fB  = &fmatB ;
   FMAT fC  = &fmatC ;
   FMAT fD  = &fmatD ;
#if defined(LINKCONSTR)   
   FMAT fBL = &fmatBL;
   FMAT fDL = &fmatDL;
#endif
   FMAT fQ  = &fmatQ ;

#if defined(GMS_PIPS)
   //build the problem tree
   StochInputTree::StochInputNode data(blocks, 0,
#if defined(LINKCONSTR)   
      fsni, fsmA, fsmBL, fsmC, fsmDL,
#else
      fsni, fsmA, fsmC,
#endif      
      fQ,  fnnzQ, fc,
      fA,  fnnzA,
      fB,  fnnzB,
#if defined(LINKCONSTR)   
      fBL, fnnzBL,
#endif      
      fb,  
#if defined(LINKCONSTR)   
      fbL,
#endif      
      fC,  fnnzC,
      fD,  fnnzD,
#if defined(LINKCONSTR)   
      fDL, fnnzDL,
#endif      
      fclow, ficlow, fcupp, ficupp,
#if defined(LINKCONSTR)   
      fdlow, fidlow, fdupp, fidupp,
#endif      
      fxlow, fixlow, fxupp, fixupp, false );
   StochInputTree* root = new StochInputTree(data);
#endif
   for( int blk = 1; blk < numBlocks; blk++ ) 
   {

#if defined(GMS_PIPS)
      StochInputTree::StochInputNode data(blocks, blk,
#if defined(LINKCONSTR)
         fsni, fsmA, fsmBL, fsmC, fsmDL,
#else
         fsni, fsmA, fsmC,
#endif
         fQ,  fnnzQ, fc,
         fA,  fnnzA,
         fB,  fnnzB,
#if defined(LINKCONSTR)   
         fBL, fnnzBL,
#endif      
         fb,  
#if defined(LINKCONSTR)   
         fbL,
#endif      
         fC,  fnnzC,
         fD,  fnnzD,
#if defined(LINKCONSTR)   
         fDL, fnnzDL,
#endif      
         fclow, ficlow, fcupp, ficupp,
#if defined(LINKCONSTR)   
         fdlow, fidlow, fdupp, fidupp,
#endif      
         fxlow, fixlow, fxupp, fixupp, false );

       root->AddChild(new StochInputTree(data));
#endif       
   }

#if defined(GMS_MPI)   
   MPI_Comm_rank(MPI_COMM_WORLD, &gmsRank);
   MPI_Comm_size(MPI_COMM_WORLD, &size);

   char fbuf[256];
#if defined (GMS_LOG)
   sprintf(fbuf,"log%d.txt", gmsRank);
#else
   sprintf(fbuf,"/dev/null");
#endif
   fLog = fopen(fbuf, "w+");
   fprintf(fLog, "PIPS Log for gmsRank %d\n", gmsRank);
#endif  
   if( gmsRank == 0 )
#if defined(LINKCONSTR)   
      cout << "Using version with linking constraint." << endl;
#else
      cout << "Using version without linking constraint." << endl;
#endif      
   if( gmsRank == 0 )
      cout << "Using a total of " << size << " MPI processes." << endl;

#if defined(GMS_PIPS)
#ifdef BiCGStab
   if( gmsRank == 0 )
      cout << "using BiCGStab" << endl;
   gOuterSolve=2;
   gInnerSCsolve=0;
#else
   gOuterSolve=0;
   gInnerSCsolve=0;
#endif

<<<<<<< HEAD
   PIPSIpmInterface<sFactoryAugSchurLeaf, GondzioStochLpSolver> pipsIpm(root);
=======
   PIPSIpmInterface<sFactoryAugSchurLeaf, GondzioStochSolver> pipsIpm(root, MPI_COMM_WORLD,
         scale ? SCALER_EQUI_STOCH : SCALER_NONE );
>>>>>>> 18546fb3

   // PIPSIpmInterface<sFactoryAugSchurLeaf, MehrotraStochSolver> pipsIpm(root);
   //PIPSIpmInterface<sFactoryAug, MehrotraStochSolver> pipsIpm(root);

   if( gmsRank == 0 )
      cout << "PIPSIpmInterface created" << endl;

   if( gmsRank == 0 )
      cout << "solving..." << endl;
   
   pipsIpm.go();

   if( gmsRank == 0 )
      cout << "solving finished." << endl;

   // free memory
  delete root;

  #endif

  for (int blk=0; blk<numBlocks; blk++)
  {
     freeBlock(blocks[blk]);
     free(blocks[blk]);
  }
  free(blocks);
  
#if defined(GMS_MPI)   
  MPI_Finalize();
#endif 
  fclose(fLog);
 
  return 0;
}<|MERGE_RESOLUTION|>--- conflicted
+++ resolved
@@ -387,12 +387,11 @@
    gInnerSCsolve=0;
 #endif
 
-<<<<<<< HEAD
-   PIPSIpmInterface<sFactoryAugSchurLeaf, GondzioStochLpSolver> pipsIpm(root);
-=======
+   // for different steplength:
+   //PIPSIpmInterface<sFactoryAugSchurLeaf, GondzioStochLpSolver> pipsIpm(root);
+
    PIPSIpmInterface<sFactoryAugSchurLeaf, GondzioStochSolver> pipsIpm(root, MPI_COMM_WORLD,
          scale ? SCALER_EQUI_STOCH : SCALER_NONE );
->>>>>>> 18546fb3
 
    // PIPSIpmInterface<sFactoryAugSchurLeaf, MehrotraStochSolver> pipsIpm(root);
    //PIPSIpmInterface<sFactoryAug, MehrotraStochSolver> pipsIpm(root);
