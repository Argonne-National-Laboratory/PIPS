#if defined(GMS_PIPS)
#include "StochInputTree.h"
#include "PIPSIpmInterface.h"
#include "GondzioStochSolver.h"
#include "GondzioStochLpSolver.h"
#include "sFactoryAug.h"
#include "sFactoryAugMumpsLeaf.h"
#include "sFactoryAugSchurLeaf.h"
#endif
#if defined(GMS_MPI)
#include "mpi.h"
#endif

#include "gmspipsio.h"
#include <stdio.h>
#include <stdlib.h>
#include <assert.h>
#include <string.h>

#include <iostream>
#include <fstream>
using namespace std;

#define BICGSTAB

#if defined(GMS_PIPS)
extern int gOuterSolve;
extern int gInnerSCsolve;
#endif


extern "C" typedef int (*FNNZ)(void* user_data, int id, int* nnz);

/* Row-major format */
extern "C" typedef int (*FMAT)(void* user_data, int id, int* krowM, int* jcolM, double* M);

extern "C" typedef int (*FVEC)(void* user_data, int id, double* vec, int len);

extern "C" {

static int gmsRank=0;
static int size=1;
static bool allGDX=false;
static char fileName[256];
static char GDXDirectory[256];
static char* pGDXDirectory = NULL;
static int numBlocks=0;
FILE *fLog;

#define checkAndAlloc(blk)                                                        \
if (!blocks[blk])                                                                 \
{                                                                                 \
   int rc;                                                                        \
   fprintf(fLog,"Block %d read on gmsRank %d\n", blk, gmsRank);                   \
   blocks[blk] = (GMSPIPSBlockData_t*) malloc(sizeof(GMSPIPSBlockData_t));        \
   if ( !allGDX )                                                                 \
   {                                                                              \
      char fname[256];                                                            \
      int r = snprintf(fname, 256, "%s%d.gdx", fileName, blk);                    \
      if( r < 0 )  abort();                                                       \
      rc = readBlock(numBlocks,blk,0,1,fname,pGDXDirectory,blocks[blk]);          \
   }                                                                              \
   else                                                                           \
      rc = readBlock(numBlocks,blk,0,1,fileName,pGDXDirectory,blocks[blk]);       \
   if (rc) {fprintf(fLog,"Block %d read on gmsRank %d failed rc=%d\n", blk, gmsRank, rc); return rc;} \
}

#define nCB(nType)                                                   \
int fsize##nType(void* user_data, int id, int* nnz)                  \
{                                                                    \
   GMSPIPSBlockData_t** blocks = (GMSPIPSBlockData_t**) user_data;   \
   checkAndAlloc(id);                                                \
   GMSPIPSBlockData_t* blk = blocks[id];                             \
   assert(blk);                                                      \
   *nnz = blk->nType;                                                \
   fprintf(fLog,"nCB blk=%d " #nType " %d\n",id,*nnz);               \
   return 0;                                                         \
}

nCB(ni)
nCB(mA)
nCB(mC)
nCB(mBL)
nCB(mDL)

#define nnzCB(nnzType)                                               \
int fnonzero##nnzType(void* user_data, int id, int* nnz)             \
{                                                                    \
   GMSPIPSBlockData_t** blocks = (GMSPIPSBlockData_t**) user_data;   \
   checkAndAlloc(id);                                                \
   GMSPIPSBlockData_t* blk = blocks[id];                             \
   assert(blk);                                                      \
   *nnz = blk->nnz##nnzType;                                         \
   fprintf(fLog,"nnzCB blk=%d " #nnzType " %d\n",id,*nnz);           \
   return 0;                                                         \
}

nnzCB(A)
nnzCB(B)
nnzCB(C)
nnzCB(D)
nnzCB(BL)
nnzCB(DL)

#define vecCB(vecType, size)                                         \
int fvec##vecType(void* user_data, int id, double* vec, int len)     \
{                                                                    \
   GMSPIPSBlockData_t** blocks = (GMSPIPSBlockData_t**) user_data;   \
   checkAndAlloc(id);                                                \
   GMSPIPSBlockData_t* blk = blocks[id];                             \
   assert(blk);                                                      \
   fprintf(fLog,"vecCB blk=%d " #vecType " len=%d allocLen %d\n",id,blk->size,len); \
   assert(len == blk->size);                                         \
   for( int i = 0; i < len; i++ ) {                                  \
      vec[i] = blk->vecType[i];                                      \
      fprintf(fLog,"  i=%d val=%g\n",i,vec[i]);                      \
   }                                                                 \
   return 0;                                                         \
}

vecCB(c    ,ni )
vecCB(xlow ,ni )
vecCB(ixlow,ni )
vecCB(xupp ,ni )
vecCB(ixupp,ni )
vecCB(b    ,mA )
vecCB(clow ,mC )
vecCB(iclow,mC )
vecCB(cupp ,mC )
vecCB(icupp,mC )
vecCB(bL   ,mBL)
vecCB(dlow ,mDL)
vecCB(idlow,mDL)
vecCB(dupp ,mDL)
vecCB(idupp,mDL)


#define matCB(mat,mmat)                                                   \
int fmat##mat(void* user_data, int id, int* krowM, int* jcolM, double* M) \
{                                                                         \
   GMSPIPSBlockData_t** blocks = (GMSPIPSBlockData_t**) user_data;        \
   checkAndAlloc(id);                                                     \
   GMSPIPSBlockData_t* blk = blocks[id];                                  \
   assert(blk);                                                           \
   fprintf(fLog,"matCB blk=%d " #mat " mLen %d nzLen %ld\n",id,blk->m##mmat,blk->nnz##mat); \
   if ( 0==blk->m##mmat )                                                 \
   {                                                                      \
     fprintf(fLog," empty\n"); \
     krowM[0] = 0;                                                        \
     return 0;                                                            \
   }                                                                      \
                                                                          \
   assert(blk->rm##mat);                                                  \
   for( int i = 0; i <= blk->m##mmat; i++ ) {                             \
      krowM[i] = blk->rm##mat[i];                                         \
      fprintf(fLog,"  i=%d krowM=%d\n",i,krowM[i]);                       \
   }                                                                      \
                                                                          \
   for( int k = 0; k < blk->nnz##mat; k++ ) {                             \
      jcolM[k] = blk->ci##mat[k];                                         \
      M[k] = blk->val##mat[k];                                            \
      fprintf(fLog,"  k=%d jcolM=%d M=%g\n",k,jcolM[k],M[k]);             \
   }                                                                      \
   return 0;                                                              \
}

matCB(A,A)
matCB(B,A)
matCB(C,C)
matCB(D,C)
matCB(BL,BL)
matCB(DL,DL)

int fnonzeroQ(void* user_data, int id, int* nnz)
{
	*nnz = 0;
	return 0;
}

int fmatQ(void* user_data, int id, int* krowM, int* jcolM, double* M)
{
   GMSPIPSBlockData_t* blk = ((GMSPIPSBlockData_t**) user_data)[id];
   assert(blk);

   for(int i = 0; i <= blk->ni; i++ )
       krowM[i] = 0;

   return 0;
}

}

static void setParams(ScalerType& scaler_type, bool& stepDiffLp, bool& presolve, bool& printsol, const char* paramname)
{
   if( strcmp(paramname, "scale") == 0 || strcmp(paramname, "scaleEqui") == 0 )
      scaler_type = SCALER_EQUI_STOCH;
   else if( strcmp(paramname, "scaleGeo") == 0 )
      scaler_type = SCALER_GEO_STOCH;
   else if( strcmp(paramname, "scaleGeoEqui") == 0 )
      scaler_type = SCALER_GEO_EQUI_STOCH;
   else if( strcmp(paramname, "stepLp") == 0 )
      stepDiffLp = true;
   else if( strcmp(paramname, "presolve") == 0 )
      presolve = true;
   else if( strcmp(paramname, "printsol") == 0 )
      printsol = true;
}

int main(int argc, char ** argv)
{

#if defined(GMS_MPI)
   MPI_Init(&argc, &argv);
   MPI_Barrier(MPI_COMM_WORLD);

   const double t0 = MPI_Wtime();
#endif

   initGMSPIPSIO();

   GMSPIPSBlockData_t** blocks;
   ScalerType scaler_type = SCALER_NONE;
   bool stepDiffLp = false;
   bool presolve = false;
   bool printsol = false;

   if ( (argc<3) || (argc>8) )
   {
      cout << "Usage: " << argv[0] << " numBlocks all.gdx|blockstem [GDXLibDir] [scale] [stepLp] [presolve] [printsol]" << endl;
      exit(1);
   }

   allGDX = strstr(argv[2],".gdx")!=NULL;
   numBlocks = atoi(argv[1]);
   strcpy(fileName,argv[2]);
   if ( argc >= 4 )
   {
      strcpy(GDXDirectory,argv[3]);
      pGDXDirectory = &GDXDirectory[0];
   }

   for( int i = 5; i <= argc; i++ )
      setParams(scaler_type, stepDiffLp, presolve, printsol, argv[i - 1]);

   blocks = (GMSPIPSBlockData_t**) calloc(numBlocks,sizeof(GMSPIPSBlockData_t*));
#if 0
   int nBlock0 = 0;
   cout << "Start reading data from GDX and preparing the blocks" << endl;
   for (int blk=0; blk<numBlocks; blk++)
   {
      int rc;
      blocks[blk] = (GMSPIPSBlockData_t*) malloc(sizeof(GMSPIPSBlockData_t));
      if ( !allGDX )
      {
         char fname[256];
         sprintf(fname,"%s%d.gdx", argv[2], blk);
         rc = readBlock(numBlocks,blk,0,1,fname,(4==argc)? argv[3]:NULL,blocks[blk]);
      }
      else
         rc = readBlock(numBlocks,blk,0,1,argv[2],(4==argc)? argv[3]:NULL,blocks[blk]);
      if ( 0==blk )
         nBlock0 = blocks[blk]->n0;
      else
         assert(nBlock0 == blocks[blk]->n0);
      assert(0==rc);
   }
   cout << "Done reading data from GDX and preparing the blocks" << endl;
#endif

   FNNZ fsni   = &fsizeni   ;
   FNNZ fsmA   = &fsizemA   ;
   FNNZ fsmC   = &fsizemC   ;
#if defined(LINKCONSTR)
   FNNZ fsmBL  = &fsizemBL  ;
   FNNZ fsmDL  = &fsizemDL  ;
#endif
   FNNZ fnnzQ  = &fnonzeroQ ;
   FNNZ fnnzA  = &fnonzeroA ;
   FNNZ fnnzB  = &fnonzeroB ;
   FNNZ fnnzC  = &fnonzeroC ;
   FNNZ fnnzD  = &fnonzeroD ;
#if defined(LINKCONSTR)
   FNNZ fnnzBL = &fnonzeroBL;
   FNNZ fnnzDL = &fnonzeroDL;
#endif
   FVEC fc     = &fvecc    ;
   FVEC fxlow  = &fvecxlow ;
   FVEC fixlow = &fvecixlow;
   FVEC fxupp  = &fvecxupp ;
   FVEC fixupp = &fvecixupp;
   FVEC fb     = &fvecb    ;
   FVEC fclow  = &fvecclow ;
   FVEC ficlow = &fveciclow;
   FVEC fcupp  = &fveccupp ;
   FVEC ficupp = &fvecicupp;
#if defined(LINKCONSTR)
   FVEC fbL    = &fvecbL   ;
   FVEC fdlow  = &fvecdlow ;
   FVEC fidlow = &fvecidlow;
   FVEC fdupp  = &fvecdupp ;
   FVEC fidupp = &fvecidupp;
#endif

   FMAT fA  = &fmatA ;
   FMAT fB  = &fmatB ;
   FMAT fC  = &fmatC ;
   FMAT fD  = &fmatD ;
#if defined(LINKCONSTR)
   FMAT fBL = &fmatBL;
   FMAT fDL = &fmatDL;
#endif
   FMAT fQ  = &fmatQ ;

#if defined(GMS_PIPS)
   //build the problem tree
   StochInputTree::StochInputNode data(blocks, 0,
#if defined(LINKCONSTR)
      fsni, fsmA, fsmBL, fsmC, fsmDL,
#else
      fsni, fsmA, fsmC,
#endif
      fQ,  fnnzQ, fc,
      fA,  fnnzA,
      fB,  fnnzB,
#if defined(LINKCONSTR)
      fBL, fnnzBL,
#endif
      fb,
#if defined(LINKCONSTR)
      fbL,
#endif
      fC,  fnnzC,
      fD,  fnnzD,
#if defined(LINKCONSTR)
      fDL, fnnzDL,
#endif
      fclow, ficlow, fcupp, ficupp,
#if defined(LINKCONSTR)
      fdlow, fidlow, fdupp, fidupp,
#endif
      fxlow, fixlow, fxupp, fixupp, false );
   StochInputTree* root = new StochInputTree(data);
#endif
   for( int blk = 1; blk < numBlocks; blk++ )
   {

#if defined(GMS_PIPS)
      StochInputTree::StochInputNode data(blocks, blk,
#if defined(LINKCONSTR)
         fsni, fsmA, fsmBL, fsmC, fsmDL,
#else
         fsni, fsmA, fsmC,
#endif
         fQ,  fnnzQ, fc,
         fA,  fnnzA,
         fB,  fnnzB,
#if defined(LINKCONSTR)
         fBL, fnnzBL,
#endif
         fb,
#if defined(LINKCONSTR)
         fbL,
#endif
         fC,  fnnzC,
         fD,  fnnzD,
#if defined(LINKCONSTR)
         fDL, fnnzDL,
#endif
         fclow, ficlow, fcupp, ficupp,
#if defined(LINKCONSTR)
         fdlow, fidlow, fdupp, fidupp,
#endif
         fxlow, fixlow, fxupp, fixupp, false );

       root->AddChild(new StochInputTree(data));
#endif
   }

#if defined(GMS_MPI)
   MPI_Comm_rank(MPI_COMM_WORLD, &gmsRank);
   MPI_Comm_size(MPI_COMM_WORLD, &size);

   char fbuf[256];
#if defined (GMS_LOG)
   sprintf(fbuf,"log%d.txt", gmsRank);
#else
   sprintf(fbuf,"/dev/null");
#endif
   fLog = fopen(fbuf, "w+");
   fprintf(fLog, "PIPS Log for gmsRank %d\n", gmsRank);
#endif
   if( gmsRank == 0 )
#if defined(LINKCONSTR)
      cout << "Using version with linking constraint." << endl;
#else
      cout << "Using version without linking constraint." << endl;
#endif
   if( gmsRank == 0 )
      cout << "Using a total of " << size << " MPI processes." << endl;

#if defined(GMS_PIPS)
#ifdef BICGSTAB
   if( gmsRank == 0 )
      cout << "using outer BICGSTAB" << endl;
   gOuterSolve=2;
#else
   gOuterSolve=0;
#endif

#ifdef INNER_BICGSTAB
   gInnerSCsolve=2;

   if( gmsRank == 0 )
      cout << "using inner BICGSTAB" << endl;
#else
   gInnerSCsolve=0;
#endif

   std::vector<double> primalSolVec;
   std::vector<double> dualSolEqVec;
   std::vector<double> dualSolIneqVec;
   //std::vector<double> dualSolIneqUppVec;
   //std::vector<double> dualSolIneqLowVec;
   std::vector<double> dualSolVarBounds;
   //std::vector<double> dualSolVarBoundsUppVec;
   //std::vector<double> dualSolVarBoundsLowVec;

   std::vector<double> eqValues;
   std::vector<double> ineqValues;

   double objective = 0.0;

	if (stepDiffLp)
	{
	   if( gmsRank == 0 )
	      cout << "Different steplengths in primal and dual direction are used." << endl;
#if defined(WITH_MUMPS_LEAF)
      PIPSIpmInterface<sFactoryAugMumpsLeaf, GondzioStochLpSolver> pipsIpm(root, MPI_COMM_WORLD,
            scaler_type, presolve ? PRESOLVER_STOCH : PRESOLVER_NONE );
#elif defined(WITH_PARDISO) && !defined(PARDISO_BLOCKSC)
      PIPSIpmInterface<sFactoryAugSchurLeaf, GondzioStochLpSolver> pipsIpm(root, MPI_COMM_WORLD,
            scaler_type, presolve ? PRESOLVER_STOCH : PRESOLVER_NONE );
#else
      PIPSIpmInterface<sFactoryAug, GondzioStochLpSolver> pipsIpm(root, MPI_COMM_WORLD,
            scaler_type, presolve ? PRESOLVER_STOCH : PRESOLVER_NONE );
#endif

		if( gmsRank == 0 )
		   cout << "PIPSIpmInterface created" << endl;

		if( gmsRank == 0 )
		   cout << "solving..." << endl;

		pipsIpm.go();
      objective = pipsIpm.getObjective();

      if( printsol )
      {
         primalSolVec = pipsIpm.gatherPrimalSolution();
         dualSolEqVec = pipsIpm.gatherDualSolutionEq();
         dualSolIneqVec = pipsIpm.gatherDualSolutionIneq();
         //dualSolIneqUppVec = pipsIpm.gatherDualSolutionIneqUpp();
         //dualSolIneqLowVec = pipsIpm.gatherDualSolutionIneqLow();
         dualSolVarBounds = pipsIpm.gatherDualSolutionVarBounds();
         //dualSolVarBoundsUppVec = pipsIpm.gatherDualSolutionVarBoundsUpp();
         //dualSolVarBoundsLowVec = pipsIpm.gatherDualSolutionVarBoundsLow();
         eqValues = pipsIpm.gatherEqualityConsValues();
         ineqValues = pipsIpm.gatherInequalityConsValues();
      }
	}
	else
	{
#if defined(WITH_MUMPS_LEAF)
      PIPSIpmInterface<sFactoryAugMumpsLeaf, GondzioStochSolver> pipsIpm(root, MPI_COMM_WORLD,
            scaler_type, presolve ? PRESOLVER_STOCH : PRESOLVER_NONE );
#elif defined(WITH_PARDISO) && !defined(PARDISO_BLOCKSC)
      PIPSIpmInterface<sFactoryAugSchurLeaf, GondzioStochSolver> pipsIpm(root, MPI_COMM_WORLD,
            scaler_type, presolve ? PRESOLVER_STOCH : PRESOLVER_NONE );
#else
      PIPSIpmInterface<sFactoryAug, GondzioStochSolver> pipsIpm(root, MPI_COMM_WORLD,
            scaler_type, presolve ? PRESOLVER_STOCH : PRESOLVER_NONE );
#endif

		if( gmsRank == 0 )
		   cout << "PIPSIpmInterface created" << endl;

		if( gmsRank == 0 )
		   cout << "solving..." << endl;

		pipsIpm.go();
      objective = pipsIpm.getObjective();

      std::vector<double> primalSolVec2 = pipsIpm.gatherPrimalSolution();


      if( printsol )
      {
         primalSolVec = pipsIpm.gatherPrimalSolution();
         dualSolEqVec = pipsIpm.gatherDualSolutionEq();
         dualSolIneqVec = pipsIpm.gatherDualSolutionIneq();
         //dualSolIneqUppVec = pipsIpm.gatherDualSolutionIneqUpp();
         //dualSolIneqLowVec = pipsIpm.gatherDualSolutionIneqLow();
         dualSolVarBounds = pipsIpm.gatherDualSolutionVarBounds();
         //dualSolVarBoundsUppVec = pipsIpm.gatherDualSolutionVarBoundsUpp();
         //dualSolVarBoundsLowVec = pipsIpm.gatherDualSolutionVarBoundsLow();
         eqValues = pipsIpm.gatherEqualityConsValues();
         ineqValues = pipsIpm.gatherInequalityConsValues();
      }
	}
   if( gmsRank == 0 )
      cout << "solving finished. \n ---Objective value: " << objective  << endl;

   if( printsol && gmsRank == 0 )
   {
      int rc;
<<<<<<< HEAD
#if 0
      cout << "primalSolVec " << primalSolVec.size() << endl;
      cout << "dualSolEqVec " << dualSolEqVec.size() << endl;
      cout << "dualSolIneqVec " << dualSolIneqVec.size() << endl;
      cout << "eqValues " << eqValues.size() << endl;
      cout << "ineqValues " << ineqValues.size() << endl;
      //cout << "dualSolIneqUppVec " << dualSolIneqUppVec.size() << endl;
      //cout << "dualSolIneqLowVec " << dualSolIneqLowVec.size() << endl;
      cout << "dualSolVarBounds " << dualSolVarBounds.size() << endl;
      //cout << "dualSolVarBoundsUppVec " << dualSolVarBoundsUppVec.size() << endl;
      //cout << "dualSolVarBoundsLowVec " << dualSolVarBoundsLowVec.size() << endl;
    
      cout << "variables" << endl; 
      for (unsigned int j=0; j<primalSolVec.size(); j++)
          cout << j << " " << primalSolVec[j] << " " << dualSolVarBounds[j] << endl; 
      cout << "=constraints" << endl; 
      for (unsigned int j=0; j<dualSolEqVec.size(); j++)
          cout << j << " " << eqValues[j] << " " << dualSolEqVec[j] << endl; 
      cout << "<constraints" << endl; 
      for (unsigned int j=0; j<dualSolIneqVec.size(); j++)
          cout << j << " " << ineqValues[j] << " " << dualSolIneqVec[j] << endl; 
#endif
       
      rc = writeSolution(fileName,
						 primalSolVec.size(),
						 dualSolEqVec.size(),
						 dualSolIneqVec.size(),
						 objective,
						 &primalSolVec[0],
						 &dualSolVarBounds[0],
						 &eqValues[0],
						 &ineqValues[0],
						 &dualSolEqVec[0],
						 &dualSolIneqVec[0],
						 pGDXDirectory);
=======

      varl = (double*) malloc(primalSolVec.size()*sizeof(double));
      for( size_t i = 0; i < primalSolVec.size(); i++ )
         varl[i] = primalSolVec[i];

      rc = writeSolution(fileName,primalSolVec.size(),0,objective,varl,NULL,NULL,NULL,pGDXDirectory);

      free(varl);
>>>>>>> e322944f
      if (0==rc)
         std::cout << "Solution written to " << fileName << "_sol.gdx" << std::endl;
      else if (-1==rc)
         std::cout << "Could not access " << fileName << ".map" << std::endl;
      else
         std::cout << "Other error writing solution: rc=" << rc << std::endl;
   }

   // free memory
  delete root;

#endif


  for (int blk=0; blk<numBlocks; blk++)
  {
     freeBlock(blocks[blk]);
     free(blocks[blk]);
  }
  free(blocks);

#if defined(GMS_MPI)
  MPI_Barrier(MPI_COMM_WORLD);
  const double t1 = MPI_Wtime();

  if( gmsRank == 0 )
     std::cout << "---total time (in sec.): " << t1 - t0 << std::endl;

  MPI_Finalize();
#endif
  fclose(fLog);

  return 0;
}<|MERGE_RESOLUTION|>--- conflicted
+++ resolved
@@ -513,7 +513,6 @@
    if( printsol && gmsRank == 0 )
    {
       int rc;
-<<<<<<< HEAD
 #if 0
       cout << "primalSolVec " << primalSolVec.size() << endl;
       cout << "dualSolEqVec " << dualSolEqVec.size() << endl;
@@ -549,16 +548,6 @@
 						 &dualSolEqVec[0],
 						 &dualSolIneqVec[0],
 						 pGDXDirectory);
-=======
-
-      varl = (double*) malloc(primalSolVec.size()*sizeof(double));
-      for( size_t i = 0; i < primalSolVec.size(); i++ )
-         varl[i] = primalSolVec[i];
-
-      rc = writeSolution(fileName,primalSolVec.size(),0,objective,varl,NULL,NULL,NULL,pGDXDirectory);
-
-      free(varl);
->>>>>>> e322944f
       if (0==rc)
          std::cout << "Solution written to " << fileName << "_sol.gdx" << std::endl;
       else if (-1==rc)
