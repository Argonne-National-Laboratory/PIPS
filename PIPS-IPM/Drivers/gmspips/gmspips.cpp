--- conflicted
+++ resolved
@@ -506,12 +506,8 @@
 
    if( printsol && gmsRank == 0 )
    {
+      double* varl;
       int rc;
-<<<<<<< HEAD
-
-      rc = writeSolution(fileName,primalSolVec.size(),0,objective,&primalSolVec[0],NULL,NULL,NULL,pGDXDirectory);
-      
-=======
 
       varl = (double*) malloc(primalSolVec.size()*sizeof(double));
       for( size_t i = 0; i < primalSolVec.size(); i++ )
@@ -520,7 +516,6 @@
       rc = writeSolution(fileName,primalSolVec.size(),0,objective,varl,NULL,NULL,NULL,pGDXDirectory);
 
       free(varl);
->>>>>>> 5cf96007
       if (0==rc)
          std::cout << "Solution written to " << fileName << "_sol.gdx" << std::endl;
       else if (-1==rc)
