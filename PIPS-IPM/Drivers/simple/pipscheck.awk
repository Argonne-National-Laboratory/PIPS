--- conflicted
+++ resolved
@@ -18,11 +18,7 @@
        instancename = $1
        instancedir = "pipstmp"instancename 
        runs++
-<<<<<<< HEAD
-       pipscall = "sh gamspips.sh -DIR="instancedir" "$2" "$3" "$4
-=======
        pipscall = "sh gamspips.sh -DIR="instancedir" "$2" "$3" "$4" "$5
->>>>>>> 18546fb3
        system(pipscall)
        
        # check .out file       
