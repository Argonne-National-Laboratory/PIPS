--- conflicted
+++ resolved
@@ -8,12 +8,9 @@
 np="1"
 scale=""
 stepLp=""
-<<<<<<< HEAD
 presolve=""
-=======
 mins="60"
 
->>>>>>> 59d6d885
 
 for i in "$@"
 do
