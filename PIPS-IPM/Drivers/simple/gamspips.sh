#!/bin/bash

# set default values
built_dir="pipstmp"
regions="12"
to="0.08"
tbsize="8"
np="1"
scale=""
stepLp=""
presolve=""
mins="60"


for i in "$@"
do
case $i in
    -TO=*|--TO=*)
    to="${i#*=}"
    shift # past argument=value
    ;;
    -DIR=*|--DIR=*)
    built_dir="${i#*=}"
    shift # past argument=value
    ;;
    -NBREGIONS=*|--NBREGIONS=*)
    regions="${i#*=}"
    shift # past argument=value
    ;;
    -TBSIZE=*|--TBSIZE=*)
    tbsize="${i#*=}"
    shift # past argument=value
    ;;
    -NP=*|--NP=*)
    np="${i#*=}"
    shift # past argument=value
    ;;
    -MINS=*|--MINS=*)
    mins="${i#*=}"
    shift # past argument=value
    ;;
    -SCALE=*|--SCALE=*)
    scale="${i#*=}"
    shift # past argument=value
    ;;
    -STEPLP=*|--STEPLP=*)
    stepLp="${i#*=}"
    shift # past argument=value
    ;;
    -PRESOLVE=*|--PRESOLVE=*)
    presolve="${i#*=}"
    shift # past argument=value
    ;;
    *)
          # unknown option
    ;;
esac
done

if [ -d "$built_dir" ]; then
  rm -r "$built_dir"
fi

mkdir $built_dir
cd $built_dir


nblocks=$(echo "8760 * $to * (60/$mins) / $tbsize + ((8760*${to}) % ${tbsize} > 0) + 1" | bc)
echo "$nblocks"

gams ../simple4pips.gms --NBREGIONS=$regions --TO=$to --RESOLUTION=\($mins/60\)  --TBSIZE=$tbsize --METHOD=PIPS subsys=../subsysLinux.txt  --SCENBLOCK=-1 > /dev/null
../../../../build_pips/gmschk -g $GAMSSYSDIR -T -X $nblocks allblocksPips.gdx > /dev/null

if [ "$stepLp" = "true" ]; then
  stepLp="stepLp"
else
  stepLp=""
fi
<<<<<<< HEAD

if [ "$presolve" = "true" ]; then
  presolve="presolve"
else
  presolve=""
fi

if [ "$scale" = "true" ]; then
  scale="scale"
else
  scale=""
fi

mpirun -np $np ../../../../build_pips/gmspips $nblocks allblocksPips $GAMSSYSDIR $scale $stepLp $presolve 2>&1 | tee pips.out
=======
if [ "$scale" = "true" ]; then
  scale="scale"
elif [ "$scale" = "scaleEqui" ]; then
  scale="scale"
elif [ "$scale" = "scaleGeo" ]; then
  scale="scaleGeo"
elif [ "$scale" = "scaleGeoEqui" ]; then
  scale="scaleGeoEqui"
else
  scale=""
fi
mpirun -np $np ../../../../build_pips/gmspips $nblocks allblocksPips $GAMSSYSDIR $scale $stepLp 2>&1 | tee pips.out

>>>>>>> 8d5ae25f

<|MERGE_RESOLUTION|>--- conflicted
+++ resolved
@@ -76,7 +76,6 @@
 else
   stepLp=""
 fi
-<<<<<<< HEAD
 
 if [ "$presolve" = "true" ]; then
   presolve="presolve"
@@ -84,14 +83,6 @@
   presolve=""
 fi
 
-if [ "$scale" = "true" ]; then
-  scale="scale"
-else
-  scale=""
-fi
-
-mpirun -np $np ../../../../build_pips/gmspips $nblocks allblocksPips $GAMSSYSDIR $scale $stepLp $presolve 2>&1 | tee pips.out
-=======
 if [ "$scale" = "true" ]; then
   scale="scale"
 elif [ "$scale" = "scaleEqui" ]; then
@@ -103,7 +94,7 @@
 else
   scale=""
 fi
-mpirun -np $np ../../../../build_pips/gmspips $nblocks allblocksPips $GAMSSYSDIR $scale $stepLp 2>&1 | tee pips.out
 
->>>>>>> 8d5ae25f
+echo "Calling: mpirun -np $np ../../../../build_pips/gmspips $nblocks allblocksPips $GAMSSYSDIR $scale $stepLp $presolve"
+mpirun -np $np ../../../../build_pips/gmspips $nblocks allblocksPips $GAMSSYSDIR $scale $stepLp $presolve 2>&1 | tee pips.out
 
