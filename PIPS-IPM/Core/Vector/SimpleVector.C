--- conflicted
+++ resolved
@@ -694,8 +694,6 @@
 
 }
 
-
-<<<<<<< HEAD
 void SimpleVector::removeEntries(const OoqpVector& select)
 {
    const SimpleVector& selectSimple = dynamic_cast<const SimpleVector&>(select);
@@ -713,8 +711,6 @@
 }
 
 
-
-=======
 void SimpleVector::permuteEntries(const std::vector<unsigned int>& permvec)
 {
    if( n == 0 )
@@ -735,4 +731,3 @@
 
    delete[] buffer;
 }
->>>>>>> af3e3b53
