/* OOQP                                                               *
 * Authors: E. Michael Gertz, Stephen J. Wright                       *
 * (C) 2001 University of Chicago. See Copyright Notification in OOQP */

#include "SimpleVectorHandle.h"
#include "VectorUtilities.h"
#include "SimpleVector.h"
#include "OoqpBlas.h"
#include <cassert>
#include <cmath>
#include <cstdio>
#include <limits>
<<<<<<< HEAD
#include <iomanip>
=======
#include <algorithm>
>>>>>>> 29105dd6

template <typename T>
long long SimpleVectorBase<T>::numberOfNonzeros() const
{
  long long i, count = 0;
  for( i = 0; i < this->n; i++ ) {
    if( v[i] != 0 ) count++;
  }
  return count;
}

template<typename T>
void SimpleVectorBase<T>::min( T& m, int& index ) const
{
  if( this->n == 0 ) {
    m = std::numeric_limits<T>::max();
    return;
  }
  index = 0;
  m     = v[0];
  for( int i = 0; i < this->n; i++ ) {
    if( v[i] < m ) {
      m     = v[i];
      index = i;
    }
  }
}

template<typename T>
void SimpleVectorBase<T>::absminVecUpdate( OoqpVectorBase<T>& absminvec) const
{
   const SimpleVectorBase<T>& absminvecSimple = dynamic_cast<const SimpleVectorBase<T>&>(absminvec);
   assert( absminvecSimple.length() == this->n );
   T* const absminvecArr = absminvecSimple.elements();

   for( int i = 0; i < this->n; i++ )
   {
      const T abs = fabs(v[i]);
      if( abs < absminvecArr[i] && abs > pips_eps )
         absminvecArr[i] = abs;
   }
}

template<typename T>
void SimpleVectorBase<T>::absmaxVecUpdate( OoqpVectorBase<T>& absmaxvec) const
{
   const SimpleVectorBase<T>& absmaxvecSimple = dynamic_cast<const SimpleVectorBase<T>&>(absmaxvec);
   assert( absmaxvecSimple.length() == this->n );
   T* const absmaxvecArr = absmaxvecSimple.elements();

   for( int i = 0; i < this->n; i++ )
   {
      const T abs = fabs(v[i]);
      if( abs > absmaxvecArr[i] )
         absmaxvecArr[i] = abs;
   }
}

template<typename T>
void SimpleVectorBase<T>::absmin(T& min) const
{
   if (this->n == 0) {
     min = std::numeric_limits<T>::max();
     return;
   }
   min = fabs(v[0]);
   for( int i = 0; i < this->n; i++ ) {
     if( fabs(v[i]) < min ) {
        min = fabs(v[i]);
     }
   }
}

/** Compute the min absolute value that is larger than zero_eps.
 * If there is no such value, return -1.0 */
 template<typename T>
void SimpleVectorBase<T>::absminNonZero(T& m, T zero_eps) const
{
   assert(zero_eps >= 0.0);

   m = -1.0;

   if( this->n == 0 )
      return;

   T min = std::numeric_limits<T>::max();

   for( int i = 0; i < this->n; i++ )
   {
      if( fabs(v[i]) < min && fabs(v[i]) > zero_eps )
         min = fabs(v[i]);
   }

   if( min < std::numeric_limits<T>::max() )
      m = min;
}

template<typename T>
void SimpleVectorBase<T>::max( T& m, int& index ) const
{
   if( this->n == 0 )
   {
      index = -1;
      m = -std::numeric_limits<T>::max();
      return;
   }
   index = 0;
   m = v[0];
   for( int i = 0; i < this->n; i++ )
   {
      if( v[i] > m )
      {
         m = v[i];
         index = i;
      }
   }
}

template<typename T>
bool SimpleVectorBase<T>::isKindOf( int kind ) const
{
  return (kind == kSimpleVector);
}

template<typename T>
void SimpleVectorBase<T>::copyIntoArray( T w[] ) const
{
  memcpy( w, this->v, this->n * sizeof( T ) );
}

template<typename T>
void SimpleVectorBase<T>::copyFromArray( const T w[] )
{
  memcpy( this->v, w, this->n * sizeof( T ) );
}

template<typename T>
void SimpleVectorBase<T>::copyFromArray( const char w[] )
{
  int i;
  for( i = 0; i < this->n; i++ ) {
    this->v[i] = w[i];
  }
}

template<typename T>
SimpleVectorBase<T>::SimpleVectorBase( int n_ ) : OoqpVectorBase<T>( n_ )
{
  assert(this->n >= 0);
  preserveVec = 0;
<<<<<<< HEAD
  v = new double[n];
  memset(v, 0, n * sizeof(double) );
=======
  v = new T[this->n];
  memset(v, 0, this->n * sizeof(T));
>>>>>>> 29105dd6
}

template<typename T>
SimpleVectorBase<T>::SimpleVectorBase( T * v_, int n_ )
  : OoqpVectorBase<T>( n_ )
{
  preserveVec = 1;
  v = v_;
}

template<typename T>
SimpleVectorBase<T>::~SimpleVectorBase()
{
  if( !preserveVec ) {
    delete [] v;
  }
}

template<typename T>
SimpleVectorBase<T>* SimpleVectorBase<T>::cloneFull() const
{
   SimpleVectorBase<T>* clone = new SimpleVectorBase<T>(this->n);
   clone->copyFromArray(v);

   return clone;
}

template<typename T>
bool SimpleVectorBase<T>::isZero() const
{
	bool is_zero = true;

	for(int i = 0; i < this->n; ++i)
		is_zero = (is_zero && v[i] == 0.0);

	return is_zero;
}

<<<<<<< HEAD
void SimpleVector::setToConstant( double c)
=======
template<typename T>
void SimpleVectorBase<T>::setToZero()
{
  int i;
  for( i = 0; i < this->n; i++ ) v[i] = 0.0;
}

template<typename T>
void SimpleVectorBase<T>::setToConstant( T c)
>>>>>>> 29105dd6
{
  int i;
  for( i = 0; i < this->n; i++ ) v[i] = c;
}

// specialiced for double only
template<>
void SimpleVectorBase<double>::randomize( double alpha, double beta, double *ix )
{
  assert( beta > alpha);

  double drand(double *);
  double scale = beta - alpha;
  double shift = alpha/scale;

  int i;
  for( i = 0; i < this->n; i++ ) {
    v[i] = scale * (drand(ix) + shift);
  }
}

template<typename T>
void SimpleVectorBase<T>::randomize( T alpha, T beta, T *ix )
{
  assert( 0 && "not implemented here" );
  return;
}

template<typename T>
void SimpleVectorBase<T>::copyFrom( const OoqpVectorBase<T>& vec )
{
  assert( vec.length() == this->n );

  vec.copyIntoArray( this->v );
}

template<typename T>
void SimpleVectorBase<T>::copyFromAbs(const OoqpVectorBase<T>& vec )
{
   const SimpleVectorBase<T>& vecSimple = dynamic_cast<const SimpleVectorBase<T>&>(vec);
   assert( vec.length() == this->n );
   T* const vecArr = vecSimple.elements();

   for( int i = 0; i < this->n; i++ )
     v[i] = fabs( vecArr[i] );
}

template<typename T>
T SimpleVectorBase<T>::infnorm() const
{
  T temp, norm = 0;
  int i;
  for( i = 0; i < this->n; i++ ) {
    temp = fabs( v[i] );
    // Subtle reversal of the logic to handle NaNs
    if( ! ( temp <=  norm ) ) norm = temp;
  }

  return norm;
}

template<typename T>
T SimpleVectorBase<T>::onenorm() const
{
  T temp, norm = 0;
  int i;
  for( i = 0; i < this->n; i++ ) {
    temp = fabs( v[i] );
    norm += temp;
  }
  return norm;
}

template<typename T>
double SimpleVectorBase<T>::twonorm() const
{
  T temp = dotProductWith(*this);
  return sqrt(temp);
}

<<<<<<< HEAD
void SimpleVector::componentMult( const OoqpVector& vec )
{
  assert( n == vec.length() );
  const SimpleVector & sv = dynamic_cast<const SimpleVector &>(vec);
  const double * y = sv.v;
=======
template<typename T>
void SimpleVectorBase<T>::componentMult( const OoqpVectorBase<T>& vec )
{
  assert( this->n == vec.length() );
  const SimpleVectorBase<T> & sv = dynamic_cast<const SimpleVectorBase<T> &>(vec);
  T * y = sv.v;
>>>>>>> 29105dd6
  int i;
  for( i = 0; i < this->n; i++ ) v[i] *= y[i];
}

<<<<<<< HEAD
bool SimpleVector::componentEqual( const OoqpVector& vec, double tol) const
{
   assert( n == vec.length() );
   const SimpleVector& sv = dynamic_cast<const SimpleVector&>(vec);

   for(int i = 0; i < n; ++i)
   {
      /* two comparisons - a numerical one and one for stuff like infinity/nan/max/min */
      if( !PIPSisRelEQ(v[i], sv[i], tol) && v[i] != sv[i])
      {
         std::cout << std::setprecision(15) << v[i] << " =!= " << sv[i] << "\t" << i << std::endl;
         std::cout << std::setprecision(6);
         return false;
      }
   }
   return true;
}


void SimpleVector::scalarMult( double num)
=======
template<typename T>
void SimpleVectorBase<T>::scalarMult( T num)
>>>>>>> 29105dd6
{
  int i;
  for( i = 0; i < this->n; i++) v[i] *= num;
}

// Print first 10 entries of solution vector to stderr.
// Useful for debugging purposes...
template<typename T>
void SimpleVectorBase<T>::printSolutionToStdErr( OoqpVectorBase<T> &vec)
{
  int i;
  for( i = 0; i < 10; i++ )
  {
     std::cerr << v[i] << std::endl;
   }
  std::cerr << "******" << std::endl;
}

<<<<<<< HEAD
void SimpleVector::componentDiv ( const OoqpVector& vec )
=======
template<typename T>
void SimpleVectorBase<T>::componentDiv ( const OoqpVectorBase<T>& vec )
>>>>>>> 29105dd6
{
  assert( this->n == vec.length() );
  T * pv = v, *lv = v + this->n;

<<<<<<< HEAD
  const SimpleVector & sv = dynamic_cast<const SimpleVector &>(vec);
  const double * y = sv.v;
=======
  const SimpleVectorBase<T> & sv = dynamic_cast<const SimpleVectorBase<T> &>(vec);
  T * y = sv.v;
>>>>>>> 29105dd6

  for( ; pv < lv; pv++, y++ ) *pv /= *y;
}

template<typename T>
void SimpleVectorBase<T>::writeToStream(std::ostream& out) const
{
  this->writefToStream( out, "%{value}" );
}

template<typename T>
void SimpleVectorBase<T>::writeToStreamAll(std::ostream& out) const
{
   for( int i = 0; i < this->n; i++ )
      out << v[i] << "\n";
}

template<typename T>
void SimpleVectorBase<T>::writeToStreamAllStringStream(std::stringstream& sout) const
{
   for( int i = 0; i < this->n; i++ )
      sout << v[i] << "\n";
}

template<typename T>
void SimpleVectorBase<T>::writefToStream( std::ostream& out, const char format[] ) const
{
  SmartPointer<SimpleVectorBase<T>> empty( new SimpleVectorBase<T>(0) );
  this->writefSomeToStream( out, format, *empty );
}

template<typename T>
void SimpleVectorBase<T>::writefSomeToStream( std::ostream& out,
					   const char format[],
					   const OoqpVectorBase<T>& select ) const
{
  const SimpleVectorBase<T> & sselect = dynamic_cast<const SimpleVectorBase<T> &>(select);
  T * s = 0;
  if( select.length() > 0 ) {
    s = sselect.v;
  }
  int i;

  for( i = 0; i < this->n; i++ ) {
    if( !s || s[i] != 0.0 ) {
      int j = 0;
      char c;
      while( (c = format[j]) != 0 ) {
	if( c != '%' ) {
	  out << c;
	} else {
	  // Brain-dead variable substitution, but good enough for this
	  // simple case
	  if( 0 == strncmp( "{value}", &format[j + 1], 7 ) ) {
	    out << v[i];
	    j += 7;
	  } else if ( 0 == strncmp( "{index}", &format[j + 1], 7 ) ) {
	    out << i;
	    j += 7;
	  } else {
	    out << c;
	  }
	}
	j++;
      }
      out << std::endl;
    }
  }
}

template<typename T>
void SimpleVectorBase<T>::writeMPSformatOnlyRhs(std::ostream& out, const std::string rowName, const OoqpVectorBase<T>* irhs) const
{
   if( irhs )
      assert( this->n == irhs->n );

   for( int i = 0; i < this->n; i++ )
   {
      if( !irhs || ( irhs && dynamic_cast<const SimpleVectorBase<T> *>(irhs)->elements()[i] != 0.0 ) )
         out << rowName << i << " " << v[i] << "\n";
   }
}

template<typename T>
void SimpleVectorBase<T>::writeMPSformatBoundsWithVar(std::ostream& out, const std::string varStub, const OoqpVectorBase<T>* ix, bool upperBound) const
{
   assert( this->n == dynamic_cast<const SimpleVectorBase<T>*>(ix)->n );
   std::string boundType = (upperBound) ? " UP" : " LO";
   std::string infiniteBound = (upperBound) ? " PL" : " MI";

   for( int i = 0; i < this->n; i++ )
   {
      if( dynamic_cast<const SimpleVectorBase<T>*>(ix)->elements()[i] != 0.0  )
         out << boundType << " BND " << varStub << i << " " << v[i] << "\n";
      else
         out << infiniteBound << " BND " << varStub << i << " " << "\n";
   }
}

template<>
void SimpleVectorBase<double>::scale( double alpha )
{
  int one = 1;
  dscal_( &this->n, &alpha, v, &one );
}

// generic implementation without boost 
template<typename T>
void SimpleVectorBase<T>::scale( T alpha )
{
  assert(0 && "not implemented here");
   // std::transform( this->v, this->v + this->n, this->v, [alpha](T a)->T { return alpha * a; } );
}

template<>
void SimpleVectorBase<double>::axpy( double alpha, const OoqpVectorBase<double>& vec )
{
  assert( this->n == vec.length() );
  const SimpleVectorBase<double> & sv = dynamic_cast<const SimpleVectorBase<double> &>(vec);

  int one = 1;
  daxpy_( &this->n, &alpha, sv.v, &one, v, &one );
}

template<typename T>
void SimpleVectorBase<T>::axpy( T alpha, const OoqpVectorBase<T>& vec )
{
  assert(0 && "not implemented here");

  // assert( this->n == vec.length() );
  // const SimpleVectorBase<T> & sv = dynamic_cast<const SimpleVectorBase<T> &>(vec);
  // std::transform( this->v, this->v + this->n, sv.v, this->v,
      // [alpha](T a, T b)->T { return a + alpha * b; });
}

template<typename T>
void SimpleVectorBase<T>::addConstant( T c )
{
  int i;
  for( i = 0; i < this->n; i++ ) v[i] += c;
}

template<typename T>
void SimpleVectorBase<T>::gondzioProjection( T rmin, T rmax )
{
  int i;
  for( i = 0; i < this->n; i++ ) {
    if( v[i] < rmin ) {
      v[i] = rmin - v[i];
    } else if ( v[i] > rmax ) {
      v[i] = rmax - v[i];
    } else {
      v[i] = 0.0;
    }

    if( v[i] < -rmax ) v[i] = -rmax;
  }
}

template<typename T>
void SimpleVectorBase<T>::axzpy( T alpha, const OoqpVectorBase<T>& xvec,
			      const OoqpVectorBase<T>& zvec )
{
  assert( this->n == xvec.length() &&
	  this->n == zvec.length() );

  const SimpleVectorBase<T> & sxvec = dynamic_cast<const SimpleVectorBase<T> &>(xvec);
  const SimpleVectorBase<T> & szvec = dynamic_cast<const SimpleVectorBase<T> &>(zvec);

  T * x = sxvec.v;
  T * z = szvec.v;
  T * lx = x + this->n;
  T * w = v;

  if( alpha == 1.0 ) {
    while( x < lx ) {
      *w += *x * *z;
      w++; x++; z++;
    }
  } else if ( alpha == -1 ) {
    while( x < lx ) {
      *w -= *x * *z;
      w++; x++; z++;
    }
  } else {
    while( x < lx ) {
      *w += alpha * *x * *z;
      w++; x++; z++;
    }
  }
}

template<typename T>
void SimpleVectorBase<T>::axdzpy( T alpha, const OoqpVectorBase<T>& xvec,
   const OoqpVectorBase<T>& zvec )
{
  const SimpleVectorBase<T> & sxvec = dynamic_cast<const SimpleVectorBase<T> &>(xvec);
  T * x = sxvec.v;
  const SimpleVectorBase<T> & szvec = dynamic_cast<const SimpleVectorBase<T> &>(zvec);
  T * z = szvec.v;

  assert( this->n == xvec.length() &&
	  this->n == zvec.length() );

  int i;
  for( i = 0; i < this->n; i++ ) {
    //if(x[i] > 0 && z[i] > 0)
      v[i] += alpha * x[i] / z[i];
  }
}

template<typename T>
void SimpleVectorBase<T>::axdzpy( T alpha, const OoqpVectorBase<T>& xvec,
			       const OoqpVectorBase<T>& zvec, const OoqpVectorBase<T>& select )
{
  assert( this->n == xvec.length() &&
	  this->n == zvec.length() );

  const SimpleVectorBase<T> & sxvec = dynamic_cast<const SimpleVectorBase<T> &>(xvec);
  T * x = sxvec.v;
  const SimpleVectorBase<T> & szvec = dynamic_cast<const SimpleVectorBase<T> &>(zvec);
  T * z = szvec.v;
  const SimpleVectorBase<T> & sselect = dynamic_cast<const SimpleVectorBase<T> &>(select);
  T * s   = sselect.v;
  int i;
  if( alpha == 1.0 ) {
    for( i = 0; i < this->n; i++ ) {
      if( 0.0 != s[i] ) v[i] += x[i] / z[i];
    }
  } else if ( alpha == -1.0 ) {
    for( i = 0; i < this->n; i++ ) {
      if( 0.0 != s[i] ) v[i] -= x[i] / z[i];
    }
  } else {
    for( i = 0; i < this->n; i++ ) {
      if( 0.0 != s[i] ) v[i] += alpha * x[i] / z[i];
    }
  }
}

template<typename T>
T SimpleVectorBase<T>::dotProductWith( const OoqpVectorBase<T>& vec ) const
{
  assert( this->n == vec.length() );
  const SimpleVectorBase<T> & svec = dynamic_cast<const SimpleVectorBase<T> &>(vec);
  T * vvec = svec.v;

  T dot1 = 0.0;
  T dot2 = 0.0;

  const int size = 8196;
  int kmax       = this->n / size;
  int i          = 0;

  int k, imax;
  for( k = 0; k < kmax; k++ ) {
    imax = (k + 1) * size;
    for( ; i < imax; i++ ) {
      dot1 += v[i] * vvec[i];
    }
    dot2 += dot1;
    dot1  = 0;
  }
  for( ; i < this->n; i++ ) {
    dot1 += v[i] * vvec[i];
  }

  return dot2 + dot1;
}

template<typename T>
T SimpleVectorBase<T>::dotProductSelf( T scaleFactor ) const
{
   assert(scaleFactor >= 0.0);

   T dot = 0.0;

   if( scaleFactor == 1.0 )
   {
      for( int i = 0; i < this->n; i++ )
         if( !PIPSisZero(v[i]) )
            dot += v[i] * v[i];
   }
   else
   {
      for( int i = 0; i < this->n; i++ )
      {
         const T valScaled = v[i] * scaleFactor;
         if( !PIPSisZero(valScaled) )
            dot += valScaled * valScaled;
      }
   }
   return dot;
}

template<typename T>
T SimpleVectorBase<T>::shiftedDotProductWith( T alpha, const OoqpVectorBase<T>& mystep,
					 const OoqpVectorBase<T>& yvec,
					 T beta, const OoqpVectorBase<T>& ystep ) const
{
  assert( this->n == mystep.length() &&
	  this->n == yvec.length() &&
	  this->n == ystep.length() );

  const SimpleVectorBase<T> & syvec = dynamic_cast<const SimpleVectorBase<T> &>(yvec);
  T * y = syvec.v;

  const SimpleVectorBase<T> & smystep = dynamic_cast<const SimpleVectorBase<T> &>(mystep);
  T * p = smystep.v;

  const SimpleVectorBase<T> & systep = dynamic_cast<const SimpleVectorBase<T> &>(ystep);
  T * q = systep.v;

  T dot1 = 0.0;
  T dot2 = 0.0;

  const int size = 8196;
  int kmax       = this->n / size;
  int i          = 0;

  int k, imax;
  for( k = 0; k < kmax; k++ ) {
    imax = (k + 1) * 8196;
    for( ; i < imax; i++ ) {
      dot1 += (v[i] + alpha * p[i]) * (y[i] + beta * q[i] );
    }
    dot2 += dot1;
    dot1  = 0;
  }
  for( ; i < this->n; i++ ) {
    dot1 += (v[i] + alpha * p[i]) * (y[i] + beta * q[i] );
  }

  return dot2 + dot1;
}

template<typename T>
void SimpleVectorBase<T>::negate()
{
  int i;
  for( i = 0; i < this->n; i++ ) v[i] = -v[i];
}

template<typename T>
void SimpleVectorBase<T>::invert()
{
  for( int i = 0; i < this->n; i++ )
  {
    assert(v[i] != 0.0);
    v[i] = 1 / v[i];
  }
}

template<typename T>
void SimpleVectorBase<T>::invertSave( T zeroReplacementVal )
{
  for( int i = 0; i < this->n; i++ )
  {
     if( v[i] != 0.0 )
        v[i] = 1 / v[i];
     else
        v[i] = zeroReplacementVal;
  }
}

template<typename T>
void SimpleVectorBase<T>::applySqrt()
{
   for( int i = 0; i < this->n; i++)
   {
      assert( v[i] >= 0.0 );
      v[i] = std::sqrt(v[i]);
   }
}

template<typename T>
void SimpleVectorBase<T>::roundToPow2()
{
  for( int i = 0; i < this->n; i++ )
  {
     int exp;
#if 0
     const double mantissa = std::frexp(v[i], &exp);

     if( mantissa >= 0.75 )
        v[i] = std::ldexp(0.5, exp + 1);
     else
        v[i] = std::ldexp(0.5, exp);
#else
     (void) std::frexp(v[i], &exp);
     v[i] = std::ldexp(0.5, exp);
#endif
  }
}

template<typename T>
bool SimpleVectorBase<T>::allPositive() const
{
  int i;
  for( i = 0; i < this->n; i++ ) {
    if( v[i] <= 0 ) return false;
  }
  return true;
}

template<typename T>
T SimpleVectorBase<T>::stepbound( const OoqpVectorBase<T> & pvec, T maxStep ) const
{
  assert( this->n == pvec.length() );

  const SimpleVectorBase<T> & spvec = dynamic_cast<const SimpleVectorBase<T> &>(pvec);
  T * p = spvec.v;
  T * w = v;
  T bound = maxStep;

  int i;
  for( i = 0; i < this->n; i++ ) {
    T temp = p[i];
    if( w[i] >= 0 && temp < 0 ) {
      temp = -w[i]/temp;
      if( temp < bound ) {
	        bound = temp;
      }
    }
  }
  return bound;
}

template<typename T>
T SimpleVectorBase<T>::findBlocking( const OoqpVectorBase<T> & wstep_vec,
				      const OoqpVectorBase<T> & u_vec,
				      const OoqpVectorBase<T> & ustep_vec,
                  T maxStep,
				      T *w_elt,
				      T *wstep_elt,
				      T *u_elt,
				      T *ustep_elt,
				      int& first_or_second) const
{
  T * w     = v;
  const SimpleVectorBase<T> & swstep = dynamic_cast<const SimpleVectorBase<T> &>(wstep_vec);
  T * wstep = swstep.v;

  const SimpleVectorBase<T> & su_vec = dynamic_cast<const SimpleVectorBase<T> &>(u_vec);
  T * u     = su_vec.v;

  const SimpleVectorBase<T> & sustep_vec = dynamic_cast<const SimpleVectorBase<T> &>(ustep_vec);
  T * ustep = sustep_vec.v;

  return ::find_blocking( w, this->n, 1, wstep, 1, u, 1, ustep, 1, maxStep,
			  w_elt, wstep_elt, u_elt, ustep_elt,
			  first_or_second );
}

template<typename T>
void SimpleVectorBase<T>::findBlocking_pd(const OoqpVectorBase<T> & wstep_vec,
						const OoqpVectorBase<T> & u_vec, const OoqpVectorBase<T> & ustep_vec,
						T& maxStepPri, T& maxStepDual,
						T& w_elt_p, T& wstep_elt_p, T& u_elt_p, T& ustep_elt_p,
						T& w_elt_d, T& wstep_elt_d, T& u_elt_d, T& ustep_elt_d,
						bool& primalBlocking, bool& dualBlocking) const {
	const T * w = v;
	const SimpleVectorBase<T> & swstep = dynamic_cast<const SimpleVectorBase<T> &>(wstep_vec);
	const T * wstep = swstep.v;

	const SimpleVectorBase<T> & su_vec = dynamic_cast<const SimpleVectorBase<T> &>(u_vec);
	const T * u = su_vec.v;

	const SimpleVectorBase<T> & sustep_vec = dynamic_cast<const SimpleVectorBase<T> &>(ustep_vec);
	const T * ustep = sustep_vec.v;

	::find_blocking_pd(w, this->n, wstep, u, ustep, maxStepPri,
			maxStepDual, w_elt_p, wstep_elt_p, u_elt_p, ustep_elt_p, w_elt_d,
			wstep_elt_d, u_elt_d, ustep_elt_d,
			primalBlocking, dualBlocking);
}

template<typename T>
bool SimpleVectorBase<T>::matchesNonZeroPattern( const OoqpVectorBase<T>& select ) const
{
  const SimpleVectorBase<T> & sselect = dynamic_cast<const SimpleVectorBase<T> &>(select);
  T * map = sselect.v;

  T * lmap = map + this->n;
  assert( this->n == select.length() );

  T *w = v;
  while( map < lmap ) {
    if( *map == 0.0 && *w != 0.0  ) return false;
    map++;
    w++;
  }

  return true;
}

template<typename T>
void SimpleVectorBase<T>::selectNonZeros( const OoqpVectorBase<T>& select )
{
  const SimpleVectorBase<T> & sselect = dynamic_cast<const SimpleVectorBase<T> &>(select);
  T * map = sselect.v;

  assert( this->n == select.length() );
  int i;
  for( i = 0; i < this->n; i++ ) {
    if( 0.0 == map[i] ) v[i] = 0.0;
  }
}

template<typename T>
void SimpleVectorBase<T>::addSomeConstants( T c, const OoqpVectorBase<T>& select )
{
  const SimpleVectorBase<T> & sselect = dynamic_cast<const SimpleVectorBase<T> &>(select);
  T * map = sselect.v;

  int i;
  assert( this->n == select.length() );
  for( i = 0; i < this->n; i++ ) {
    if( map[i] ) v[i] += c;
  }
}

template<typename T>
bool SimpleVectorBase<T>::somePositive( const OoqpVectorBase<T>& select ) const
{
  const SimpleVectorBase<T> & sselect = dynamic_cast<const SimpleVectorBase<T> &>(select);
  T * map = sselect.v;

  assert( this->n == select.length() );

  int i;
  for( i = 0; i < this->n; i++ ) {
    if( 0.0 != map[i] && v[i] <= 0 ) {
      std::cout << "Element " << i << " is nonpositive: " << v[i] << std::endl;
      return false;
    }
  }
  return true;
}

template<typename T>
void SimpleVectorBase<T>::divideSome( const OoqpVectorBase<T>& div, const OoqpVectorBase<T>& select )
{
  if( this->n == 0 ) return;

  const SimpleVectorBase<T> & sselect = dynamic_cast<const SimpleVectorBase<T> &>(select);
  T * map = sselect.v;

  const SimpleVectorBase<T> & sdiv = dynamic_cast<const SimpleVectorBase<T> &>(div);
  T * q   = sdiv.v;
  assert( this->n == div.length() && this->n == select.length() );

  // todo Daniel Rehfeldt: this expects non-aliasing; think there is no need for pointer arithmetic
  // as the run-time is dominated by the division.
#if 0
  T * lmap = map + this->n;
  T * w = v;
  while( map < lmap ) {
    if( 0 != *map ) {
      *w  /= *q;
    }
    map++;
    w++;
    q++;
  }
#else
  for( int i = 0; i < this->n; i++ )
  {
     if( 0.0 != map[i] )
     {
        assert(q[i] != 0.0);
        v[i] /= q[i];
     }
  }
#endif

}

template<typename T>
void SimpleVectorBase<T>::removeEntries(const OoqpVectorBase<T>& select)
{
   const SimpleVectorBase<T>& selectSimple = dynamic_cast<const SimpleVectorBase<T>&>(select);
   const T* const selectArr = selectSimple.v;

   assert(this->n == selectSimple.length());

   int nNew = 0;

   for( int i = 0; i < this->n; i++ )
      if( selectArr[i] != 0.0 )
         v[nNew++] = v[i];

   this->n = nNew;
}

template<typename T>
void SimpleVectorBase<T>::permuteEntries(const std::vector<unsigned int>& permvec)
{
   if( this->n == 0 )
      return;

   assert(this->n > 0);
   assert(permvec.size() == size_t(this->n));

   T* buffer = new T[this->n];

   for( size_t i = 0; i < permvec.size(); i++ )
   {
      assert(permvec[i] < unsigned(this->n));
      buffer[i] = v[permvec[i]];
   }

   std::swap(v, buffer);

   delete[] buffer;
}

template class SimpleVectorBase<int>;
// template class SimpleVectorBase<bool>;
template class SimpleVectorBase<double>;<|MERGE_RESOLUTION|>--- conflicted
+++ resolved
@@ -10,11 +10,8 @@
 #include <cmath>
 #include <cstdio>
 #include <limits>
-<<<<<<< HEAD
 #include <iomanip>
-=======
 #include <algorithm>
->>>>>>> 29105dd6
 
 template <typename T>
 long long SimpleVectorBase<T>::numberOfNonzeros() const
@@ -46,7 +43,7 @@
 template<typename T>
 void SimpleVectorBase<T>::absminVecUpdate( OoqpVectorBase<T>& absminvec) const
 {
-   const SimpleVectorBase<T>& absminvecSimple = dynamic_cast<const SimpleVectorBase<T>&>(absminvec);
+   SimpleVectorBase<T>& absminvecSimple = dynamic_cast<SimpleVectorBase<T>&>(absminvec);
    assert( absminvecSimple.length() == this->n );
    T* const absminvecArr = absminvecSimple.elements();
 
@@ -61,7 +58,7 @@
 template<typename T>
 void SimpleVectorBase<T>::absmaxVecUpdate( OoqpVectorBase<T>& absmaxvec) const
 {
-   const SimpleVectorBase<T>& absmaxvecSimple = dynamic_cast<const SimpleVectorBase<T>&>(absmaxvec);
+   SimpleVectorBase<T>& absmaxvecSimple = dynamic_cast<SimpleVectorBase<T>&>(absmaxvec);
    assert( absmaxvecSimple.length() == this->n );
    T* const absmaxvecArr = absmaxvecSimple.elements();
 
@@ -165,13 +162,8 @@
 {
   assert(this->n >= 0);
   preserveVec = 0;
-<<<<<<< HEAD
-  v = new double[n];
-  memset(v, 0, n * sizeof(double) );
-=======
   v = new T[this->n];
   memset(v, 0, this->n * sizeof(T));
->>>>>>> 29105dd6
 }
 
 template<typename T>
@@ -210,9 +202,6 @@
 	return is_zero;
 }
 
-<<<<<<< HEAD
-void SimpleVector::setToConstant( double c)
-=======
 template<typename T>
 void SimpleVectorBase<T>::setToZero()
 {
@@ -222,7 +211,6 @@
 
 template<typename T>
 void SimpleVectorBase<T>::setToConstant( T c)
->>>>>>> 29105dd6
 {
   int i;
   for( i = 0; i < this->n; i++ ) v[i] = c;
@@ -303,37 +291,27 @@
   return sqrt(temp);
 }
 
-<<<<<<< HEAD
-void SimpleVector::componentMult( const OoqpVector& vec )
-{
-  assert( n == vec.length() );
-  const SimpleVector & sv = dynamic_cast<const SimpleVector &>(vec);
-  const double * y = sv.v;
-=======
 template<typename T>
 void SimpleVectorBase<T>::componentMult( const OoqpVectorBase<T>& vec )
 {
   assert( this->n == vec.length() );
   const SimpleVectorBase<T> & sv = dynamic_cast<const SimpleVectorBase<T> &>(vec);
-  T * y = sv.v;
->>>>>>> 29105dd6
+  const T * y = sv.v;
   int i;
   for( i = 0; i < this->n; i++ ) v[i] *= y[i];
 }
 
-<<<<<<< HEAD
-bool SimpleVector::componentEqual( const OoqpVector& vec, double tol) const
-{
-   assert( n == vec.length() );
-   const SimpleVector& sv = dynamic_cast<const SimpleVector&>(vec);
-
-   for(int i = 0; i < n; ++i)
+template <typename T>
+bool SimpleVectorBase<T>::componentEqual( const OoqpVectorBase<T>& vec, T tol) const
+{
+   assert( this->n == vec.length() );
+   const SimpleVectorBase<T>& sv = dynamic_cast<const SimpleVectorBase<T>&>(vec);
+
+   for(int i = 0; i < this->n; ++i)
    {
       /* two comparisons - a numerical one and one for stuff like infinity/nan/max/min */
       if( !PIPSisRelEQ(v[i], sv[i], tol) && v[i] != sv[i])
       {
-         std::cout << std::setprecision(15) << v[i] << " =!= " << sv[i] << "\t" << i << std::endl;
-         std::cout << std::setprecision(6);
          return false;
       }
    }
@@ -341,11 +319,8 @@
 }
 
 
-void SimpleVector::scalarMult( double num)
-=======
 template<typename T>
 void SimpleVectorBase<T>::scalarMult( T num)
->>>>>>> 29105dd6
 {
   int i;
   for( i = 0; i < this->n; i++) v[i] *= num;
@@ -364,23 +339,14 @@
   std::cerr << "******" << std::endl;
 }
 
-<<<<<<< HEAD
-void SimpleVector::componentDiv ( const OoqpVector& vec )
-=======
 template<typename T>
 void SimpleVectorBase<T>::componentDiv ( const OoqpVectorBase<T>& vec )
->>>>>>> 29105dd6
 {
   assert( this->n == vec.length() );
   T * pv = v, *lv = v + this->n;
 
-<<<<<<< HEAD
-  const SimpleVector & sv = dynamic_cast<const SimpleVector &>(vec);
-  const double * y = sv.v;
-=======
-  const SimpleVectorBase<T> & sv = dynamic_cast<const SimpleVectorBase<T> &>(vec);
-  T * y = sv.v;
->>>>>>> 29105dd6
+  const SimpleVectorBase<T>& sv = dynamic_cast<const SimpleVectorBase<T>&>(vec);
+  const T * y = sv.v;
 
   for( ; pv < lv; pv++, y++ ) *pv /= *y;
 }
