--- conflicted
+++ resolved
@@ -78,15 +78,9 @@
    }
 }
 
-<<<<<<< HEAD
-/** Compute the min absolute value that is at least as big as tolerance.
- * If there is no such value, return 0.0 */
-void SimpleVector::absminNonZero(double& min, double tolerance) const
-=======
 /** Compute the min absolute value that is larger than zero_eps.
  * If there is no such value, return -1.0 */
-void SimpleVector::absminNonZero(double& m, double zero_eps)
->>>>>>> 7a62da35
+void SimpleVector::absminNonZero(double& m, double zero_eps) const
 {
    assert(zero_eps >= 0.0);
 
@@ -217,7 +211,7 @@
   }
 }
 
-  
+
 void SimpleVector::copyFrom( OoqpVector& vec )
 {
   assert( vec.length() == n );
@@ -248,7 +242,7 @@
 /*
   if(norm > 1.e-8) {
     for(int j=0; j<n; j++) {
-      if(fabs(v[j]) > .1*norm) 
+      if(fabs(v[j]) > .1*norm)
 	cout << " element " << j << " is " << v[j] << endl;
     }
   }
@@ -266,7 +260,7 @@
     norm += temp;
   }
   return norm;
-}    
+}
 double SimpleVector::twonorm() const
 {
   double temp = dotProductWith(*this);
@@ -352,7 +346,7 @@
   double * s = 0;
   if( select.length() > 0 ) {
     s = sselect.v;
-  } 
+  }
   int i;
 
   for( i = 0; i < n; i++ ) {
@@ -412,7 +406,7 @@
 void SimpleVector::scale( double alpha )
 {
   int one = 1;
-  dscal_( &n, &alpha, v, &one ); 
+  dscal_( &n, &alpha, v, &one );
 }
 
 void SimpleVector::axpy( double alpha, OoqpVector& vec )
@@ -485,13 +479,13 @@
   double * x = sxvec.v;
   SimpleVector & szvec = dynamic_cast<SimpleVector &>(zvec);
   double * z = szvec.v;
-  
+
   assert( n == xvec.length() &&
 	  n == zvec.length() );
 
   int i;
   for( i = 0; i < n; i++ ) {
-    //if(x[i] > 0 && z[i] > 0) 
+    //if(x[i] > 0 && z[i] > 0)
       v[i] += alpha * x[i] / z[i];
   }
 }
@@ -549,7 +543,7 @@
   for( ; i < n; i++ ) {
     dot1 += v[i] * vvec[i];
   }
-  
+
   return dot2 + dot1;
 }
 
@@ -577,13 +571,13 @@
    return dot;
 }
 
-double 
+double
 SimpleVector::shiftedDotProductWith( double alpha, OoqpVector& mystep,
 					 OoqpVector& yvec,
 					 double beta,  OoqpVector& ystep )
 {
   assert( n == mystep.length() &&
-	  n == yvec  .length() && 
+	  n == yvec  .length() &&
 	  n == ystep .length() );
 
   SimpleVector & syvec = dynamic_cast<SimpleVector &>(yvec);
@@ -614,7 +608,7 @@
   for( ; i < n; i++ ) {
     dot1 += (v[i] + alpha * p[i]) * (y[i] + beta * q[i] );
   }
-  
+
   return dot2 + dot1;
 }
 
@@ -703,13 +697,13 @@
   return bound;
 }
 
-double SimpleVector::findBlocking(OoqpVector & wstep_vec, 
-				      OoqpVector & u_vec, 
-				      OoqpVector & ustep_vec, 
+double SimpleVector::findBlocking(OoqpVector & wstep_vec,
+				      OoqpVector & u_vec,
+				      OoqpVector & ustep_vec,
 				      double maxStep,
-				      double *w_elt, 
+				      double *w_elt,
 				      double *wstep_elt,
-				      double *u_elt, 
+				      double *u_elt,
 				      double *ustep_elt,
 				      int& first_or_second)
 {
@@ -882,4 +876,4 @@
    std::swap(v, buffer);
 
    delete[] buffer;
-}
+}