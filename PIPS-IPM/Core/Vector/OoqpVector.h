--- conflicted
+++ resolved
@@ -17,8 +17,7 @@
 #include "IotrRefCount.h"
 #include "OoqpVectorHandle.h"
 #include "pipsdef.h"
-
-
+#include "pipsport.h"
 
 /** An abstract class representing the implementation of a OoqpVectorTemplate.
  *
@@ -64,11 +63,8 @@
   virtual void componentMult( const OoqpVectorBase<T>& v ) = 0;
   /** Divide the components of this OoqpVector by the components of v. */
   virtual void componentDiv ( const OoqpVectorBase<T>& v ) = 0;
-<<<<<<< HEAD
   /** Compare two vectors with tolerance tol and tell if the are different */
   virtual bool componentEqual( const OoqpVectorBase<T>& v, T tol ) const = 0;
-=======
->>>>>>> e77572fb
   /** Write the components of this OoqpVector, one element per line, to
    *  the stream out.
    */
@@ -270,17 +266,13 @@
   virtual void copyFromArray( const char v[] ) = 0;
 
   /** remove entries i for which select[i] == 0 */
-<<<<<<< HEAD
   virtual void removeEntries( const OoqpVectorBase<int>& select ) { assert(0 && "not implemented here"); };
-=======
-  virtual void removeEntries( const OoqpVectorBase<T>& select ) { assert(0 && "not implemented here"); };
->>>>>>> e77572fb
 
   /** Copy the absolute values of elements of v_in into this OoqpVector object. */
   virtual void copyFromAbs(const OoqpVectorBase<T>& v) = 0;
 
-  virtual OoqpVectorBase<T>* clone() const { assert(0 && "not implemented here"); return NULL; };
-  virtual OoqpVectorBase<T>* cloneFull() const { assert(0 && "not implemented here"); return NULL; };
+  virtual OoqpVectorBase<T>* clone() const { assert(0 && "not implemented here"); return nullptr; };
+  virtual OoqpVectorBase<T>* cloneFull() const { assert(0 && "not implemented here"); return nullptr; };
 };
 
 
