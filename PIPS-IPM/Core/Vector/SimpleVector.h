/* OOQP                                                               *
 * Authors: E. Michael Gertz, Stephen J. Wright                       *
 * (C) 2001 University of Chicago. See Copyright Notification in OOQP */

#ifndef SIMPLEVECTOR
#define SIMPLEVECTOR


#include "OoqpVector.h"
#include "SimpleVectorHandle.h"
#include "vector"

/**
 * Simple sequential vectors with element access.
 * @ingroup SparseLinearAlgebra
 * @ingroup DenseLinearAlgebra
 */
class SimpleVector : public OoqpVector {
protected:
  int preserveVec;
  double * v;
public:
  SimpleVector( int nx );
  SimpleVector( double * v, int nx );
  //@{
  /**
   * Access the individual elements of this vector.
   */
  double & operator[]( int i ) { 
#ifdef RANGECHECKS
    assert( i >= 0 && i < n );
#endif
    return v[i];
 }
  const double & operator[]( int i ) const
  {
#ifdef RANGECHECKS
    assert( i >= 0 && i < n );
#endif
    return v[i];
  } 
  //@}

  /* copy vector entries as well */
  virtual SimpleVector* cloneFull() const;

  virtual ~SimpleVector();

  virtual void copyIntoArray( double v[] ) const;
  virtual void copyFromArray( double v[] );
  virtual void copyFromArray( char   v[] );
  virtual void setToZero();
  virtual void setToConstant( double c );
  virtual void randomize( double alpha, double beta, double *ix );
  virtual void copyFrom( OoqpVector& v );
  virtual double twonorm();
  virtual double infnorm();
  virtual double onenorm();
  virtual void min( double& m, int& index );
  virtual void max( double& m, int& index );

  virtual void componentMult( OoqpVector& v );
  virtual void scalarMult( double num);
  virtual void printSolutionToStdErr( OoqpVector& v );
  virtual void componentDiv ( OoqpVector& v );
  virtual void writeToStream(ostream& out) const;
  virtual void writeToStreamAll(ostream& out) const;
  virtual void writeToStreamAllStringStream(stringstream& sout) const;
  virtual void writefToStream( ostream& out,
			       const char format[] ) const;

  virtual void scale( double alpha );

  virtual void axpy  ( double alpha, OoqpVector& x );
  virtual void axzpy ( double alpha, OoqpVector& x, OoqpVector& z );
  virtual void axdzpy( double alpha, OoqpVector& x, OoqpVector& z );

  virtual void addConstant( double c );

/** perform the projection operation required by Gondzio algorithm:
   * replace each component of the vector v by vp_i - v_i, where vp_i
   * is the projection of v_i onto the box [rmin, rmax]. Then if the
   * resulting value is less than -rmax, replace it by -rmax.
   * */
  virtual void gondzioProjection( double rmin, double rmax );
  virtual double dotProductWith( OoqpVector& v );
  virtual double shiftedDotProductWith( double alpha, OoqpVector& mystep,
					OoqpVector& yvec,
					double beta,  OoqpVector& ystep );
  virtual void negate();
  virtual void invert();
  virtual void invertSave( double zeroReplacementVal = 0.0 );
  virtual void roundToPow2();
  virtual int allPositive();
  virtual long long numberOfNonzeros();

  virtual int matchesNonZeroPattern( OoqpVector& select );
  virtual void selectNonZeros( OoqpVector& select );
  virtual void addSomeConstants( double c, OoqpVector& select );
  virtual void writefSomeToStream( ostream& out,
				   const char format[],
				   OoqpVector& select ) const;
  virtual void axdzpy( double alpha, OoqpVector& x,
		       OoqpVector& z, OoqpVector& select );

  virtual int isKindOf( int kind );

  virtual int somePositive( OoqpVector& select );
  virtual void divideSome( OoqpVector& div, OoqpVector& select );

  virtual double stepbound(OoqpVector & v, double maxStep  );
  virtual double findBlocking(OoqpVector & wstep_vec, 
			      OoqpVector & u_vec, 
			      OoqpVector & ustep_vec, 
			      double maxStep,
			      double *w_elt, 
			      double *wstep_elt,
			      double *u_elt, 
			      double *ustep_elt,
			      int& first_or_second);

  virtual void findBlocking_pd(const OoqpVector & wstep_vec,
<<<<<<< HEAD
                      const OoqpVector & u_vec, const OoqpVector & ustep_vec,
                      double& maxStepPri, double& maxStepDual,
                      double& w_elt_p, double& wstep_elt_p, double& u_elt_p, double& ustep_elt_p,
                      double& w_elt_d, double& wstep_elt_d, double& u_elt_d, double& ustep_elt_d,
                      bool& primalBlocking, bool& dualBlocking) const;

  virtual void removeEntries(const OoqpVector& select);
=======
                  const OoqpVector & u_vec, const OoqpVector & ustep_vec,
  						double& maxStepPri, double& maxStepDual,
  						double& w_elt_p, double& wstep_elt_p, double& u_elt_p, double& ustep_elt_p,
  						double& w_elt_d, double& wstep_elt_d, double& u_elt_d, double& ustep_elt_d,
						bool& primalBlocking, bool& dualBlocking) const;

  void permuteEntries(const std::vector<unsigned int>& permvec);
>>>>>>> af3e3b53

  /** Returns a pointer to the elements of this vector. */
  double * elements() const { return v; };
};

#endif<|MERGE_RESOLUTION|>--- conflicted
+++ resolved
@@ -120,7 +120,6 @@
 			      int& first_or_second);
 
   virtual void findBlocking_pd(const OoqpVector & wstep_vec,
-<<<<<<< HEAD
                       const OoqpVector & u_vec, const OoqpVector & ustep_vec,
                       double& maxStepPri, double& maxStepDual,
                       double& w_elt_p, double& wstep_elt_p, double& u_elt_p, double& ustep_elt_p,
@@ -128,15 +127,8 @@
                       bool& primalBlocking, bool& dualBlocking) const;
 
   virtual void removeEntries(const OoqpVector& select);
-=======
-                  const OoqpVector & u_vec, const OoqpVector & ustep_vec,
-  						double& maxStepPri, double& maxStepDual,
-  						double& w_elt_p, double& wstep_elt_p, double& u_elt_p, double& ustep_elt_p,
-  						double& w_elt_d, double& wstep_elt_d, double& u_elt_d, double& ustep_elt_d,
-						bool& primalBlocking, bool& dualBlocking) const;
 
   void permuteEntries(const std::vector<unsigned int>& permvec);
->>>>>>> af3e3b53
 
   /** Returns a pointer to the elements of this vector. */
   double * elements() const { return v; };
