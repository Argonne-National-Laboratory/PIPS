--- conflicted
+++ resolved
@@ -26,10 +26,6 @@
 public:
   SimpleVectorBase( int nx = 0 );
   SimpleVectorBase( T * v, int nx );
-<<<<<<< HEAD
-=======
-
->>>>>>> e77572fb
   //@{
   /**
    * Access the individual elements of this vector.
@@ -67,30 +63,18 @@
   double twonorm() const override;
   T infnorm() const override;
   T onenorm() const override;
-<<<<<<< HEAD
-  void min( T& m, int& index ) const;
-  void max( T& m, int& index ) const;
-  void absminVecUpdate(OoqpVectorBase<T>& absminvec) const;
-  void absmaxVecUpdate(OoqpVectorBase<T>& absmaxvec) const;
-  void absmin( T& m) const;
-  void absminNonZero(T& m, T zero_eps) const;
-=======
   void min( T& m, int& index ) const override;
   void max( T& m, int& index ) const override;
   void absminVecUpdate(OoqpVectorBase<T>& absminvec) const override;
   void absmaxVecUpdate(OoqpVectorBase<T>& absmaxvec) const override;
   void absmin( T& m) const override;
   void absminNonZero(T& m, T zero_eps) const override;
->>>>>>> e77572fb
 
   void componentMult( const OoqpVectorBase<T>& v ) override;
   void scalarMult( T num) override;
   virtual void printSolutionToStdErr( OoqpVectorBase<T>& v );
   void componentDiv( const OoqpVectorBase<T>& v ) override;
-<<<<<<< HEAD
   bool componentEqual( const OoqpVectorBase<T>& vec, T tol) const override;
-=======
->>>>>>> e77572fb
   void writeToStream( std::ostream& out ) const override;
   void writeToStreamAll( std::ostream& out ) const override;
   void writeToStreamAllStringStream( std::stringstream& sout ) const override;
@@ -157,11 +141,7 @@
                       T& w_elt_d, T& wstep_elt_d, T& u_elt_d, T& ustep_elt_d,
                       bool& primalBlocking, bool& dualBlocking) const override;
 
-<<<<<<< HEAD
   void removeEntries(const OoqpVectorBase<int>& select) override;
-=======
-  void removeEntries(const OoqpVectorBase<T>& select) override;
->>>>>>> e77572fb
 
   void permuteEntries(const std::vector<unsigned int>& permvec);
 
