/* OOQP                                                               *
 * Authors: E. Michael Gertz, Stephen J. Wright                       *
 * (C) 2001 University of Chicago. See Copyright Notification in OOQP */

#ifndef SIMPLEVECTOR
#define SIMPLEVECTOR


#include "OoqpVector.h"
#include "SimpleVectorHandle.h"
#include "pipsdef.h"
#include "vector"

/**
 * Simple sequential vectors with element access.
 * @ingroup SparseLinearAlgebra
 * @ingroup DenseLinearAlgebra
 */
class SimpleVector : public OoqpVector {
protected:
  int preserveVec;
  double * v;
public:
  SimpleVector( int nx );
  SimpleVector( double * v, int nx );
  //@{
  /**
   * Access the individual elements of this vector.
   */
  double & operator[]( int i ) { 
#ifdef RANGECHECKS
    assert( i >= 0 && i < n );
#endif
    return v[i];
 }
  const double & operator[]( int i ) const
  {
#ifdef RANGECHECKS
    assert( i >= 0 && i < n );
#endif
    return v[i];
  } 
  //@}

  /* copy vector entries as well */
  virtual SimpleVector* cloneFull() const;

  virtual ~SimpleVector();

  virtual void copyIntoArray( double v[] ) const;
  virtual void copyFromArray( double v[] );
  virtual void copyFromArray( char   v[] );
  virtual bool isZero() const;
  virtual void setToZero();
  virtual void setToConstant( double c );
  virtual void randomize( double alpha, double beta, double *ix );
  virtual void copyFrom( OoqpVector& v );
  virtual void copyFromAbs(const OoqpVector& v);
<<<<<<< HEAD
  virtual double twonorm() const;
  virtual double infnorm() const;
  virtual double onenorm() const ;
  virtual void min( double& m, int& index ) const;
  virtual void max( double& m, int& index ) const;
  virtual void absminVecUpdate(OoqpVector& absminvec) const;
  virtual void absmaxVecUpdate(OoqpVector& absmaxvec) const;
  virtual void absmin( double& m) const;
  virtual void absminNonZero(double& m, double tolerance=pips_eps) const;
=======
  virtual double twonorm();
  virtual double infnorm();
  virtual double onenorm();
  virtual void min( double& m, int& index );
  virtual void max( double& m, int& index );
  virtual void absminVecUpdate(OoqpVector& absminvec);
  virtual void absmaxVecUpdate(OoqpVector& absmaxvec);
  virtual void absmin( double& m);
  virtual void absminNonZero(double& m, double zero_eps);
>>>>>>> 7a62da35

  virtual void componentMult( OoqpVector& v );
  virtual void scalarMult( double num);
  virtual void printSolutionToStdErr( OoqpVector& v );
  virtual void componentDiv ( OoqpVector& v );
  virtual void writeToStream(ostream& out) const;
  virtual void writeToStreamAll(ostream& out) const;
  virtual void writeToStreamAllStringStream(stringstream& sout) const;
  virtual void writefToStream( ostream& out,
			       const char format[] ) const;
  virtual void writeMPSformatOnlyRhs(ostream& out, string rowName, OoqpVector* irhs) const;
  virtual void writeMPSformatBoundsWithVar(ostream& out, string varStub, OoqpVector* ix, bool upperBound) const;

  virtual void scale( double alpha );

  virtual void axpy  ( double alpha, OoqpVector& x );
  virtual void axzpy ( double alpha, OoqpVector& x, OoqpVector& z );
  virtual void axdzpy( double alpha, OoqpVector& x, OoqpVector& z );

  virtual void addConstant( double c );

/** perform the projection operation required by Gondzio algorithm:
   * replace each component of the vector v by vp_i - v_i, where vp_i
   * is the projection of v_i onto the box [rmin, rmax]. Then if the
   * resulting value is less than -rmax, replace it by -rmax.
   * */
  virtual void gondzioProjection( double rmin, double rmax );
  virtual double dotProductWith( const OoqpVector& v ) const;
  virtual double dotProductSelf( double scaleFactor ) const;

  virtual double shiftedDotProductWith( double alpha, OoqpVector& mystep,
					OoqpVector& yvec,
					double beta,  OoqpVector& ystep );
  virtual void negate();
  virtual void invert();
  virtual void invertSave( double zeroReplacementVal = 0.0 );
  virtual void applySqrt();
  virtual void roundToPow2();
  virtual int allPositive();
  virtual long long numberOfNonzeros();

  virtual int matchesNonZeroPattern( OoqpVector& select );
  virtual void selectNonZeros( OoqpVector& select );
  virtual void addSomeConstants( double c, OoqpVector& select );
  virtual void writefSomeToStream( ostream& out,
				   const char format[],
				   OoqpVector& select ) const;
  virtual void axdzpy( double alpha, OoqpVector& x,
		       OoqpVector& z, OoqpVector& select );

  virtual int isKindOf( int kind ) const;

  virtual int somePositive( OoqpVector& select );
  virtual void divideSome( OoqpVector& div, OoqpVector& select );

  virtual double stepbound(OoqpVector & v, double maxStep  );
  virtual double findBlocking(OoqpVector & wstep_vec, 
			      OoqpVector & u_vec, 
			      OoqpVector & ustep_vec, 
			      double maxStep,
			      double *w_elt, 
			      double *wstep_elt,
			      double *u_elt, 
			      double *ustep_elt,
			      int& first_or_second);

  virtual void findBlocking_pd(const OoqpVector & wstep_vec,
                      const OoqpVector & u_vec, const OoqpVector & ustep_vec,
                      double& maxStepPri, double& maxStepDual,
                      double& w_elt_p, double& wstep_elt_p, double& u_elt_p, double& ustep_elt_p,
                      double& w_elt_d, double& wstep_elt_d, double& u_elt_d, double& ustep_elt_d,
                      bool& primalBlocking, bool& dualBlocking) const;

  virtual void removeEntries(const OoqpVector& select);

  void permuteEntries(const std::vector<unsigned int>& permvec);

  /** Returns a pointer to the elements of this vector. */
  double * elements() const { return v; };
};

#endif<|MERGE_RESOLUTION|>--- conflicted
+++ resolved
@@ -27,7 +27,7 @@
   /**
    * Access the individual elements of this vector.
    */
-  double & operator[]( int i ) { 
+  double & operator[]( int i ) {
 #ifdef RANGECHECKS
     assert( i >= 0 && i < n );
 #endif
@@ -39,7 +39,7 @@
     assert( i >= 0 && i < n );
 #endif
     return v[i];
-  } 
+  }
   //@}
 
   /* copy vector entries as well */
@@ -56,7 +56,6 @@
   virtual void randomize( double alpha, double beta, double *ix );
   virtual void copyFrom( OoqpVector& v );
   virtual void copyFromAbs(const OoqpVector& v);
-<<<<<<< HEAD
   virtual double twonorm() const;
   virtual double infnorm() const;
   virtual double onenorm() const ;
@@ -65,18 +64,7 @@
   virtual void absminVecUpdate(OoqpVector& absminvec) const;
   virtual void absmaxVecUpdate(OoqpVector& absmaxvec) const;
   virtual void absmin( double& m) const;
-  virtual void absminNonZero(double& m, double tolerance=pips_eps) const;
-=======
-  virtual double twonorm();
-  virtual double infnorm();
-  virtual double onenorm();
-  virtual void min( double& m, int& index );
-  virtual void max( double& m, int& index );
-  virtual void absminVecUpdate(OoqpVector& absminvec);
-  virtual void absmaxVecUpdate(OoqpVector& absmaxvec);
-  virtual void absmin( double& m);
-  virtual void absminNonZero(double& m, double zero_eps);
->>>>>>> 7a62da35
+  virtual void absminNonZero(double& m, double zero_eps) const;
 
   virtual void componentMult( OoqpVector& v );
   virtual void scalarMult( double num);
@@ -133,13 +121,13 @@
   virtual void divideSome( OoqpVector& div, OoqpVector& select );
 
   virtual double stepbound(OoqpVector & v, double maxStep  );
-  virtual double findBlocking(OoqpVector & wstep_vec, 
-			      OoqpVector & u_vec, 
-			      OoqpVector & ustep_vec, 
+  virtual double findBlocking(OoqpVector & wstep_vec,
+			      OoqpVector & u_vec,
+			      OoqpVector & ustep_vec,
 			      double maxStep,
-			      double *w_elt, 
+			      double *w_elt,
 			      double *wstep_elt,
-			      double *u_elt, 
+			      double *u_elt,
 			      double *ustep_elt,
 			      int& first_or_second);
 
