--- conflicted
+++ resolved
@@ -21,11 +21,7 @@
   int preserveVec;
   double * v;
 public:
-<<<<<<< HEAD
   SimpleVector( int nx = 0 );
-=======
-  SimpleVector( int nx = 0);
->>>>>>> 9e23bdd1
   SimpleVector( double * v, int nx );
   //@{
   /**
