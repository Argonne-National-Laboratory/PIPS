--- conflicted
+++ resolved
@@ -14,10 +14,7 @@
 #include "sData.h"
 #include "SystemType.h"
 #include "StochPostsolver.h"
-<<<<<<< HEAD
 #include "pipsport.h"
-=======
->>>>>>> 9e23bdd1
 #include <vector>
 
 typedef struct
@@ -27,28 +24,10 @@
    double newxupp;
 } XBOUNDS;
 
-<<<<<<< HEAD
-struct xbounds_col_is_smaller
-{
-    bool operator()(const XBOUNDS& x, const XBOUNDS& y) const
-    {
-        return x.colIdx < y.colIdx;
-    }
-};
-
-enum BlockType {LINKING_VARS_BLOCK, CHILD_BLOCK, LINKING_CONS_BLOCK};
-
-
-class StochPresolverBase
-{
-public:
-   StochPresolverBase(PresolveData& presData, StochPostsolver* postsolver = NULL);
-=======
 class StochPresolverBase
 {
 public:
    StochPresolverBase(PresolveData& presData, const sData& origProb);
->>>>>>> 9e23bdd1
    virtual ~StochPresolverBase();
 
    // todo return bool whether enough eliminations
@@ -56,155 +35,20 @@
    void countRowsCols(); // theoretically const but sets pointers
 
 protected:
-<<<<<<< HEAD
-   // if postsolver is NULL we do not have one and don't do postsolve / any notify
-   StochPostsolver* const postsolver;
-
-   // todo do we want to make these adjustable?
-   static constexpr double feastol = 1.0e-6; // was 1.0e-6
-   static constexpr double infinity = 1.0e30;
-   // todo rename for more clarity
-   static constexpr double tolerance1 = 1.0e-3;  // for model cleanup // was 1.0e-3
-   static constexpr double tolerance2 = 1.0e-2;  // for model cleanup // was 1.0e-2
-   static constexpr double tol_matrix_entry = 1.0e-10; // for model cleanup // was 1.0e-10
-   static constexpr double tolerance4 = 1.0e-12; // for variable fixing
-   static constexpr double limit1 = 1.0e3;   // for bound strengthening
-   static constexpr double limit2 = 1.0e8;   // for bound strengthening
-   static constexpr int maxIterSR = 10;
-   static constexpr double tol_compare_double = 1.0e-8;
-
-   /* not owned by the class itself - given from the outside */
-   PresolveData& presData;
-
-   // pointers to the currently needed matrices and vectors for presolving
-   sData* presProb;
-
-   SparseStorageDynamic* currAmat;
-   SparseStorageDynamic* currAmatTrans;
-   SparseStorageDynamic* currBmat;
-   SparseStorageDynamic* currBmatTrans;
-   SparseStorageDynamic* currBlmat;
-   SparseStorageDynamic* currBlmatTrans;
-
-   SimpleVector* currxlowParent;
-   SimpleVector* currIxlowParent;
-   SimpleVector* currxuppParent;
-   SimpleVector* currIxuppParent;
-   SimpleVector* currxlowChild;
-   SimpleVector* currIxlowChild;
-   SimpleVector* currxuppChild ;
-   SimpleVector* currIxuppChild;
-
-   SimpleVector* currEqRhs;
-   SimpleVector* currIneqLhs;
-   SimpleVector* currIclow;
-   SimpleVector* currIneqRhs;
-   SimpleVector* currIcupp;
-   SimpleVector* currEqRhsLink;
-   SimpleVector* currIneqLhsLink;
-   SimpleVector* currIclowLink;
-   SimpleVector* currIneqRhsLink;
-   SimpleVector* currIcuppLink;
-
-   SimpleVector* currgParent;
-   SimpleVector* currgChild;
-
-   SimpleVector* currRedRow;
-   SimpleVector* currNnzRow;
-   SimpleVector* currRedRowLink;
-   SimpleVector* currNnzRowLink;
-
-   SimpleVector* currRedColParent;
-   SimpleVector* currRedColChild;
-   SimpleVector* currNnzColParent;
-   SimpleVector* currNnzColChild;
-
-   // used for saving and synchronizing changes in the rhs/lhs of linking constraints
-   double* currEqRhsAdaptionsLink;
-   double* currInEqRhsAdaptionsLink;
-   double* currInEqLhsAdaptionsLink;
-
-   /** the number of children */
-   int nChildren;
-   /** number of entry eliminations on this process in the current elimination routine */
-   int localNelims;
-
-   std::vector<XBOUNDS> newBoundsParent;
-
-   /* objective offset resulting from local presolving */
-   double indivObjOffset;
-
-   /* swap two entries in the SparseStorageDynamic format */
-   void updateAndSwap( SparseStorageDynamic* storage, int rowidx, int& indexK, int& rowEnd, double* redCol, int& nelims, bool linking = false);
-   void allreduceAndUpdate(MPI_Comm comm, SimpleVector& adaptionsVector, SimpleVector& baseVector);
-
-   // methods to update the transposed matrix:
-   void updateTransposedSubmatrix(SparseStorageDynamic* transStorage, std::vector<std::pair<int,int> >& elements) const;
-
-   void updateLinkingVarsBlocks(int& newSREq, int& newSRIneq); // todo check
-   bool newBoundsTightenOldBounds(double new_low, double new_upp, int index,
-         double* ilow, double* iupp, double* low, double* upp) const;
-   void setNewBounds(int index, double new_low, double new_upp,
-         double* ilow, double* low, double* iupp, double* upp) const;
-   void setNewBound(int index, double new_bound,
-         SimpleVector* bound_vector, SimpleVector* i_bound_vector) const;
-
-   // methods to update the current pointers:
-   void setCurrentPointersToNull();
-
-   /* update all nonzero vectors with the entries in the reduction vectors - zeros them after update */
-   void updateNnzFromReductions(SystemType system_type);
-   void updateNnzUsingReductions( StochVectorHandle nnz_vector, StochVectorHandle red_vector, SystemType system_type) const; // modelCleanupRows + parallelRows
-   void updateNnzUsingReductions( OoqpVector* nnzVector, OoqpVector* redVector) const;
-   void updateNnzColParent(MPI_Comm comm);//todo?
-
-   /* updating all pointers */
-   void updatePointersForCurrentNode(int node, SystemType system_type);
-private:
-=======
    void updatePointersForCurrentNode(int node, SystemType system_type);
 private:
    void countRowsBlock(int& n_rows, int& n_ranged_rows, int& n_fixed_rows, int& n_singleton_rows, SystemType system_type, BlockType block_type) const;
    void countBoxedColumns(int& nBoxCols, int& nColsTotal, int& nFreeVars, int& nOnesidedVars, int& nSingletonVars, int& nSingletonVarsImpliedFree,
          const SimpleVector& ixlow_orig, const SimpleVector& xlow_orig, const SimpleVector& ixupp_orig, const SimpleVector& xupp_orig, BlockType block_type) const;
->>>>>>> 9e23bdd1
    void setPointersMatrices(GenMatrixHandle mat, int node);
    void setPointersMatrixBoundsActivities(SystemType system_type, int node);
    void setPointersVarBounds(int node);
    void setPointersObjective(int node);
    void setReductionPointers(SystemType system_type, int node);
 
-<<<<<<< HEAD
-private:
-   void countRowsBlock(int& n_rows, int& n_ranged_rows, int& n_fixed_rows, int& n_singleton_rows, SystemType system_type, BlockType block_type) const;
-   void countBoxedColumns(int& nBoxCols, int& nColsTotal, int& nFreeVars, int& nOnesidedVars, int& nSingletonVars, BlockType block_type) const;
-
-protected:
-   void resetEqRhsAdaptionsLink(); // modelcleanup allreduceAndApply
-   void resetIneqRhsAdaptionsLink(); // modelcleanup allreduceAndApply
-
-   bool removeEntryInDynamicStorage(SparseStorageDynamic& storage, const int rowIdx, const int colIdx, double& m) const;
-   void clearRow(SparseStorageDynamic& storage, const int rowIdx) const;
-   void removeRow(int rowIdx, SparseStorageDynamic& Ablock, SparseStorageDynamic& AblockTrans,
-         SparseStorageDynamic* Bblock, SparseStorageDynamic* BblockTrans, SimpleVector& nnzRow,
-         SimpleVector& redColParent, SimpleVector* nnzColChild);
-   void removeRowInBblock(int rowIdx, SparseStorageDynamic* Bblock,
-         SparseStorageDynamic* BblockTrans, SimpleVector* nnzColChild);
-
-   bool nodeIsDummy(int it, SystemType system_type) const;
-   bool hasLinking(SystemType system_type) const;
-   void getRankDistributed(MPI_Comm comm, int&  myRank, bool& iAmDistrib) const;
-   void abortInfeasible(MPI_Comm comm) const;
-   void synchronize(int& value) const;
-
-private:
-   void adaptChildBmat( std::vector<COLUMNFORDELETION> const & colAdaptBlock, SystemType system_type, int& newSR);
-public:
-=======
 protected:
    int my_rank;
    bool distributed;
->>>>>>> 9e23bdd1
 
    /* not owned by the class itself - given from the outside */
    PresolveData& presData;
