/*
 * StochPresolverBase.h
 *
 *  Created on: 06.04.2018
 *      Author: bzfrehfe
 */

#ifndef PIPS_IPM_CORE_QPPREPROCESS_STOCHPRESOLVERBASE_H_
#define PIPS_IPM_CORE_QPPREPROCESS_STOCHPRESOLVERBASE_H_

#include "StochVector.h"
#include "StochGenMatrix.h"
#include "PresolveData.h"
#include "sData.h"
#include "SystemType.h"
#include "StochPostsolver.h"
#include <vector>

typedef struct
{
   int colIdx;
   double newxlow;
   double newxupp;
} XBOUNDS;

struct xbounds_col_is_smaller
{
    bool operator()(const XBOUNDS& x, const XBOUNDS& y) const
    {
        return x.colIdx < y.colIdx;
    }
};

enum BlockType {LINKING_VARS_BLOCK, CHILD_BLOCK, LINKING_CONS_BLOCK};


class StochPresolverBase
{
public:
<<<<<<< HEAD
   StochPresolverBase(PresolveData& presData, const sData& origProb);
=======
   StochPresolverBase(PresolveData& presData, StochPostsolver* postsolver = NULL);
>>>>>>> ba0945a1
   virtual ~StochPresolverBase();

   // todo return bool whether enough eliminations
   virtual void applyPresolving() = 0;

   bool verifyNnzcounters(); // todo protected?

   void countRowsCols(); // theoretically const but sets pointers
private:
   void countRowsBlock(int& n_rows, int& n_ranged_rows, int& n_fixed_rows, int& n_singleton_rows, SystemType system_type, BlockType block_type) const;
   void countBoxedColumns(int& nBoxCols, int& nColsTotal, int& nFreeVars, BlockType block_type) const;

public:
   /** checks if all processes have the same root node data.
    *
    *  Applies a MIP_Reduce on all root node data (e.g. A_0, C_0, b_0, f_0...) and compares that
    *  to the root node data in process with id = 0.
    */
   bool checkRootNodeDataInSync(const sData& sData) const;

protected:
   // if postsolver is NULL we do not have one and don't do postsolve / any notify
   StochPostsolver* const postsolver;

   // todo do we want to make these adjustable?
   static const double feastol = 1.0e-6; // was 1.0e-6
   static const double infinity = 1.0e30;
   // todo rename for more clarity
   static const double tolerance1 = 1.0e-3;  // for model cleanup // was 1.0e-3
   static const double tolerance2 = 1.0e-2;  // for model cleanup // was 1.0e-2
   static const double tol_matrix_entry = 1.0e-10; // for model cleanup // was 1.0e-10
   static const double tolerance4 = 1.0e-12; // for variable fixing
   static const double limit1 = 1.0e3;   // for bound strengthening
   static const double limit2 = 1.0e8;   // for bound strengthening
   static const int maxIterSR = 10;
   static const double tol_compare_double = 1.0e-8;

   /* not owned by the class itself - given from the outside */
   PresolveData& presData;

   // pointers to the currently needed matrices and vectors for presolving
   sData* presProb;
   const sData& origProb;


   SparseStorageDynamic* currAmat;
   SparseStorageDynamic* currAmatTrans;
   SparseStorageDynamic* currBmat;
   SparseStorageDynamic* currBmatTrans;
   SparseStorageDynamic* currBlmat;
   SparseStorageDynamic* currBlmatTrans;

   SimpleVector* currxlowParent;
   SimpleVector* currIxlowParent;
   SimpleVector* currxuppParent;
   SimpleVector* currIxuppParent;
   SimpleVector* currxlowChild;
   SimpleVector* currIxlowChild;
   SimpleVector* currxuppChild ;
   SimpleVector* currIxuppChild;

   SimpleVector* currEqRhs;
   SimpleVector* currIneqLhs;
   SimpleVector* currIclow;
   SimpleVector* currIneqRhs;
   SimpleVector* currIcupp;
   SimpleVector* currEqRhsLink;
   SimpleVector* currIneqLhsLink;
   SimpleVector* currIclowLink;
   SimpleVector* currIneqRhsLink;
   SimpleVector* currIcuppLink;

   SimpleVector* currgParent;
   SimpleVector* currgChild;

   SimpleVector* currRedRow;
   SimpleVector* currNnzRow;
   SimpleVector* currRedRowLink;
   SimpleVector* currNnzRowLink;

   SimpleVector* currRedColParent;
   SimpleVector* currRedColChild;
   SimpleVector* currNnzColParent;
   SimpleVector* currNnzColChild;

   // used for saving and synchronizing changes in the rhs/lhs of linking constraints
   double* currEqRhsAdaptionsLink;
   double* currInEqRhsAdaptionsLink;
   double* currInEqLhsAdaptionsLink;

   /** the number of children */
   int nChildren;
   /** number of entry eliminations on this process in the current elimination routine */
   int localNelims;

   std::vector<XBOUNDS> newBoundsParent;

   /* objective offset resulting from local presolving */
   double indivObjOffset;


   /* oparations that actually change the presolved problem - so all reductions etc */

   /* swap two entries in the SparseStorageDynamic format */
   void updateAndSwap( SparseStorageDynamic* storage, int rowidx, int& indexK, int& rowEnd, double* redCol, int& nelims, bool linking = false);
   // methods to update the transposed matrix:
   void updateTransposedSubmatrix(SparseStorageDynamic* transStorage, std::vector<std::pair<int,int> >& elements) const;
   void updateLinkingVarsBlocks(int& newSREq, int& newSRIneq); // todo check

   void allreduceAndUpdate(MPI_Comm comm, SimpleVector& adaptionsVector, SimpleVector& baseVector); // todo

   /* update all nonzero vectors with the entries in the reduction vectors - zeros them after update */
   void updateNnzFromReductions(SystemType system_type);
   void updateNnzUsingReductions( StochVectorHandle nnz_vector, StochVectorHandle red_vector, SystemType system_type) const; // modelCleanupRows + parallelRows
   void updateNnzUsingReductions( OoqpVector* nnzVector, OoqpVector* redVector) const;
   void updateNnzColParent(MPI_Comm comm);//todo?
   /* deletes variable with index col_idx in node from both systems - only for non-linking variables */
   void deleteNonlinkColumnFromSystem(int node, int col_idx, double fixation_value);
   void deleteNonlinkColumnFromSparseStorageDynamic(SystemType system_type, int node, BlockType block_type, int col_idx, double val);


   /* set all current pointers to NULL */
   void setCurrentPointersToNull();
   /* updating all pointers */
   void updatePointersForCurrentNode(int node, SystemType system_type);
private:
   void setPointersMatrices(GenMatrixHandle mat, int node);
   void setPointersMatrixBounds(SystemType system_type, int node);
   void setPointersVarBounds(int node);
   void setPointersObjective(int node);
   void setReductionPointers(SystemType system_type, int node);

<<<<<<< HEAD
private:
   void countRowsBlock(int& n_rows, int& n_ranged_rows, int& n_fixed_rows, int& n_singleton_rows, SystemType system_type, BlockType block_type) const;
   void countBoxedColumns(int& nBoxCols, int& nColsTotal, int& nFreeVars, int& nOnesidedVars, int& nSingletonVars, int& nSingletonVarsImpliedFree,
         const SimpleVector& ixlow_orig, const SimpleVector& xlow_orig, const SimpleVector& ixupp_orig, const SimpleVector& xupp_orig, BlockType block_type) const;
=======
>>>>>>> ba0945a1

protected:
   bool newBoundsTightenOldBounds(double new_low, double new_upp, int index,
         double* ilow, double* iupp, double* low, double* upp) const;
   void setNewBounds(int index, double new_low, double new_upp,
         double* ilow, double* low, double* iupp, double* upp) const;
   void setNewBound(int index, double new_bound,
         SimpleVector* bound_vector, SimpleVector* i_bound_vector) const;
   bool newBoundsFixVariable(double& value, double newxlow, double newxupp, int colIdx,
         const double* ixlow, const double* ixupp, const double* xlow, const double* xupp) const;
   bool variableFixationValid(double fixation_value, const double& ixlow, const double& xlow, const double& ixupp, const double& xupp, bool print_message = false) const;
   bool tightenBounds(double new_xlow, double new_xupp, double& ixlow, double& old_xlow, double& ixupp, double& old_xupp) const;

   void resetEqRhsAdaptionsLink(); // modelcleanup allreduceAndApply
   void resetIneqRhsAdaptionsLink(); // modelcleanup allreduceAndApply

   bool removeEntryInDynamicStorage(SparseStorageDynamic& storage, const int rowIdx, const int colIdx, double& m) const;
   void clearRow(SparseStorageDynamic& storage, const int rowIdx) const;
   void removeRow(int rowIdx, SparseStorageDynamic& Ablock, SparseStorageDynamic& AblockTrans,
         SparseStorageDynamic* Bblock, SparseStorageDynamic* BblockTrans, SimpleVector& nnzRow,
         SimpleVector& redColParent, SimpleVector* nnzColChild);
   void removeRowInBblock(int rowIdx, SparseStorageDynamic* Bblock,
         SparseStorageDynamic* BblockTrans, SimpleVector* nnzColChild);

   bool nodeIsDummy(int it, SystemType system_type) const;
   bool hasLinking(SystemType system_type) const;
   void abortInfeasible(MPI_Comm comm) const;

private:
   void adaptChildBmat( std::vector<COLUMNFORDELETION> const & colAdaptBlock, SystemType system_type, int& newSR);
public:

   int colAdaptLinkVars(int it, SystemType system_type);
   int colAdaptBl0(SystemType system_type);

   void storeColValInColAdaptParent(int colIdx, double value);
   bool newBoundsImplyInfeasible(double newxlow, double newxupp, int colIdx,
      const double* ixlow, const double* ixupp, const double* xlow, const double* xupp) const;


   // todo use these instead of all reduce min and max? what is more expensive on average?
   void storeNewBoundsParent(int colIdx, double newxlow, double newxupp);
   void combineNewBoundsParent();
   XBOUNDS getNewBoundsParent(int i) const;
   void setNewBoundsParent(int i, int colIdx, double newxlow, double newxupp);
   int getNumberNewBoundsParent() const;
   void addNewBoundsParent(XBOUNDS newXBounds);
   void clearNewBoundsParent();

   void computeActivityBlockwise( const SparseStorageDynamic& matrix, int rowIdx, int colIdx,
         double& infRow, double& supRow,
         const SimpleVector& xlow, const SimpleVector& ixlow, const SimpleVector& xupp, const SimpleVector& ixupp) const;

protected:
   void countSingletonRows(int& n_singletons_equality, int& n_singletons_inequality) const;
private:
   void countSingletonRowsSystem(int& n_singletons, SystemType system_type) const;

protected:
   void allreduceAndApplyNnzReductions(SystemType system_type);
   void allreduceAndApplyRhsLhsReductions(SystemType system_type);
   void allreduceAndUpdateVarBounds();

private:
   void setVarboundsToInftyForAllreduce() const;
};



#endif /* PIPS_IPM_CORE_QPPREPROCESS_STOCHPRESOLVERBASE_H_ */<|MERGE_RESOLUTION|>--- conflicted
+++ resolved
@@ -37,11 +37,7 @@
 class StochPresolverBase
 {
 public:
-<<<<<<< HEAD
-   StochPresolverBase(PresolveData& presData, const sData& origProb);
-=======
-   StochPresolverBase(PresolveData& presData, StochPostsolver* postsolver = NULL);
->>>>>>> ba0945a1
+   StochPresolverBase(PresolveData& presData, const sData& origProb, StochPostsolver* postsolver = NULL);
    virtual ~StochPresolverBase();
 
    // todo return bool whether enough eliminations
@@ -52,6 +48,7 @@
    void countRowsCols(); // theoretically const but sets pointers
 private:
    void countRowsBlock(int& n_rows, int& n_ranged_rows, int& n_fixed_rows, int& n_singleton_rows, SystemType system_type, BlockType block_type) const;
+
    void countBoxedColumns(int& nBoxCols, int& nColsTotal, int& nFreeVars, BlockType block_type) const;
 
 public:
@@ -174,13 +171,9 @@
    void setPointersObjective(int node);
    void setReductionPointers(SystemType system_type, int node);
 
-<<<<<<< HEAD
-private:
-   void countRowsBlock(int& n_rows, int& n_ranged_rows, int& n_fixed_rows, int& n_singleton_rows, SystemType system_type, BlockType block_type) const;
+private:
    void countBoxedColumns(int& nBoxCols, int& nColsTotal, int& nFreeVars, int& nOnesidedVars, int& nSingletonVars, int& nSingletonVarsImpliedFree,
          const SimpleVector& ixlow_orig, const SimpleVector& xlow_orig, const SimpleVector& ixupp_orig, const SimpleVector& xupp_orig, BlockType block_type) const;
-=======
->>>>>>> ba0945a1
 
 protected:
    bool newBoundsTightenOldBounds(double new_low, double new_upp, int index,
