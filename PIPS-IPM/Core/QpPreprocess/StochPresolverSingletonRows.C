--- conflicted
+++ resolved
@@ -96,11 +96,7 @@
  */
 bool StochPresolverSingletonRows::removeSingletonRow(SystemType system_type, int node, int row_idx)
 {
-<<<<<<< HEAD
-   assert( node == -2 || !presData.nodeIsDummy(node));
-=======
    assert( node == -2 || !presData.nodeIsDummy(node) );
->>>>>>> 67d9397b
 
    // todo: redesign - actually done twice
    updatePointersForCurrentNode(node, system_type);
