--- conflicted
+++ resolved
@@ -13,13 +13,8 @@
 #include <sstream>
 #include <iostream>
 
-<<<<<<< HEAD
 StochPresolverSingletonRows::StochPresolverSingletonRows(PresolveData& presData, StochPostsolver* postsolver) :
       StochPresolverBase(presData, postsolver)
-=======
-StochPresolverSingletonRows::StochPresolverSingletonRows(PresolveData& presData) :
-      StochPresolverBase(presData)
->>>>>>> 81ef0e54
 {
    // todo
 }
@@ -365,22 +360,6 @@
                bool removed_matrix_transposed = false;
 
                // todo adjust rhs lhs! // todo check : when removing variable will bounds of var be 0 ? should be i guess.. // todo check when removing row : are rhs lhs bounds still valid?
-<<<<<<< HEAD
-               // todo make accesible for postsolver
-=======
->>>>>>> 81ef0e54
-               removed_matrix = removeEntryInDynamicStorage(*matrix, i, colIdx, entry_matrix);
-               removed_matrix_transposed = removeEntryInDynamicStorage(*matrix_transp, colIdx, i, entry_matrix_transposed);
-
-               assert(removed_matrix);
-               assert(removed_matrix_transposed);
-<<<<<<< HEAD
-=======
-               if(removed_matrix != removed_matrix_transposed)
-               {
-                  std::cout << "Matrix and it's transposed are out of sync! " << std::endl;
-               }
->>>>>>> 81ef0e54
                assert(entry_matrix == entry_matrix_transposed);
                assert(entry_matrix != 0.0);
 
