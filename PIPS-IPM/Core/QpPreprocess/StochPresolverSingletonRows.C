--- conflicted
+++ resolved
@@ -155,18 +155,12 @@
       }
       else
       {
-<<<<<<< HEAD
-         assert(currAmat); assert(currBmat); assert( row_idx < currAmat->m ); assert( row_idx < currBmat->m );
-         assert( (currAmat->rowptr[row_idx].end - currAmat->rowptr[row_idx].start == 1.0) ||
-            (currBmat->rowptr[row_idx].end - currBmat->rowptr[row_idx].start == 1.0) );
-=======
          assert(currAmat);
          assert(currBmat);
          assert( row_idx < currAmat->getM() );
          assert( row_idx < currBmat->getM() );
          assert( (currAmat->getRowPtr(row_idx).end - currAmat->getRowPtr(row_idx).start == 1.0) ||
             (currBmat->getRowPtr(row_idx).end - currBmat->getRowPtr(row_idx).start == 1.0) );
->>>>>>> 118f3bf2
          
          if(currAmat->getRowPtr(row_idx).end - currAmat->getRowPtr(row_idx).start == 1.0)
          {
