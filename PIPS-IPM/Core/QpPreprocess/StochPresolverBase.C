/*
 * StochPresolverBase.cpp
 *
 *  Created on: 06.04.2018
 *      Author: bzfrehfe
 */

//#define PIPS_DEBUG
#include "StochPresolverBase.h"
#include "DoubleMatrixTypes.h"
#include "SmartPointer.h"
#include "pipsdef.h"

#include <algorithm>
#include <cassert>
#include <limits>
#include <cmath> // std::isfinite


StochPresolverBase::StochPresolverBase(PresolveData& presData, const sData& origProb) :
      presData(presData), origProb(origProb)
{
   getRankDistributed(MPI_COMM_WORLD, my_rank, distributed);

   localNelims = 0;
   nChildren = presData.getNChildren();
}

StochPresolverBase::~StochPresolverBase()
{
}

void StochPresolverBase::countRowsCols()// method is const but changes pointers
{
   int zero_dummy = 0; 

   int n_rows_empty_eq = 0;
   int n_rows_empty_ineq = 0;
   int n_rows_eq = 0;
   int n_rows_ineq = 0;

   int n_rows_fixed_eq = 0;
   int n_rows_fixed_ineq = 0;
   int n_rows_boxed_ineq = 0;
   int n_rows_onsided_ineq = 0;

   int n_rows_singleton_eq = 0;
   int n_rows_singleton_ineq = 0;
   
   int n_cols = 0;
   int n_cols_empty = 0;
   int n_cols_free = 0;
   int n_cols_onesided = 0;
   int n_cols_boxed = 0;
   int n_cols_singleton = 0;
   int n_cols_orig_free = 0;
   int n_cols_orig_free_removed = 0;

   /* root nodes of equality and inequality system - linking varaiables and linking constraints */
   if( my_rank == 0 )
   {

      int n_rows_linking_eq = 0;
      int n_rows_linking_ineq = 0;
      int n_rows_empty_linking_eq = 0;
      int n_rows_empty_linking_ineq = 0;
      int n_rows_singleton_linking_eq = 0;
      int n_rows_singleton_linking_ineq = 0;

      updatePointersForCurrentNode(-1, EQUALITY_SYSTEM);
      
      countRowsBlock(n_rows_eq, n_rows_empty_eq, zero_dummy, zero_dummy, n_rows_fixed_eq, n_rows_singleton_eq, EQUALITY_SYSTEM, LINKING_VARS_BLOCK);
      assert( n_rows_eq - n_rows_empty_eq == n_rows_fixed_eq );
      countRowsBlock(n_rows_linking_eq, n_rows_empty_linking_eq, zero_dummy, zero_dummy, n_rows_fixed_eq, n_rows_singleton_linking_eq, EQUALITY_SYSTEM, 
         LINKING_CONS_BLOCK); 

      assert( zero_dummy == 0 );

      updatePointersForCurrentNode(-1, INEQUALITY_SYSTEM);
      countRowsBlock(n_rows_ineq, n_rows_empty_ineq, n_rows_onsided_ineq, n_rows_boxed_ineq, n_rows_fixed_ineq, n_rows_singleton_ineq, INEQUALITY_SYSTEM,
         LINKING_VARS_BLOCK);
      countRowsBlock(n_rows_linking_ineq, n_rows_empty_linking_ineq, n_rows_onsided_ineq, n_rows_boxed_ineq, n_rows_fixed_ineq, n_rows_singleton_linking_ineq,
         INEQUALITY_SYSTEM, LINKING_CONS_BLOCK);

      const SimpleVector& ixlow_orig = dynamic_cast<const SimpleVector&>(*dynamic_cast<const StochVector& >(*origProb.ixlow).vec);
      const SimpleVector& ixupp_orig = dynamic_cast<const SimpleVector&>(*dynamic_cast<const StochVector& >(*origProb.ixupp).vec);

      countBoxedColumns(n_cols, n_cols_empty, n_cols_free, n_cols_onesided, n_cols_boxed, n_cols_singleton, n_cols_orig_free, n_cols_orig_free_removed, 
         ixlow_orig, ixupp_orig, LINKING_VARS_BLOCK);

      assert( n_cols - n_cols_empty == n_cols_free + n_cols_onesided + n_cols_boxed);

      std::cout << "#linking_vars:\t" << n_cols << "\t\t(#empty: n_cols_empty " << n_cols_empty << ", #singleton: " << n_cols_singleton << 
         ", #free: " << n_cols_free << ", #onesided: " << n_cols_onesided << ", #boxed: " << n_cols_boxed << " #orig_free_non_empty: " << 
         n_cols_orig_free - n_cols_orig_free_removed << ")" << std::endl;

      std::cout << "#rows B0:\t" << n_rows_eq << "\t\t(#empty: n_rows_empty " << n_rows_empty_eq << ", #singleton: " << n_rows_singleton_eq << ")" << std::endl;
      std::cout << "#rows Bl_0:\t" << n_rows_linking_eq << "\t\t(#empty: n_rows_empty " << n_rows_empty_linking_eq << ", #singleton: " <<
         n_rows_singleton_linking_eq << ")" << std::endl;
      std::cout << "#rows D0:\t" << n_rows_ineq << "\t\t(#empty: n_rows_empty " << n_rows_empty_ineq << ", #singleton: " << n_rows_singleton_ineq << ")" << std::endl;
      std::cout << "#rows Dl_0:\t" << n_rows_linking_ineq << "\t\t(#empty: n_rows_empty " << n_rows_empty_linking_ineq << ", #singleton: " << 
         n_rows_singleton_linking_ineq << ")" << std::endl;

      n_rows_eq += n_rows_linking_eq;
      n_rows_empty_eq += n_rows_empty_linking_eq;
      n_rows_singleton_eq += n_rows_singleton_linking_eq;
      
      n_rows_ineq += n_rows_linking_ineq;
      n_rows_empty_ineq += n_rows_empty_linking_ineq;
      n_rows_singleton_ineq += n_rows_singleton_linking_ineq;

      assert( n_rows_eq - n_rows_empty_eq == n_rows_fixed_eq );
      assert( n_rows_ineq - n_rows_empty_ineq == n_rows_onsided_ineq + n_rows_boxed_ineq + n_rows_fixed_ineq );
   }

   /* child nodes in both systems */
   for( int node = 0; node < nChildren; node++)
   {
      assert( (presData.nodeIsDummy( node, EQUALITY_SYSTEM) && presData.nodeIsDummy( node, INEQUALITY_SYSTEM)) ||
            (!presData.nodeIsDummy( node, EQUALITY_SYSTEM) && !presData.nodeIsDummy( node, INEQUALITY_SYSTEM) ));

      if( presData.nodeIsDummy( node, EQUALITY_SYSTEM) )
         continue;

      /* equality system */
      updatePointersForCurrentNode(node, EQUALITY_SYSTEM);
      countRowsBlock(n_rows_eq, n_rows_empty_eq, zero_dummy, zero_dummy, n_rows_fixed_eq, n_rows_singleton_eq, EQUALITY_SYSTEM, CHILD_BLOCK);
      assert( zero_dummy == 0 );
      assert( n_rows_eq - n_rows_empty_eq == n_rows_fixed_eq );

      /* inequality system */
      updatePointersForCurrentNode(node, INEQUALITY_SYSTEM);
      countRowsBlock(n_rows_ineq, n_rows_empty_ineq, n_rows_onsided_ineq, n_rows_boxed_ineq, n_rows_fixed_ineq, n_rows_singleton_ineq, INEQUALITY_SYSTEM, 
         CHILD_BLOCK);
      assert( n_rows_ineq - n_rows_empty_ineq == n_rows_onsided_ineq + n_rows_boxed_ineq + n_rows_fixed_ineq );

      const SimpleVector& ixlow_orig = dynamic_cast<const SimpleVector&>(*dynamic_cast<const StochVector& >(*origProb.ixlow).children[node]->vec);
      const SimpleVector& ixupp_orig = dynamic_cast<const SimpleVector&>(*dynamic_cast<const StochVector& >(*origProb.ixupp).children[node]->vec);

      countBoxedColumns(n_cols, n_cols_empty, n_cols_free, n_cols_onesided, n_cols_boxed, n_cols_singleton, n_cols_orig_free, n_cols_orig_free_removed, 
         ixlow_orig, ixupp_orig, CHILD_BLOCK);
      assert( n_cols - n_cols_empty == n_cols_free + n_cols_onesided + n_cols_boxed);
   }

#if 0//TIMING // TODO
   // count how many linking rows do not really link two blocks:
#endif

   /* sync data */
   if( distributed )
   {
      int* count = new int[17];

      count[0] = n_rows_eq;
      count[1] = n_rows_ineq;
      count[2] = n_rows_empty_eq;
      count[3] = n_rows_empty_ineq;
      count[4] = n_rows_fixed_ineq;
      count[5] = n_rows_boxed_ineq;
      count[6] = n_rows_onsided_ineq;
      count[7] = n_rows_singleton_eq;
      count[8] = n_rows_singleton_ineq;
      count[9] = n_cols;
      count[10] = n_cols_empty;
      count[11] = n_cols_free;
      count[12] = n_cols_onesided;
      count[13] = n_cols_boxed;
      count[14] = n_cols_singleton;
      count[15] = n_cols_orig_free;
      count[16] = n_cols_orig_free_removed;

      MPI_Allreduce(MPI_IN_PLACE, count, 15, MPI_INT, MPI_SUM, MPI_COMM_WORLD);
      n_rows_eq = count[0];
      n_rows_ineq = count[1];
      n_rows_empty_eq = count[2];
      n_rows_empty_ineq = count[3];
      n_rows_fixed_ineq = count[4];
      n_rows_boxed_ineq = count[5];
      n_rows_onsided_ineq = count[6];
      n_rows_singleton_eq = count[7];
      n_rows_singleton_ineq = count[8];
      n_cols = count[9];
      n_cols_empty = count[10];
      n_cols_free = count[11];
      n_cols_onesided = count[12];
      n_cols_boxed = count[13];
      n_cols_singleton = count[14];
      n_cols_orig_free = count[15];
      n_cols_orig_free_removed = count[16];
      
      delete[] count;
   }
   n_rows_fixed_eq = n_rows_eq - n_rows_empty_eq; 

   if( my_rank == 0 )
   {
      std::cout << "#rows_total:\t\t" << n_rows_eq + n_rows_ineq << "\t(#empty: " << n_rows_empty_eq + n_rows_empty_ineq << ", #fixed: " << 
         n_rows_fixed_eq + n_rows_fixed_ineq << ", #boxed: " << n_rows_boxed_ineq << ", #onesided: " << n_rows_onsided_ineq << ", #singleton: " << 
         n_rows_singleton_eq + n_rows_singleton_ineq << ")" << std::endl;
      std::cout << "#rows non-empty A:\t" << n_rows_eq - n_rows_empty_eq << "\t(#singleton: " << n_rows_singleton_eq << ")" << std::endl;
      std::cout << "#rows non-empty C:\t" << n_rows_ineq - n_rows_empty_ineq << "\t(#singleton: " << n_rows_singleton_ineq << ")" << std::endl;
      
      std::cout << "#vars_total:\t\t" << n_cols << "\t(#empty: " << n_cols_empty << ", #free: " << n_cols_free << ", #onesided: " << n_cols_onesided << 
         ", #boxed: " << n_cols_boxed << ", #singleton: " << n_cols_singleton << ", #orig_free_non_empty: " << n_cols_orig_free - n_cols_orig_free_removed << 
         ")" << std::endl;
   }
}

void StochPresolverBase::countRowsBlock(int& n_rows_total, int& n_rows_empty, int& n_rows_onesided, int& n_rows_boxed, int& n_rows_fixed, int& n_rows_singleton, 
   SystemType system_type, BlockType block_type) const
{
   if(block_type == LINKING_CONS_BLOCK)
      if( !presData.hasLinking(system_type) )
         return;

   const SimpleVector* nnz_row = (block_type != LINKING_CONS_BLOCK) ? currNnzRow : currNnzRowLink;
   const SimpleVector* iclow = (block_type != LINKING_CONS_BLOCK) ? currIclow : currIclowLink;
   const SimpleVector* lhs = (block_type != LINKING_CONS_BLOCK) ? currIneqLhs : currIneqLhsLink;
   const SimpleVector* icupp = (block_type != LINKING_CONS_BLOCK) ? currIcupp : currIcuppLink;
   const SimpleVector* rhs = (block_type != LINKING_CONS_BLOCK) ? currIneqRhs : currIneqRhsLink;
   if(system_type == EQUALITY_SYSTEM)
      rhs = (block_type != LINKING_CONS_BLOCK) ? currEqRhs : currEqRhsLink;

#ifndef NDEBUG
   if(system_type == EQUALITY_SYSTEM)
   {
      assert(rhs); assert(lhs == NULL); assert(iclow == NULL); assert(icupp == NULL);
      assert( nnz_row->n == rhs->n );
   }
   else
   {
      assert(lhs); assert(rhs); assert(iclow); assert(icupp);
      assert( lhs->n == rhs->n );
      assert( iclow->n == icupp->n );
      assert( lhs->n == nnz_row->n );
      assert( iclow->n == nnz_row->n );
   }
#endif

   n_rows_total += rhs->n;

   for(int i = 0; i < rhs->n; ++i)
   {
      if( (*nnz_row)[i] != 0.0)
      {
         if( (*nnz_row)[i] == 1.0)
            ++n_rows_singleton;

         if(system_type == EQUALITY_SYSTEM)
         {
            /* row with rhs = lhs */
            ++n_rows_fixed;
         }
         else
         {
            if( (*iclow)[i] != 0.0 && (*icupp)[i] != 0.0 )
            {
               if( PIPSisEQ( (*lhs)[i], (*rhs)[i]) )
                  ++n_rows_fixed;
               else
                  ++n_rows_boxed;
            }
            else
            {
               assert( (*iclow)[i] != 0.0 || (*icupp)[i] != 0.0);
               ++n_rows_onesided;
            }
         }
      }
      else
      {
         ++n_rows_empty;
      }
   }
}

void StochPresolverBase::countBoxedColumns( int& n_cols_total, int& n_cols_empty, int& n_cols_free, int& n_cols_onesided, int& n_cols_boxed, int& n_cols_singleton, 
   int& n_cols_orig_free, int& n_cols_orig_free_removed, const SimpleVector& ixlow_orig, const SimpleVector& ixupp_orig, BlockType block_type) const
{
   const SimpleVector& ixlow = (block_type == LINKING_VARS_BLOCK) ? *currIxlowParent : *currIxlowChild;
   const SimpleVector& ixupp = (block_type == LINKING_VARS_BLOCK) ? *currIxuppParent : *currIxuppChild;
   const SimpleVector& curr_nnz = (block_type == LINKING_VARS_BLOCK) ? *currNnzColParent : *currNnzColChild;

#ifndef NDEBUG
   const SimpleVector& xupp = (block_type == LINKING_VARS_BLOCK) ? *currxuppParent : *currxuppChild;
   const SimpleVector& xlow = (block_type == LINKING_VARS_BLOCK) ? *currxlowParent : *currxlowChild;
   assert( ixlow.n == ixupp.n );
   assert( ixlow.n == xlow.n );
   assert( xlow.n == xupp.n );
   assert( ixlow.n == curr_nnz.n );
#endif

   n_cols_total += ixlow.n;

   for( int i = 0; i < ixlow.n; i++ )
   {
      if( ixupp_orig[i] == 0.0 && ixlow_orig[i] == 0.0 )
         ++n_cols_orig_free;

      if( curr_nnz[i] != 0.0 )
      {
         if( curr_nnz[i] == 1.0 )
         {
            ++n_cols_singleton;
         }

         if( ixlow[i] != 0.0 && ixupp[i] != 0.0 )
            ++n_cols_boxed;
         else if( ixlow[i] == 0.0 && ixupp[i] == 0.0)
            ++n_cols_free;
         else
            ++n_cols_onesided;
      }
      else
      {
         if( ixupp_orig[i] == 0.0 && ixlow_orig[i] == 0.0 )
            ++n_cols_orig_free_removed;
         ++n_cols_empty;
      }
   }
}

/**
 * set all pointers to the currently necessary data
 * If node == -1 we are in the root node
 */
void StochPresolverBase::updatePointersForCurrentNode(int node, SystemType system_type)
{
   assert( !presData.nodeIsDummy(node, system_type) );
   assert(-1 <= node && node <= nChildren );
   assert(system_type == EQUALITY_SYSTEM || system_type == INEQUALITY_SYSTEM);

   const GenMatrixHandle matrix = (system_type == EQUALITY_SYSTEM) ? presData.getPresProb().A : presData.getPresProb().C;

   /* set matrix pointers for A B and Bl */
   setPointersMatrices(matrix, node);

   /* set lhs rhs for equations */
   setPointersMatrixBoundsActivities(system_type, node);

   /* set x lower upper bounds */
   setPointersVarBounds(node);

   /* set adaptions ? todo */

   /* set objective function pointers */
   setPointersObjective(node);

   /* set reduction pointers columns and rows */
   setReductionPointers(system_type, node);
}

// todo : set pointers NULL if no linking constraints?
void StochPresolverBase::setPointersMatrices(const GenMatrixHandle mat, int node)
{
   assert(-1 <= node && node < nChildren);
   const StochGenMatrix& smat = dynamic_cast<const StochGenMatrix&>(*mat);

   /* in root node only A0 and Bl0 are present */
   if( node == -1 )
   {
      currAmat = dynamic_cast<const SparseGenMatrix*>(smat.Bmat)->getStorageDynamic();
      currAmatTrans = dynamic_cast<const SparseGenMatrix*>(smat.Bmat)->getStorageDynamicTransposed();

      currBmat = NULL;
      currBmatTrans = NULL;

      currBlmat =
            dynamic_cast<const SparseGenMatrix*>(smat.Blmat)->getStorageDynamic();
      currBlmatTrans =
            dynamic_cast<const SparseGenMatrix*>(smat.Blmat)->getStorageDynamicTransposed();
   }
   else
   {
      currAmat =
            dynamic_cast<const SparseGenMatrix*>(smat.children[node]->Amat)->getStorageDynamic();
      currAmatTrans =
            dynamic_cast<const SparseGenMatrix*>(smat.children[node]->Amat)->getStorageDynamicTransposed();
      currBmat =
            dynamic_cast<const SparseGenMatrix*>(smat.children[node]->Bmat)->getStorageDynamic();
      currBmatTrans =
            dynamic_cast<const SparseGenMatrix*>(smat.children[node]->Bmat)->getStorageDynamicTransposed();
      currBlmat =
            dynamic_cast<const SparseGenMatrix*>(smat.children[node]->Blmat)->getStorageDynamic();
      currBlmatTrans =
            dynamic_cast<const SparseGenMatrix*>(smat.children[node]->Blmat)->getStorageDynamicTransposed();
   }
}

// todo make one for bounds one for activities
void StochPresolverBase::setPointersMatrixBoundsActivities(SystemType system_type, int node)
{
   assert(-1 <= node && node < nChildren);

   /* non-linking constraints */
   const StochVector& lhs = (system_type == EQUALITY_SYSTEM) ? dynamic_cast<const StochVector&>(*(presData.getPresProb().bA))
         : dynamic_cast<const StochVector&>(*(presData.getPresProb().bl));
   const StochVector& lhs_idx = (system_type == EQUALITY_SYSTEM) ? dynamic_cast<const StochVector&>(*(presData.getPresProb().bA))
         : dynamic_cast<const StochVector&>(*(presData.getPresProb().iclow));
   const StochVector& rhs = (system_type == EQUALITY_SYSTEM) ? dynamic_cast<const StochVector&>(*(presData.getPresProb().bA))
         : dynamic_cast<const StochVector&>(*(presData.getPresProb().bu));
   const StochVector& rhs_idx = (system_type == EQUALITY_SYSTEM) ? dynamic_cast<const StochVector&>(*(presData.getPresProb().bA))
         : dynamic_cast<const StochVector&>(*(presData.getPresProb().icupp));

   if( system_type == EQUALITY_SYSTEM )
   {
      if( node == -1 )
      {
         currEqRhs = dynamic_cast<const SimpleVector*>(rhs.vec);
      }
      else
      {
         currEqRhs = dynamic_cast<const SimpleVector*>(rhs.children[node]->vec);
         assert(rhs.children[node]->vecl == NULL);
      }
      currIneqLhs = currIclow = currIneqRhs = currIcupp = currIneqLhsLink =
            currIclowLink = currIneqRhsLink = currIcuppLink = NULL;

      if( presData.hasLinking(system_type) )
         currEqRhsLink = dynamic_cast<const SimpleVector*>(rhs.vecl);
      else
         currEqRhsLink = NULL;
   }
   else
   {

      if( node == -1 )
      {
         currIneqLhs = dynamic_cast<const SimpleVector*>(lhs.vec);
         currIclow = dynamic_cast<const SimpleVector*>(lhs_idx.vec);
         currIneqRhs = dynamic_cast<const SimpleVector*>(rhs.vec);
         currIcupp = dynamic_cast<const SimpleVector*>(rhs_idx.vec);
      }
      else
      {
         currIneqLhs = dynamic_cast<const SimpleVector*>(lhs.children[node]->vec);
         currIclow = dynamic_cast<const SimpleVector*>(lhs_idx.children[node]->vec);
         currIneqRhs = dynamic_cast<const SimpleVector*>(rhs.children[node]->vec);
         currIcupp = dynamic_cast<const SimpleVector*>(rhs_idx.children[node]->vec);

         assert(lhs.children[node]->vecl == NULL);
         assert(lhs_idx.children[node]->vecl == NULL);
         assert(rhs.children[node]->vecl == NULL);
         assert(rhs_idx.children[node]->vecl == NULL);
      }

      currEqRhs = currEqRhsLink = NULL;

      if( presData.hasLinking(system_type) )
      {
         currIneqLhsLink = dynamic_cast<const SimpleVector*>(lhs.vecl);
         currIclowLink = dynamic_cast<const SimpleVector*>(lhs_idx.vecl);
         currIneqRhsLink = dynamic_cast<const SimpleVector*>(rhs.vecl);
         currIcuppLink = dynamic_cast<const SimpleVector*>(rhs_idx.vecl);
      }
      else
      {
         currIneqLhsLink = currIclowLink = currIneqRhsLink = currIcuppLink = NULL;
      }
   }
}

void StochPresolverBase::setPointersVarBounds(int node)
{
   assert(-1 <= node && node <= nChildren);

   currxlowParent = dynamic_cast<const SimpleVector*>(dynamic_cast<const StochVector&>(*(presData.getPresProb().blx)).vec);
   currIxlowParent = dynamic_cast<const SimpleVector*>(dynamic_cast<const StochVector&>(*(presData.getPresProb().ixlow)).vec);
   currxuppParent = dynamic_cast<const SimpleVector*>(dynamic_cast<const StochVector&>(*(presData.getPresProb().bux)).vec);
   currIxuppParent = dynamic_cast<const SimpleVector*>(dynamic_cast<const StochVector&>(*(presData.getPresProb().ixupp)).vec);

   assert(dynamic_cast<const StochVector&>(*(presData.getPresProb().blx)).vecl == NULL);
   assert(dynamic_cast<const StochVector&>(*(presData.getPresProb().ixlow)).vecl == NULL);
   assert(dynamic_cast<const StochVector&>(*(presData.getPresProb().bux)).vecl == NULL);
   assert(dynamic_cast<const StochVector&>(*(presData.getPresProb().ixupp)).vecl == NULL);

   if(node != -1)
   {
      currxlowChild = dynamic_cast<const SimpleVector*>(dynamic_cast<const StochVector&>(*(presData.getPresProb().blx)).children[node]->vec);
      currxuppChild = dynamic_cast<const SimpleVector*>(dynamic_cast<const StochVector&>(*(presData.getPresProb().bux)).children[node]->vec);
      currIxlowChild = dynamic_cast<const SimpleVector*>(dynamic_cast<const StochVector&>(*(presData.getPresProb().ixlow)).children[node]->vec);
      currIxuppChild = dynamic_cast<const SimpleVector*>(dynamic_cast<const StochVector&>(*(presData.getPresProb().ixupp)).children[node]->vec);

      assert(dynamic_cast<const StochVector&>(*(presData.getPresProb().blx)).children[node]->vecl == NULL);
      assert(dynamic_cast<const StochVector&>(*(presData.getPresProb().bux)).children[node]->vecl == NULL);
      assert(dynamic_cast<const StochVector&>(*(presData.getPresProb().ixlow)).children[node]->vecl == NULL);
      assert(dynamic_cast<const StochVector&>(*(presData.getPresProb().ixupp)).children[node]->vecl == NULL);
   }
   else
      currxlowChild = currxuppChild = currIxlowChild = currIxuppChild = NULL;
}

void StochPresolverBase::setPointersObjective(int node)
{
   currgParent = dynamic_cast<const SimpleVector*>(dynamic_cast<const StochVector&>(*(presData.getPresProb().g)).vec);
   if(node != -1)
   {
      currgChild = dynamic_cast<const SimpleVector*>(dynamic_cast<const StochVector&>(*(presData.getPresProb().g)).children[node]->vec);
      assert(dynamic_cast<const StochVector&>(*(presData.getPresProb().g)).children[node]->vecl == NULL);
   }
   else
      currgChild = NULL;

   assert(dynamic_cast<const StochVector&>(*(presData.getPresProb().g)).vecl == NULL);

}

void StochPresolverBase::setReductionPointers(SystemType system_type, int node){
   assert(-1 <= node && node <= nChildren);

//   const SimpleVectorHandle row_red = (system_type == EQUALITY_SYSTEM) ? presData.nnzs_row_A_chgs : presData.nnzs_row_C_chgs;
   const StochVector& row_nnz = (system_type == EQUALITY_SYSTEM) ? presData.getNnzsRowA() : presData.getNnzsRowC();

   /* rows */
   if( node == -1)
   {
      currNnzRow = dynamic_cast<const SimpleVector*>(row_nnz.vec);
   }
   else
   {
      assert(row_nnz.children[node]->vec != NULL);

      currNnzRow = dynamic_cast<const SimpleVector*>(row_nnz.children[node]->vec);
   }

   if( presData.hasLinking(system_type) )
   {
//      currRedRowLink = &(*row_red);
      currNnzRowLink = dynamic_cast<const SimpleVector*>(row_nnz.vecl);;
   }
   else
//      currRedRowLink = currNnzRowLink = NULL;
      ;
   /* colums */
//   currRedColParent = &(*presData.nnzs_col_chgs);
   currNnzColParent = dynamic_cast<const SimpleVector*>(presData.getNnzsCol().vec);;

   assert(presData.getNnzsCol().vecl == NULL);

   if(node != -1)
   {
      currNnzColChild = dynamic_cast<const SimpleVector*>(presData.getNnzsCol().children[node]->vec);

      assert(presData.getNnzsCol().children[node]->vecl == NULL);
   }
   else
<<<<<<< HEAD
      currNnzColChild = NULL;
}

//void StochPresolverBase::setCurrentPointersToNull()
//{
//   currAmat = NULL;
//   currAmatTrans = NULL;
//   currBmat = NULL;
//   currBmatTrans = NULL;
//   currBlmat = NULL;
//   currBlmatTrans = NULL;
//
//   currxlowParent = NULL;
//   currIxlowParent = NULL;
//   currxuppParent = NULL;
//   currIxuppParent = NULL;
//   currxlowChild = NULL;
//   currIxlowChild = NULL;
//   currxuppChild = NULL;
//   currIxuppChild = NULL;
//   currEqRhs = NULL;
//   currIneqLhs = NULL;
//   currIclow = NULL;
//   currIneqRhs = NULL;
//   currIcupp = NULL;
//   currEqRhsLink = NULL;
//   currIneqLhsLink = NULL;
//   currIclowLink = NULL;
//   currIneqRhsLink = NULL;
//   currIcuppLink = NULL;
//
//   currgParent = NULL;
//   currgChild = NULL;
//
//   currRedRow = NULL;
//   currNnzRow = NULL;
//   currRedRowLink = NULL;
//   currNnzColParent = NULL;
//   currNnzColChild = NULL;
//}
//
//bool StochPresolverBase::variableFixationValid(double fixation_value, const double& ixlow, const double& xlow, const double& ixupp, const double& xupp, bool print_message) const
//{
//   if( (ixlow != 0.0 && PIPSisLT(fixation_value, xlow)) || (ixupp != 0.0 && PIPSisLT(xupp, fixation_value)) )
//   {
//      std::cout << "Presolve detected infeasibility! Fixation of variable to invalid value - value: " << fixation_value << "\t bounds: x € ["
//            << ((ixlow == 0.0) ? -std::numeric_limits<double>::infinity() : xlow) << ", " << ((ixupp == 0.0) ? std::numeric_limits<double>::infinity() : xupp) << "]" << std::endl;
//
//      return false;
//   }
//   return true;
//}
=======
   {
      dynamic_cast<StochGenMatrix&>(*(presProb->C)).Blmat->getSize(mlink, nlink);
      if( mlink > 0 )
      {
         // todo: assert that all vectors and matrices have linking part
         assert(presData.redRowC->vecl);
         return true;
      }
   }
   return false;
}

void StochPresolverBase::getRankDistributed( MPI_Comm comm, int& myRank, bool& iAmDistrib ) const
{
   MPI_Comm_rank(comm, &myRank);
   int world_size;
   MPI_Comm_size(comm, &world_size);
   if( world_size > 1) iAmDistrib = true;
   else iAmDistrib = false;
}

/** Call MPI_Abort() and print an error message */
void StochPresolverBase::abortInfeasible(MPI_Comm comm) const
{
   std::cout << "Infesibility detected in presolving. Aborting now." << std::endl;
   MPI_Abort(comm, 1);
}

void StochPresolverBase::synchronize(int& value) const
{
   int myRank;
   bool iAmDistrib;
   getRankDistributed( MPI_COMM_WORLD, myRank, iAmDistrib );
   if( iAmDistrib )
      MPI_Allreduce(MPI_IN_PLACE, &value, 1, MPI_INT, MPI_SUM, MPI_COMM_WORLD);
}

// todo description + use to notify column deletion
// todo notify postsolver! rows and cols
void StochPresolverBase::deleteNonlinkColumnFromSystem(int node, int col_idx, double fixation_value)
{
   assert(node != -1);

   /* equality system */
   /* delete from Bmat */
   deleteNonlinkColumnFromSparseStorageDynamic(EQUALITY_SYSTEM, node, CHILD_BLOCK, col_idx, fixation_value);

   /* delete from Blmat */
   if(hasLinking(EQUALITY_SYSTEM))
      deleteNonlinkColumnFromSparseStorageDynamic(EQUALITY_SYSTEM, node, LINKING_CONS_BLOCK, col_idx, fixation_value);

   /* inequality system */
   /* delete from Bmat */
   deleteNonlinkColumnFromSparseStorageDynamic(INEQUALITY_SYSTEM, node, CHILD_BLOCK, col_idx, fixation_value);

   /* delete from Blmat */
   if(hasLinking(INEQUALITY_SYSTEM))
      deleteNonlinkColumnFromSparseStorageDynamic(INEQUALITY_SYSTEM, node, LINKING_CONS_BLOCK, col_idx, fixation_value);

   /* adjust objective function */
   updatePointersForCurrentNode(node, EQUALITY_SYSTEM);
   indivObjOffset += currgChild->elements()[col_idx] * fixation_value;
}

void StochPresolverBase::deleteNonlinkColumnFromSparseStorageDynamic(SystemType system_type, int node, BlockType block_type, int col_idx, double val)
{
   /* assert non-linking */
   assert(block_type != LINKING_VARS_BLOCK);
   assert(node != -1);

   updatePointersForCurrentNode(node, system_type);

   SparseStorageDynamic& matrix = (block_type == CHILD_BLOCK) ? *currBmat : *currBlmat;
   SparseStorageDynamic& matrix_transp = (block_type == CHILD_BLOCK) ? *currBmatTrans : *currBlmatTrans;
   SimpleVector* curr_row_red = (block_type == CHILD_BLOCK) ? currRedRow : currRedRowLink;
   SimpleVector* rhs = (block_type == CHILD_BLOCK) ? currEqRhs :currEqRhsLink;

   SimpleVector* iclow = (block_type == CHILD_BLOCK) ? currIclow : currIclowLink;
   SimpleVector* clow = (block_type == CHILD_BLOCK) ? currIneqLhs : currIneqLhsLink;
   SimpleVector* icupp = (block_type == CHILD_BLOCK) ? currIcupp : currIcuppLink;
   SimpleVector* cupp = (block_type == CHILD_BLOCK) ? currIneqRhs : currIneqRhsLink;

   SimpleVector* nnz_row = (block_type == CHILD_BLOCK) ? currNnzRow : currNnzRowLink;

   assert(0 <= col_idx && col_idx <= matrix_transp.m);
   for( int j = matrix_transp.rowptr[col_idx].start; j < matrix_transp.rowptr[col_idx].end; j++ )
   {
      int rowIdx = matrix_transp.jcolM[j];
      double m = 0.0;

      if( !removeEntryInDynamicStorage(matrix, rowIdx, col_idx, m) )
         continue;

      curr_row_red->elements()[rowIdx]++;
      /* never linking vars */
      currRedColChild->elements()[col_idx]++;

      if( system_type == EQUALITY_SYSTEM )
      {
         if(block_type == LINKING_CONS_BLOCK)
         {
            currEqRhsAdaptionsLink[rowIdx] -= m * val;
         }
         else
         {
            rhs->elements()[rowIdx] -= m * val;

            /* fixation must be valid */
            if( nnz_row->elements()[rowIdx] - curr_row_red->elements()[rowIdx] == 0.0 )
            {
               assert(matrix.rowptr[rowIdx].start == matrix.rowptr[rowIdx].end);
               if( !PIPSisZero(rhs->elements()[rowIdx], 1e-10) )
               {
                  std::cout << "Presolving detected infeasibility: Fixation of variable to invalid value " << val << "\trhs " << rhs->elements()[rowIdx] << "\tmat " << m << std::endl;
                  std::cout << "Problem infeasible" << std::endl;
                  abortInfeasible(MPI_COMM_WORLD );
               }
            }
         }

      }
      else
      {
         if(block_type == LINKING_CONS_BLOCK)
         {
            if( icupp->elements()[rowIdx] != 0.0 )
               currInEqLhsAdaptionsLink[rowIdx] -= m * val;
            if( iclow->elements()[rowIdx] != 0.0 )
               currInEqRhsAdaptionsLink[rowIdx] -= m * val;

            if(nnz_row->elements()[rowIdx] - curr_row_red->elements()[rowIdx] == 0.0 )
            {
               if( (icupp->elements()[rowIdx] == 1.0 && !PIPSisLE(0.0, cupp->elements()[rowIdx] + currInEqRhsAdaptionsLink[rowIdx]) )
                 || (iclow->elements()[rowIdx] == 1.0 && !PIPSisLE(clow->elements()[rowIdx] + currInEqLhsAdaptionsLink[rowIdx], 0.0)))
               {
                     std::cout << "Presolving detected infeasibility: Fixation of variable to invalid value" << std::endl;
                     std::cout << val << "\t" << m << std::endl;
                     if(icupp->elements()[rowIdx])
                        std::cout << "upper bound: " << cupp->elements()[rowIdx] << std::endl;
                     if(iclow->elements()[rowIdx])
                        std::cout << "lower bound: " << clow->elements()[rowIdx] << std::endl;
                     std::cout << "Problem infeasible" << std::endl;
                     abortInfeasible(MPI_COMM_WORLD);
                  }
               }
         }
         else
         {
            if( icupp->elements()[rowIdx] == 1.0 )
              cupp->elements()[rowIdx] -= m * val;

            if( iclow->elements()[rowIdx] == 1.0 )
               clow->elements()[rowIdx] -= m * val;

            if(nnz_row->elements()[rowIdx] - curr_row_red->elements()[rowIdx] == 0.0 )
            {
            // todo does not work from inequ sys - the rhs is not updated then
               if( (icupp->elements()[rowIdx] == 1.0 && !PIPSisLE(0.0, cupp->elements()[rowIdx]) )
                     || (iclow->elements()[rowIdx] == 1.0 && !PIPSisLE(clow->elements()[rowIdx], 0.0)))
               {
                  std::cout << "Presolving detected infeasibility: Fixation of variable to invalid value" << std::endl;
                  std::cout << val << "\t" << m << std::endl;
                  if(icupp->elements()[rowIdx])
                     std::cout << "upper bound: " << cupp->elements()[rowIdx] << std::endl;
                  if(iclow->elements()[rowIdx])
                     std::cout << "lower bound: " << clow->elements()[rowIdx] << std::endl;
                  std::cout << "Problem infeasible" << std::endl;
                  abortInfeasible(MPI_COMM_WORLD);
               }
            }
         }
      }
   }

   clearRow(matrix_transp, col_idx);
}

/** Adapt the columns for the linking-variable-blocks (the A_i) blocks */
int StochPresolverBase::colAdaptLinkVars(int node, SystemType system_type)
{
   assert( -1 <= node && node < nChildren );
   updatePointersForCurrentNode(node, system_type);

   SparseStorageDynamic* matrix = currAmat;
   SparseStorageDynamic* matrix_transp = currAmatTrans;

   int myRank;
   MPI_Comm_rank(MPI_COMM_WORLD, &myRank);

   int newSingletonRows = 0;
   for( int i = 0; i < presData.getNumberColAdParent(); i++)
   {
      const int colIdxA = presData.getColAdaptParent(i).colIdx;
      const double val = presData.getColAdaptParent(i).val;

      for( int j = matrix_transp->rowptr[colIdxA].start; j < matrix_transp->rowptr[colIdxA].end; j++ )
      {
         const int rowIdxA = matrix_transp->jcolM[j];
         double m = 0.0;

         /* remove entry from matrix */
         if( !removeEntryInDynamicStorage(*matrix, rowIdxA, colIdxA, m) )
            continue;

         /* update reduction counters */
         if( node == -1 )
         {
            if( myRank == 0 )
            {
               currRedColParent->elements()[colIdxA]++;
               currRedRow->elements()[rowIdxA]++;
            }
         }
         else
         {
            currRedColParent->elements()[colIdxA]++;
            currRedRow->elements()[rowIdxA]++;
         }

         /* count newly found singletons */
         if( currNnzRow->elements()[rowIdxA] -currRedRow->elements()[rowIdxA] == 1.0 ) // todo
            if( node > -1 || myRank == 0 )
               newSingletonRows++;

         /* update bounds */
         if( system_type == EQUALITY_SYSTEM )
         {
            currEqRhs->elements()[rowIdxA] -= m * val;
         }
         else
         {
            if( currIcupp->elements()[rowIdxA] != 0.0 )
               currIneqRhs->elements()[rowIdxA] -= m * val;
            if( currIclow->elements()[rowIdxA] != 0.0 )
               currIneqLhs->elements()[rowIdxA] -=  m * val;
         }
      }

      /* clear row in transposed */
      clearRow(*matrix_transp, colIdxA);
   }
   return newSingletonRows;
}

int StochPresolverBase::colAdaptBl0(SystemType system_type)
{
   int myRank;
   MPI_Comm_rank(MPI_COMM_WORLD, &myRank);

   updatePointersForCurrentNode(-1, system_type);

   assert( currBlmat != NULL );
   assert( currNnzRowLink->n == currBlmat->m );

   int newSingletonRows = 0;

   for(int i = 0; i < presData.getNumberColAdParent(); i++)
   {
      const int colIdx = presData.getColAdaptParent(i).colIdx;
      const double val = presData.getColAdaptParent(i).val;

      for( int j = currBlmatTrans->rowptr[colIdx].start; j < currBlmatTrans->rowptr[colIdx].end; j++ )
      {
         const int rowIdx = currBlmatTrans->jcolM[j];
         double m = 0.0;

         /* remove entry from dynamic storage */
         if( !removeEntryInDynamicStorage(*currBlmat, rowIdx, colIdx, m) )
            continue;

         /* update non-zero counters */
         if(myRank == 0)
         {
            currRedRowLink->elements()[rowIdx]++;
            currRedColParent->elements()[colIdx]++;
         }

         /* update bounds */
         if( system_type == EQUALITY_SYSTEM )
            currEqRhsLink->elements()[rowIdx] -= m * val;
         else
         {
            if( currIcuppLink->elements()[rowIdx] != 0.0 )
               currIneqRhsLink->elements()[rowIdx] -= m * val;
            if( currIclowLink->elements()[rowIdx] != 0.0 )
               currIneqLhsLink->elements()[rowIdx] -=  m * val;
         }

         /* count newly found singletons */
         if(currNnzRowLink->elements()[rowIdx] - currRedRowLink->elements()[rowIdx] == 1.0)
            newSingletonRows++;
      }
      clearRow(*currBlmatTrans, colIdx);
   }
   return newSingletonRows;
}

bool StochPresolverBase::newBoundsImplyInfeasible(double new_xlow, double new_xupp, int colIdx,
      const double* ixlow, const double* ixupp, const double* xlow, const double* xupp) const
{
   assert( colIdx >= 0 );

   if( ( ixlow[colIdx] != 0.0 && PIPSisLT(new_xupp, xlow[colIdx]) )
         || (ixupp[colIdx] != 0.0 && PIPSisLT(xupp[colIdx], new_xlow) )
         || (new_xlow > new_xupp))
   {
      std::cout << "Presolving detected infeasibility: variable: " << colIdx << "\tnew bounds = [" << new_xlow << ", " << new_xupp << "]" << "\told bounds: ["
            << ( (ixlow[colIdx] == 0.0) ? -std::numeric_limits<double>::infinity() : xlow[colIdx] ) <<
    		  ", " << ( (ixupp[colIdx] == 0.0) ? std::numeric_limits<double>::infinity() : xupp[colIdx] ) << "]" << std::endl;
      return true;
   }
   return false;
}

bool StochPresolverBase::newBoundsFixVariable(double& value, double newxlow, double newxupp, int colIdx,
      const double* ixlow, const double* ixupp, const double* xlow, const double* xupp) const
{
   assert( colIdx >= 0 );

   if( PIPSisEQ(newxlow, newxupp) || ( ixlow[colIdx] != 0.0 && PIPSisEQ(xlow[colIdx], newxupp) ) )
   {
      value = newxupp;
      return true;
   }
   else if( ixupp[colIdx] != 0.0 && PIPSisEQ(xupp[colIdx], newxlow) )
   {
      value = newxlow;
      return true;
   }

   // if relative difference between newxlow and newxupp is below a threshold, fix the variable:
   double upperbound = newxupp;
   double lowerbound = newxlow;
   if( ixupp[colIdx] != 0.0 && xupp[colIdx] < newxupp )
      upperbound = xupp[colIdx];
   if( ixlow[colIdx] != 0.0 && xlow[colIdx] > newxlow )
      lowerbound = xlow[colIdx];

   if( upperbound == std::numeric_limits<double>::max() || upperbound == std::numeric_limits<double>::infinity()
         || lowerbound == -std::numeric_limits<double>::max() || lowerbound == -std::numeric_limits<double>::infinity() )
      return false;

   double absmax = std::max(std::fabs(upperbound), std::fabs(lowerbound) );
   double absdiff = std::fabs( upperbound - lowerbound );

   if( absdiff / absmax < tolerance4 )
   {
      // verify if one of the bounds is integer:
      double intpart;
      if( std::modf(lowerbound, &intpart) == 0.0 )
         value = lowerbound;
      else if( std::modf(upperbound, &intpart) == 0.0 )
         value = upperbound;
      else  // set the variable to the arithmetic mean:
         value = (lowerbound + upperbound ) / 2.0;

      return true;
   }
   return false;
}

/** Stores colIndex value pair for later fixation.
 *
 * todo : use std::find and stuff
 */
void StochPresolverBase::storeColValInColAdaptParent(int colIdx, double value)
{
   const COLUMNFORDELETION colWithVal = {colIdx, value};

   bool uniqueAdditionToOffset = true;

   for(int i = 0; i < presData.getNumberColAdParent(); i++)
   {
      if( presData.getColAdaptParent(i).colIdx == colIdx )
      {
         if( !PIPSisEQ(presData.getColAdaptParent(i).val, value) )
         {
            std::cout << "Presolving detected infeasibility : fixation of variable that has previously been fixed to a different value" << std::endl;
            abortInfeasible(MPI_COMM_WORLD);
         }
         uniqueAdditionToOffset = false;
      }
   }
   if( uniqueAdditionToOffset )
      presData.addColToAdaptParent(colWithVal);
}

/** Stores the column index colIdx together with the new bounds as a XBOUNDS in newBoundsParent.
 * Should be called only from Process Zero.
 * Returns false if infeasibility is detected (contradictory bounds).
 */
void StochPresolverBase::storeNewBoundsParent(int colIdx, double newxlow, double newxupp)
{
   assert( colIdx >= 0 );
   XBOUNDS newXbounds = {colIdx, newxlow, newxupp};
   for(size_t i = 0; i < newBoundsParent.size(); i++)
   {
      if( newBoundsParent[i].colIdx == colIdx )
      {
         if( PIPSisLT(newxupp, newBoundsParent[i].newxlow) || PIPSisLT(newBoundsParent[i].newxupp, newxlow) )
         {
        	 std::cout << "Presolving detected infeasibility. Two change of bounds requested to invalid values: bounds_a = [" << newxlow << ", " << newxupp << "]\tbounds_b = ["
        			 << newBoundsParent[i].newxlow << ", " << newBoundsParent[i].newxupp << "]" << std::endl;
            abortInfeasible(MPI_COMM_WORLD);
         }
      }
   }
   newBoundsParent.push_back(newXbounds);
}

/** Method similar to combineColAdaptParent(), that is a method going through newBoundsParent
 * and cleaning it up, removing redundant bounds, checking for infeasibility or more tightening.
 */
void StochPresolverBase::combineNewBoundsParent()
{
   int myRank, world_size;
   bool iAmDistrib = false;
   MPI_Comm_rank(MPI_COMM_WORLD, &myRank);
   MPI_Comm_size(MPI_COMM_WORLD, &world_size);
   if( world_size > 1) iAmDistrib = true;

   if( iAmDistrib )
   {
      // allgather the length of each newBoundsParent
      int mylen = getNumberNewBoundsParent();
      int* recvcounts = new int[world_size];

      MPI_Allgather(&mylen, 1, MPI_INT, recvcounts, 1, MPI_INT, MPI_COMM_WORLD);

      // allgatherv the actual newBoundsParent
      // First, extract the colIdx and val into int* and double* arrays:
      int* colIndicesLocal = new int[mylen];
      double* xlowLocal = new double[mylen];
      double* xuppLocal = new double[mylen];
      for(int i=0; i<mylen; i++)
      {
         colIndicesLocal[i] = getNewBoundsParent(i).colIdx;
         xlowLocal[i] = getNewBoundsParent(i).newxlow;
         xuppLocal[i] = getNewBoundsParent(i).newxupp;
      }
      // Second, prepare the receive buffers:
      int lenghtGlobal = recvcounts[0];
      int* displs = new int[world_size];
      displs[0] = 0;
      for(int i=1; i<world_size; i++)
      {
         lenghtGlobal += recvcounts[i];
         displs[i] = displs[i-1] + recvcounts[i-1];
      }
      int* colIndicesGlobal = new int[lenghtGlobal];
      double* xlowGlobal = new double[lenghtGlobal];
      double* xuppGlobal = new double[lenghtGlobal];
      // Then, do the actual MPI communication:
      MPI_Allgatherv(colIndicesLocal, mylen, MPI_INT, colIndicesGlobal, recvcounts, displs , MPI_INT, MPI_COMM_WORLD);
      MPI_Allgatherv(xlowLocal, mylen, MPI_DOUBLE, xlowGlobal, recvcounts, displs , MPI_DOUBLE, MPI_COMM_WORLD);
      MPI_Allgatherv(xuppLocal, mylen, MPI_DOUBLE, xuppGlobal, recvcounts, displs , MPI_DOUBLE, MPI_COMM_WORLD);

      // Reconstruct a newBoundsParent containing all entries:
      clearNewBoundsParent();
      for(int i=0; i<lenghtGlobal; i++)
      {
         XBOUNDS newXBound = {colIndicesGlobal[i], xlowGlobal[i], xuppGlobal[i]};
         addNewBoundsParent(newXBound);
      }

      delete[] recvcounts;
      delete[] colIndicesLocal;
      delete[] xlowLocal;
      delete[] xuppLocal;
      delete[] displs;
      delete[] colIndicesGlobal;
      delete[] xlowGlobal;
      delete[] xuppGlobal;
   }

   // Sort colIndicesGlobal (and xlowGlobal, xuppGlobal accordingly), remove duplicates,
   // tighten bounds and find infeasibilities
   std::sort(newBoundsParent.begin(), newBoundsParent.end(), xbounds_col_is_smaller());

   if(getNumberNewBoundsParent() > 0)
   {
      int colIdxCurrent = getNewBoundsParent(0).colIdx;
      double xlowCurrent = getNewBoundsParent(0).newxlow;
      double xuppCurrent = getNewBoundsParent(0).newxupp;
      for(int i=1; i<getNumberNewBoundsParent(); i++)
      {
         if( getNewBoundsParent(i).colIdx == colIdxCurrent )
         {
            const double bestLow = max(xlowCurrent, getNewBoundsParent(i).newxlow);
            const double bestUpp = min(xuppCurrent, getNewBoundsParent(i).newxupp);
            if( bestLow > bestUpp )
            {
               cout<<"Detected infeasibility in variable "<<colIdxCurrent<<" of parent. bestLow="<<bestLow<<", bestUpp="<<bestUpp<<endl;
               abortInfeasible(MPI_COMM_WORLD);
            }
            else
            {
               // change the vector element newBoundsParent.begin()+(i-1), also das,
               // welches colIdxCurrent definiert hat:
               setNewBoundsParent(i-1, colIdxCurrent, bestLow, bestUpp);
               newBoundsParent.erase(newBoundsParent.begin()+i);   //todo: implement more efficiently
               i--;  // if i is not decremented, then the next entry in newBoundsParent would be omitted
            }
         }
         else
         {
            colIdxCurrent = getNewBoundsParent(i).colIdx;
            xlowCurrent = getNewBoundsParent(i).newxlow;
            xuppCurrent = getNewBoundsParent(i).newxupp;
         }
      }
   }
   assert( getNumberNewBoundsParent() <= presData.nColElems->vec->n );
}

XBOUNDS StochPresolverBase::getNewBoundsParent(int i) const
{
   assert( i<getNumberNewBoundsParent() );
   return newBoundsParent[i];
}
void StochPresolverBase::setNewBoundsParent(int i, int colIdx, double newxlow, double newxupp)
{
   assert( i<getNumberNewBoundsParent() );
   newBoundsParent[i].colIdx = colIdx;
   newBoundsParent[i].newxlow = newxlow;
   newBoundsParent[i].newxupp = newxupp;
}
int StochPresolverBase::getNumberNewBoundsParent() const
{
   return (int)newBoundsParent.size();
}
void StochPresolverBase::addNewBoundsParent(XBOUNDS newXBounds)
{
   newBoundsParent.push_back(newXBounds);
}
void StochPresolverBase::clearNewBoundsParent()
{
   newBoundsParent.clear();
}

/** Sum up the individual objective offset on all processes. */
void StochPresolverBase::sumIndivObjOffset()
{
   int myRank;
   bool iAmDistrib = false;
   MPI_Comm_rank(MPI_COMM_WORLD, &myRank);
   int world_size;
   MPI_Comm_size(MPI_COMM_WORLD, &world_size);
   if( world_size > 1) iAmDistrib = true;

   if( iAmDistrib )
      MPI_Allreduce(MPI_IN_PLACE, &indivObjOffset, 1, MPI_DOUBLE, MPI_SUM, MPI_COMM_WORLD);
}

/**
 * Compute the minimum and maximum activity of the row rowIdx in matrix. If colIdx!=-1, then this entry
 * is excluded in the computation of the activities.
 */
void StochPresolverBase::computeActivityBlockwise( const SparseStorageDynamic& matrix, int rowIdx, int colIdx,
      double& infRow, double& supRow,
      const SimpleVector& xlow, const SimpleVector& ixlow, const SimpleVector& xupp, const SimpleVector& ixupp) const
{
   // todo: possibly add two bools: if infty, indicate if at least two bounds were infty
   assert( rowIdx >= 0 && rowIdx < matrix.m );
   assert( colIdx >= -1 && colIdx < matrix.n );
   assert( xlow.n == matrix.n && ixlow.n == matrix.n && xupp.n == matrix.n && ixupp.n == matrix.n );

   for( int j = matrix.rowptr[rowIdx].start; j < matrix.rowptr[rowIdx].end; j++)
   {
      const int col = matrix.jcolM[j];
      const double entry = matrix.M[j];
      if( col == colIdx )
         continue;
      if( entry > 0)
      {
         // add entry * lower_bound to infRow
         if( ixlow[col] != 0.0)
            infRow += entry * xlow[col];
         else
            infRow = -std::numeric_limits<double>::max();
         // add entry * upper_bound to supRow
         if( ixupp[col] != 0.0 )
            supRow += entry * xupp[col];
         else
            supRow = std::numeric_limits<double>::max();
      }
      else
      {
         // add entry * upper_bound to infRow
         if( ixupp[col] != 0.0 )
            infRow += entry * xupp[col];
         else
            infRow = -std::numeric_limits<double>::max();
         // add entry * lower_bound to supRow
         if( ixlow[col] != 0.0 )
            supRow += entry * xlow[col];
         else
            supRow = std::numeric_limits<double>::max();
      }
      if( supRow == std::numeric_limits<double>::max() && infRow == -std::numeric_limits<double>::max() )
         return;
   }
}

/** Verifies if the nnzCounters are still correct. */
// TODO BUG?
bool StochPresolverBase::verifyNnzcounters()
{
   // todo: distributed case ok?
   bool nnzCorrect = true;
   StochVectorHandle nnzColOrig(dynamic_cast<StochVector*>(presData.nColElems->cloneFull()));
   StochVectorHandle nnzRowAOrig(dynamic_cast<StochVector*>(presData.nRowElemsA->cloneFull()));
   StochVectorHandle nnzRowCOrig(dynamic_cast<StochVector*>(presData.nRowElemsC->cloneFull()));

   presData.nColElems->setToZero();
   presData.nRowElemsA->setToZero();
   presData.nRowElemsC->setToZero();

   // similar to presData.initNnzCounter():
   StochGenMatrix& A = dynamic_cast<StochGenMatrix&>(*(presProb->A));
   StochGenMatrix& C = dynamic_cast<StochGenMatrix&>(*(presProb->C));
   StochVectorHandle colClone(dynamic_cast<StochVector*>(presData.nColElems->clone()));
   A.getNnzPerRow(*presData.nRowElemsA);
   C.getNnzPerRow(*presData.nRowElemsC);
   A.getNnzPerCol(*presData.nColElems);
   C.getNnzPerCol(*colClone);
   presData.nColElems->axpy(1.0, *colClone);

   // linking variables:
   SimpleVector* nColOrigSimple = dynamic_cast<SimpleVector*>(nnzColOrig->vec);
   SimpleVector* nColUpdatedSimple = dynamic_cast<SimpleVector*>(presData.nColElems->vec);
   assert( nColUpdatedSimple->n == nColOrigSimple->n );
   for( int i=0; i<nColUpdatedSimple->n; i++)
   {
      if( nColUpdatedSimple->elements()[i] != nColOrigSimple->elements()[i])
      {
         std::cout << "Nnz Counter linking column " << i << " not correct: "
               << nColUpdatedSimple->elements()[i] << " vs. " << nColOrigSimple->elements()[i] << std::endl;
         nnzCorrect = false;
         break;
      }
   }
   // non linking variables:
   for( size_t it = 0; it < presData.nColElems->children.size(); it++)
   {
      nColOrigSimple = dynamic_cast<SimpleVector*>(nnzColOrig->children[it]->vec);
      nColUpdatedSimple = dynamic_cast<SimpleVector*>(presData.nColElems->children[it]->vec);
      assert( nColUpdatedSimple->n == nColOrigSimple->n );
      for( int i = 0; i < nColUpdatedSimple->n; i++)
      {
         if( nColUpdatedSimple->elements()[i] != nColOrigSimple->elements()[i])
         {
            std::cout << "Nnz Counter non-linking column " << i << " of child " << it << " not correct: "
                  << nColUpdatedSimple->elements()[i] << " vs. " << nColOrigSimple->elements()[i] << std::endl;
            nnzCorrect = false;
            break;
         }
      }
   }
   // rows A:
   SimpleVector* nRowAOrigSimple = dynamic_cast<SimpleVector*>(nnzRowAOrig->vec);
   SimpleVector* nRowAUpdatedSimple = dynamic_cast<SimpleVector*>(presData.nRowElemsA->vec);
   assert( nRowAUpdatedSimple->n == nRowAOrigSimple->n );
   for( int i = 0; i < nRowAUpdatedSimple->n; i++)
   {
      if( nRowAUpdatedSimple->elements()[i] != nRowAOrigSimple->elements()[i])
      {
         std::cout << "Nnz Counter root A row " << i << " not correct: " << nRowAUpdatedSimple->elements()[i] << " vs. "
               << nRowAOrigSimple->elements()[i] << std::endl;
         nnzCorrect = false;
         break;
      }
   }
   // child rows:
   for( size_t it = 0; it < presData.nRowElemsA->children.size(); it++)
   {
      nRowAOrigSimple = dynamic_cast<SimpleVector*>(nnzRowAOrig->children[it]->vec);
      nRowAUpdatedSimple = dynamic_cast<SimpleVector*>(presData.nRowElemsA->children[it]->vec);
      assert( nRowAUpdatedSimple->n == nRowAOrigSimple->n );
      for( int i = 0; i < nRowAUpdatedSimple->n; i++)
      {
         if( nRowAUpdatedSimple->elements()[i] != nRowAOrigSimple->elements()[i])
         {
            std::cout << "Nnz Counter non-linking A row " << i << " of child " << it << " not correct: "
                  << nRowAUpdatedSimple->elements()[i] << " vs. " << nRowAOrigSimple->elements()[i] << std::endl;
            nnzCorrect = false;
            break;
         }
      }
   }
   if(nnzRowAOrig->vecl) // linking rows:
   {
      nRowAOrigSimple = dynamic_cast<SimpleVector*>(nnzRowAOrig->vecl);
      nRowAUpdatedSimple = dynamic_cast<SimpleVector*>(presData.nRowElemsA->vecl);
      assert( nRowAUpdatedSimple->n == nRowAOrigSimple->n );
      for( int i=0; i<nRowAUpdatedSimple->n; i++)
      {
         if( nRowAUpdatedSimple->elements()[i] != nRowAOrigSimple->elements()[i])
         {
            std::cout << "Nnz Counter linking row of A " << i << " not correct: " << nRowAUpdatedSimple->elements()[i] << " vs. "
                  << nRowAOrigSimple->elements()[i] << std::endl;
            nnzCorrect = false;
            break;
         }
      }
   }
   // rows C:
   SimpleVector* nRowCOrigSimple = dynamic_cast<SimpleVector*>(nnzRowCOrig->vec);
   SimpleVector* nRowCUpdatedSimple = dynamic_cast<SimpleVector*>(presData.nRowElemsC->vec);
   assert( nRowCUpdatedSimple->n == nRowCOrigSimple->n );
   for( int i = 0; i < nRowCUpdatedSimple->n; i++)
   {
      if( nRowCUpdatedSimple->elements()[i] != nRowCOrigSimple->elements()[i])
      {
         std::cout << "Nnz Counter root C row " << i << " not correct: " << nRowCUpdatedSimple->elements()[i] << " vs. "
               << nRowCOrigSimple->elements()[i] << std::endl;
         nnzCorrect = false;
         break;
      }
   }
   // child rows:
   for( size_t it = 0; it < presData.nRowElemsC->children.size(); it++)
   {
      nRowCOrigSimple = dynamic_cast<SimpleVector*>(nnzRowCOrig->children[it]->vec);
      nRowCUpdatedSimple = dynamic_cast<SimpleVector*>(presData.nRowElemsC->children[it]->vec);
      assert( nRowCUpdatedSimple->n == nRowCOrigSimple->n );
      for( int i = 0; i < nRowCUpdatedSimple->n; i++)
      {
         if( nRowCUpdatedSimple->elements()[i] != nRowCOrigSimple->elements()[i])
         {
            std::cout << "Nnz Counter non-linking C row " << i << " of child "<< it <<" not correct: "
                  << nRowCUpdatedSimple->elements()[i] << " vs. " << nRowCOrigSimple->elements()[i] << std::endl;
            nnzCorrect = false;
            break;
         }
      }
   }
   if(nnzRowCOrig->vecl) // linking rows:
   {
      nRowCOrigSimple = dynamic_cast<SimpleVector*>(nnzRowCOrig->vecl);
      nRowCUpdatedSimple = dynamic_cast<SimpleVector*>(presData.nRowElemsC->vecl);
      assert( nRowCUpdatedSimple->n == nRowCOrigSimple->n );
      for( int i = 0; i < nRowCUpdatedSimple->n; i++)
      {
         if( nRowCUpdatedSimple->elements()[i] != nRowCOrigSimple->elements()[i])
         {
            std::cout << "Nnz Counter linking row of C " << i << " not correct: " << nRowCUpdatedSimple->elements()[i]
                  << " vs. " << nRowCOrigSimple->elements()[i] << std::endl;
            nnzCorrect = false;
            break;
         }
      }
   }
   return nnzCorrect;
}

void StochPresolverBase::countRowsCols()// method is const but changes pointers
{
   int my_rank;
   bool distributed;
   getRankDistributed( MPI_COMM_WORLD, my_rank, distributed );

   int zero_dummy = 0; 

   int n_rows_empty_eq = 0;
   int n_rows_empty_ineq = 0;
   int n_rows_eq = 0;
   int n_rows_ineq = 0;

   int n_rows_fixed_eq = 0;
   int n_rows_fixed_ineq = 0;
   int n_rows_boxed_ineq = 0;
   int n_rows_onsided_ineq = 0;

   int n_rows_singleton_eq = 0;
   int n_rows_singleton_ineq = 0;
   
   int n_cols = 0;
   int n_cols_empty = 0;
   int n_cols_free = 0;
   int n_cols_onesided = 0;
   int n_cols_boxed = 0;
   int n_cols_singleton = 0;

   /* root nodes of equality and inequality system - linking varaiables and linking constraints */
   if( my_rank == 0 )
   {

      int n_rows_linking_eq = 0;
      int n_rows_linking_ineq = 0;
      int n_rows_empty_linking_eq = 0;
      int n_rows_empty_linking_ineq = 0;
      int n_rows_singleton_linking_eq = 0;
      int n_rows_singleton_linking_ineq = 0;

      updatePointersForCurrentNode(-1, EQUALITY_SYSTEM);
      
      countRowsBlock(n_rows_eq, n_rows_empty_eq, zero_dummy, zero_dummy, n_rows_fixed_eq, n_rows_singleton_eq, EQUALITY_SYSTEM, LINKING_VARS_BLOCK);
      assert( n_rows_eq - n_rows_empty_eq == n_rows_fixed_eq );
      countRowsBlock(n_rows_linking_eq, n_rows_empty_linking_eq, zero_dummy, zero_dummy, n_rows_fixed_eq, n_rows_singleton_linking_eq, EQUALITY_SYSTEM, 
         LINKING_CONS_BLOCK); 

      assert( zero_dummy == 0 );

      updatePointersForCurrentNode(-1, INEQUALITY_SYSTEM);
      countRowsBlock(n_rows_ineq, n_rows_empty_ineq, n_rows_onsided_ineq, n_rows_boxed_ineq, n_rows_fixed_ineq, n_rows_singleton_ineq, INEQUALITY_SYSTEM,
         LINKING_VARS_BLOCK);
      countRowsBlock(n_rows_linking_ineq, n_rows_empty_linking_ineq, n_rows_onsided_ineq, n_rows_boxed_ineq, n_rows_fixed_ineq, n_rows_singleton_linking_ineq,
         INEQUALITY_SYSTEM, LINKING_CONS_BLOCK);

      countBoxedColumns(n_cols, n_cols_empty, n_cols_free, n_cols_onesided, n_cols_boxed, n_cols_singleton, LINKING_VARS_BLOCK);

      assert( n_cols - n_cols_empty == n_cols_free + n_cols_onesided + n_cols_boxed);

      std::cout << "#linking_vars:\t\t" << n_cols << "\t(#empty: n_cols_empty " << n_cols_empty << ", #singleton: " << n_cols_singleton << 
         ", #free: " << n_cols_free << ", #onesided: " << n_cols_onesided << ", #boxed: " << n_cols_boxed << ")" << std::endl;

      std::cout << "#rows B0:\t\t" << n_rows_eq << "\t(#empty: n_rows_empty " << n_rows_empty_eq << ", #singleton: " << n_rows_singleton_eq << ")" << std::endl;
      std::cout << "#rows Bl_0:\t\t" << n_rows_linking_eq << "\t(#empty: n_rows_empty " << n_rows_empty_linking_eq << ", #singleton: " <<
         n_rows_singleton_linking_eq << ")" << std::endl;
      std::cout << "#rows D0:\t\t" << n_rows_ineq << "\t(#empty: n_rows_empty " << n_rows_empty_ineq << ", #singleton: " << n_rows_singleton_ineq << ")" << std::endl;
      std::cout << "#rows Dl_0:\t\t" << n_rows_linking_ineq << "\t(#empty: n_rows_empty " << n_rows_empty_linking_ineq << ", #singleton: " << 
         n_rows_singleton_linking_ineq << ")" << std::endl;

      n_rows_eq += n_rows_linking_eq;
      n_rows_empty_eq += n_rows_empty_linking_eq;
      n_rows_singleton_eq += n_rows_singleton_linking_eq;
      
      n_rows_ineq += n_rows_linking_ineq;
      n_rows_empty_ineq += n_rows_empty_linking_ineq;
      n_rows_singleton_ineq += n_rows_singleton_linking_ineq;

      assert( n_rows_eq - n_rows_empty_eq == n_rows_fixed_eq );
      assert( n_rows_ineq - n_rows_empty_ineq == n_rows_onsided_ineq + n_rows_boxed_ineq + n_rows_fixed_ineq );
   }

   /* child nodes in both systems */
   for( int node = 0; node < nChildren; node++)
   {
      assert( (nodeIsDummy( node, EQUALITY_SYSTEM) && nodeIsDummy( node, INEQUALITY_SYSTEM)) ||
            (!nodeIsDummy( node, EQUALITY_SYSTEM) && !nodeIsDummy( node, INEQUALITY_SYSTEM) ));

      if( nodeIsDummy( node, EQUALITY_SYSTEM) )
         continue;

      /* equality system */
      updatePointersForCurrentNode(node, EQUALITY_SYSTEM);
      countRowsBlock(n_rows_eq, n_rows_empty_eq, zero_dummy, zero_dummy, n_rows_fixed_eq, n_rows_singleton_eq, EQUALITY_SYSTEM, CHILD_BLOCK);
      assert( zero_dummy == 0 );
      assert( n_rows_eq - n_rows_empty_eq == n_rows_fixed_eq );

      /* inequality system */
      updatePointersForCurrentNode(node, INEQUALITY_SYSTEM);
      countRowsBlock(n_rows_ineq, n_rows_empty_ineq, n_rows_onsided_ineq, n_rows_boxed_ineq, n_rows_fixed_ineq, n_rows_singleton_ineq, INEQUALITY_SYSTEM, 
         CHILD_BLOCK);
      assert( n_rows_ineq - n_rows_empty_ineq == n_rows_onsided_ineq + n_rows_boxed_ineq + n_rows_fixed_ineq );

      countBoxedColumns(n_cols, n_cols_empty, n_cols_free, n_cols_onesided, n_cols_boxed, n_cols_singleton, CHILD_BLOCK);
      assert( n_cols - n_cols_empty == n_cols_free + n_cols_onesided + n_cols_boxed);
   }

#if 0//TIMING // TODO
   // count how many linking rows do not really link two blocks:
#endif

   /* sync data */
   if( distributed )
   {
      int* count = new int[15];

      count[0] = n_rows_eq;
      count[1] = n_rows_ineq;
      count[2] = n_rows_empty_eq;
      count[3] = n_rows_empty_ineq;
      count[4] = n_rows_fixed_ineq;
      count[5] = n_rows_boxed_ineq;
      count[6] = n_rows_onsided_ineq;
      count[7] = n_rows_singleton_eq;
      count[8] = n_rows_singleton_ineq;
      count[9] = n_cols;
      count[10] = n_cols_empty;
      count[11] = n_cols_free;
      count[12] = n_cols_onesided;
      count[13] = n_cols_boxed;
      count[14] = n_cols_singleton;

      MPI_Allreduce(MPI_IN_PLACE, count, 15, MPI_INT, MPI_SUM, MPI_COMM_WORLD);

      n_rows_eq = count[0];
      n_rows_ineq = count[1];
      n_rows_empty_eq = count[2];
      n_rows_empty_ineq = count[3];
      n_rows_fixed_ineq = count[4];
      n_rows_boxed_ineq = count[5];
      n_rows_onsided_ineq = count[6];
      n_rows_singleton_eq = count[7];
      n_rows_singleton_ineq = count[8];
      n_cols = count[9];
      n_cols_empty = count[10];
      n_cols_free = count[11];
      n_cols_onesided = count[12];
      n_cols_boxed = count[13];
      n_cols_singleton = count[14];
      
      delete[] count;
   }
   n_rows_fixed_eq = n_rows_eq - n_rows_empty_eq; 

   if( my_rank == 0 )
   {
      std::cout << "#rows_total:\t\t" << n_rows_eq + n_rows_ineq << "\t(#empty: " << n_rows_empty_eq + n_rows_empty_ineq << ", #fixed: " << 
         n_rows_fixed_eq + n_rows_fixed_ineq << ", #boxed: " << n_rows_boxed_ineq << ", #onesided: " << n_rows_onsided_ineq << ", #singleton: " << 
         n_rows_singleton_eq + n_rows_singleton_ineq << ")" << std::endl;
      std::cout << "#rows non-empty A:\t" << n_rows_eq - n_rows_empty_eq << "\t(#singleton: " << n_rows_singleton_eq << ")" << std::endl;
      std::cout << "#rows non-empty C:\t" << n_rows_ineq - n_rows_empty_ineq << "\t(#singleton: " << n_rows_singleton_ineq << ")" << std::endl;
      
      std::cout << "#vars_total:\t\t" << n_cols << "\t(#empty: " << n_cols_empty << ", #free: " << n_cols_free << ", #onesided: " << n_cols_onesided << 
         ", #boxed: " << n_cols_boxed << ", #singleton: " << n_cols_singleton << ")" << std::endl;
   }
}

void StochPresolverBase::countRowsBlock(int& n_rows_total, int& n_rows_empty, int& n_rows_onesided, int& n_rows_boxed, int& n_rows_fixed, int& n_rows_singleton, 
   SystemType system_type, BlockType block_type) const
{
   if(block_type == LINKING_CONS_BLOCK)
      if( !hasLinking(system_type) )
         return;

   const SimpleVector* nnz_row = (block_type != LINKING_CONS_BLOCK) ? currNnzRow : currNnzRowLink;
   const SimpleVector* iclow = (block_type != LINKING_CONS_BLOCK) ? currIclow : currIclowLink;
   const SimpleVector* lhs = (block_type != LINKING_CONS_BLOCK) ? currIneqLhs : currIneqLhsLink;
   const SimpleVector* icupp = (block_type != LINKING_CONS_BLOCK) ? currIcupp : currIcuppLink;
   const SimpleVector* rhs = (block_type != LINKING_CONS_BLOCK) ? currIneqRhs : currIneqRhsLink;
   if(system_type == EQUALITY_SYSTEM)
      rhs = (block_type != LINKING_CONS_BLOCK) ? currEqRhs : currEqRhsLink;

#ifndef NDEBUG
   if(system_type == EQUALITY_SYSTEM)
   {
      assert(rhs); assert(lhs == NULL); assert(iclow == NULL); assert(icupp == NULL);
      assert( nnz_row->n == rhs->n );
   }
   else
   {
      assert(lhs); assert(rhs); assert(iclow); assert(icupp);
      assert( lhs->n == rhs->n );
      assert( iclow->n == icupp->n );
      assert( lhs->n == nnz_row->n );
      assert( iclow->n == nnz_row->n );
   }
#endif

   n_rows_total += rhs->n;

   for(int i = 0; i < rhs->n; ++i)
   {
      if( (*nnz_row)[i] != 0.0)
      {
         if( (*nnz_row)[i] == 1.0)
            ++n_rows_singleton;

         if(system_type == EQUALITY_SYSTEM)
         {
            /* row with rhs = lhs */
            ++n_rows_fixed;
         }
         else
         {
            if( (*iclow)[i] != 0.0 && (*icupp)[i] != 0.0 )
            {
               if( PIPSisEQ( (*lhs)[i], (*rhs)[i]) )
                  ++n_rows_fixed;
               else
                  ++n_rows_boxed;
            }
            else
            {
               assert( (*iclow)[i] != 0.0 || (*icupp)[i] != 0.0);
               ++n_rows_onesided;
            }
         }
      }
      else
      {
         ++n_rows_empty;
      }
   }
}

void StochPresolverBase::countBoxedColumns( int& n_cols_total, int& n_cols_empty, int& n_cols_free, int& n_cols_onesided, int& n_cols_boxed, 
   int& n_cols_singleton, BlockType block_type) const
{
   const SimpleVector& ixlow = (block_type == LINKING_VARS_BLOCK) ? *currIxlowParent : *currIxlowChild;
   const SimpleVector& ixupp = (block_type == LINKING_VARS_BLOCK) ? *currIxuppParent : *currIxuppChild;
   const SimpleVector& curr_nnz = (block_type == LINKING_VARS_BLOCK) ? *currNnzColParent : *currNnzColChild;

#ifndef NDEBUG
   const SimpleVector& xupp = (block_type == LINKING_VARS_BLOCK) ? *currxuppParent : *currxuppChild;
   const SimpleVector& xlow = (block_type == LINKING_VARS_BLOCK) ? *currxlowParent : *currxlowChild;
   assert( ixlow.n == ixupp.n );
   assert( ixlow.n == xlow.n );
   assert( xlow.n == xupp.n );
   assert( ixlow.n == curr_nnz.n );
#endif

   n_cols_total += ixlow.n;

   for( int i = 0; i < ixlow.n; i++ )
   {
      if( curr_nnz[i] != 0.0 )
      {
         if( curr_nnz[i] == 1.0 )
         {
            ++n_cols_singleton;
         }

         if( ixlow[i] != 0.0 && ixupp[i] != 0.0 )
            ++n_cols_boxed;
         else if( ixlow[i] == 0.0 && ixupp[i] == 0.0)
            ++n_cols_free;
         else
            ++n_cols_onesided;
      }
      else
      {
         ++n_cols_empty;
      }
   }
}

void StochPresolverBase::countSingletonRows(int& n_singletons_equality, int& n_singletons_inequality) const
{
	countSingletonRowsSystem(n_singletons_equality, EQUALITY_SYSTEM);
	countSingletonRowsSystem(n_singletons_inequality, INEQUALITY_SYSTEM);
}

void StochPresolverBase::countSingletonRowsSystem(int& n_singletons, SystemType system_type) const
{
	n_singletons = 0;

   int myRank;
   MPI_Comm_rank(MPI_COMM_WORLD, &myRank);

	StochVector& nnz_vec = (system_type == EQUALITY_SYSTEM) ? *presData.nRowElemsA : *presData.nRowElemsC;
	assert(nnz_vec.vec);

	/* root node */
   if( myRank == 0 )
   {
      SimpleVector& nnz_b0 = dynamic_cast<SimpleVector&>(*nnz_vec.vec);
      for( long long i = 0; i < nnz_b0.length(); ++i )
         if( nnz_b0[i] == 1.0 )
            n_singletons++;
      if( nnz_vec.vecl )
      {
         SimpleVector& nnz_bl = dynamic_cast<SimpleVector&>(*nnz_vec.vecl);
         for( long long i = 0; i < nnz_bl.length(); ++i )
            if( nnz_bl[i] == 1.0 )
               n_singletons++;
      }
   }

	for(size_t i = 0; i < nnz_vec.children.size(); ++i)
	{
		SimpleVector& nnz_al = dynamic_cast<SimpleVector&>(*nnz_vec.children[i]->vec);
		for(long long i = 0; i < nnz_al.length(); ++i)
			if(nnz_al[i] == 1.0)
				n_singletons++;
	}

   MPI_Allreduce(MPI_IN_PLACE, &n_singletons, 1, MPI_INT, MPI_SUM, MPI_COMM_WORLD );
}

// todo verify nonzeros also for dynamic storage

/* collects all linking bound changes sums them up and applies them locally - resets local adaptions array afterwards */
void StochPresolverBase::allreduceAndApplyRhsLhsReductions(SystemType system_type)
{
   updatePointersForCurrentNode(-1, system_type);

   if( hasLinking(system_type) )
   {
      // rhs lhs changes (which are actually the same, so it suffices to reduce either rhs or lhs for an
      if(system_type == EQUALITY_SYSTEM)
      {
         assert(currEqRhsLink);
         assert(presData.redRowA->vecl->n == currEqRhsLink->n);

         MPI_Allreduce(MPI_IN_PLACE, currEqRhsAdaptionsLink, currEqRhsLink->n, MPI_DOUBLE, MPI_SUM, MPI_COMM_WORLD );

         // apply changes to rhs locally
         for(int i = 0; i < currEqRhsLink->n; ++i)
         {
            currEqRhsLink->elements()[i] += currEqRhsAdaptionsLink[i];
         }

         resetEqRhsAdaptionsLink();
      }
      else
      {
         assert(currIneqRhsLink);
         assert(currIneqLhsLink);
         assert(presData.redRowC->vecl->n == currIneqRhsLink->n);
         assert(presData.redRowC->vecl->n == currIneqLhsLink->n);

         MPI_Allreduce(MPI_IN_PLACE, currInEqRhsAdaptionsLink, currIneqRhsLink->n, MPI_DOUBLE, MPI_SUM, MPI_COMM_WORLD );

         // apply changes to lhs, rhs locally
         for(int i = 0; i < currIneqRhsLink->n; ++i)
         {
            currIneqRhsLink->elements()[i] += currInEqRhsAdaptionsLink[i];
            currIneqLhsLink->elements()[i] += currInEqRhsAdaptionsLink[i];
         }

         resetIneqRhsAdaptionsLink();
      }
   }
}

/* collects all non-zero reductions from all processes and adds them together - afterwards updates local counters and resets reduction counters */
void StochPresolverBase::allreduceAndApplyNnzReductions(SystemType system_type)
{
   int myRank;
   bool iAmDistrib;
   getRankDistributed( MPI_COMM_WORLD, myRank, iAmDistrib );

   StochVectorHandle red_row = (system_type == EQUALITY_SYSTEM) ? presData.redRowA : presData.redRowC;

   if( iAmDistrib )
   {
      // allreduce the linking variables columns
      double* red_col_linking_vars = dynamic_cast<SimpleVector*>(presData.redCol->vec)->elements();
      int message_size =
            dynamic_cast<SimpleVector*>(presData.redCol->vec)->length();
      MPI_Allreduce(MPI_IN_PLACE, red_col_linking_vars, message_size, MPI_DOUBLE, MPI_SUM, MPI_COMM_WORLD );

      // allreduce B0 row
      double* red_row_b0 = dynamic_cast<SimpleVector*>(red_row->vec)->elements();
      message_size = dynamic_cast<SimpleVector*>(red_row->vec)->length();
      MPI_Allreduce(MPI_IN_PLACE, red_row_b0, message_size, MPI_DOUBLE, MPI_SUM, MPI_COMM_WORLD );

      if( hasLinking(system_type) )
      {
         // allreduce the linking conss rows
         // non-zero counters
         double* red_row_link =
               dynamic_cast<SimpleVector*>(red_row->vecl)->elements();
         message_size = dynamic_cast<SimpleVector*>(red_row->vecl)->length();
         MPI_Allreduce(MPI_IN_PLACE, red_row_link, message_size, MPI_DOUBLE, MPI_SUM, MPI_COMM_WORLD );
      }

   }

   /* update local nnzCounters */
   updateNnzFromReductions(system_type);
}

/* Set lower and upper bounds to best found values over all processors
 *
 */
void StochPresolverBase::allreduceAndUpdateVarBounds()
{
   int myRank;
   bool iAmDistrib;
   getRankDistributed( MPI_COMM_WORLD, myRank, iAmDistrib );

   if(iAmDistrib)
   {
      StochVector& xlow = dynamic_cast<StochVector&>(*presData.presProb->blx);
      StochVector& xupp = dynamic_cast<StochVector&>(*presData.presProb->bux);
      StochVector& ixlow = dynamic_cast<StochVector&>(*presData.presProb->ixlow);
      StochVector& ixupp = dynamic_cast<StochVector&>(*presData.presProb->ixupp);

      setVarboundsToInftyForAllreduce();

      /* allreduce root node bounds */
      SimpleVector& vec_xlow = dynamic_cast<SimpleVector&>(*xlow.vec);
      SimpleVector& vec_ixlow = dynamic_cast<SimpleVector&>(*ixlow.vec);
      SimpleVector& vec_xupp = dynamic_cast<SimpleVector&>(*xupp.vec);
      SimpleVector& vec_ixupp = dynamic_cast<SimpleVector&>(*ixupp.vec);

      MPI_Allreduce(MPI_IN_PLACE, vec_xlow.elements(), vec_xlow.length(), MPI_DOUBLE, MPI_MAX, MPI_COMM_WORLD );
      MPI_Allreduce(MPI_IN_PLACE, vec_ixlow.elements(), vec_ixlow.length(), MPI_DOUBLE, MPI_MAX, MPI_COMM_WORLD );
      MPI_Allreduce(MPI_IN_PLACE, vec_xupp.elements(), vec_xupp.length(), MPI_DOUBLE, MPI_MIN, MPI_COMM_WORLD );
      MPI_Allreduce(MPI_IN_PLACE, vec_ixupp.elements(), vec_ixupp.length(), MPI_DOUBLE, MPI_MAX, MPI_COMM_WORLD );

      for(int i = 0; i < vec_xlow.length(); ++i)
      {
         if(vec_ixlow.elements()[i] == 0.0)
            vec_xlow.elements()[i] = 0;

         if(vec_ixupp.elements()[i] == 0.0)
            vec_xupp.elements()[i] = 0;
      }
   }
}

void StochPresolverBase::setVarboundsToInftyForAllreduce() const
{
   StochVector& xlow = dynamic_cast<StochVector&>(*presData.presProb->blx);
   StochVector& ixlow = dynamic_cast<StochVector&>(*presData.presProb->ixlow);
   StochVector& xupp = dynamic_cast<StochVector&>(*presData.presProb->bux);
   StochVector& ixupp = dynamic_cast<StochVector&>(*presData.presProb->ixupp);

   SimpleVector& vec_xlow = dynamic_cast<SimpleVector&>(*xlow.vec);
   SimpleVector& vec_ixlow = dynamic_cast<SimpleVector&>(*ixlow.vec);
   SimpleVector& vec_xupp = dynamic_cast<SimpleVector&>(*xupp.vec);
   SimpleVector& vec_ixupp = dynamic_cast<SimpleVector&>(*ixupp.vec);

   for(int i = 0; i < vec_xlow.length(); ++i)
   {
      if(vec_ixlow.elements()[i] == 0.0)
         vec_xlow.elements()[i] = -std::numeric_limits<double>::max();

      if(vec_ixupp.elements()[i] == 0.0)
         vec_xupp.elements()[i] = std::numeric_limits<double>::max();
   }
}

bool StochPresolverBase::variableFixationValid(double fixation_value, const double& ixlow, const double& xlow, const double& ixupp, const double& xupp, bool print_message) const
{
   if( (ixlow != 0.0 && PIPSisLT(fixation_value, xlow)) || (ixupp != 0.0 && PIPSisLT(xupp, fixation_value)) )
   {
      std::cout << "Presolve detected infeasibility! Fixation of variable to invalid value - value: " << fixation_value << "\t bounds: x € ["
            << ((ixlow == 0.0) ? -std::numeric_limits<double>::infinity() : xlow) << ", " << ((ixupp == 0.0) ? std::numeric_limits<double>::infinity() : xupp) << "]" << std::endl;

      return false;
   }
   return true;
}


bool StochPresolverBase::tightenBounds(double new_xlow, double new_xupp, double& ixlow, double& old_xlow, double& ixupp, double& old_xupp) const
{
   assert( !PIPSisEQ(new_xlow, new_xupp) );
   bool tightened = false;

   if( ixlow != 0.0 && PIPSisLT(old_xlow, new_xlow) )
   {
      assert(ixlow == 1.0);
      old_xlow = new_xlow;
      tightened = true;
   }
   else if( ixlow == 0.0 && new_xlow > -std::numeric_limits<double>::max() )
   {
      old_xlow = new_xlow;
      ixlow = 1.0;
      tightened = true;
   }

   if( ixupp != 0.0 && PIPSisLT(new_xupp, old_xupp) )
   {
      assert(ixupp == 1.0);
      old_xupp = new_xupp;
      tightened = true;
   }
   else if( ixupp == 0.0 && new_xupp < std::numeric_limits<double>::max() )
   {
      old_xupp = new_xupp;
      ixupp = 1.0;
      tightened = true;
   }

   assert( !PIPSisEQ(new_xlow, new_xupp) );
   return tightened;
}
>>>>>>> 1c5480a4
<|MERGE_RESOLUTION|>--- conflicted
+++ resolved
@@ -544,1324 +544,5 @@
       assert(presData.getNnzsCol().children[node]->vecl == NULL);
    }
    else
-<<<<<<< HEAD
       currNnzColChild = NULL;
-}
-
-//void StochPresolverBase::setCurrentPointersToNull()
-//{
-//   currAmat = NULL;
-//   currAmatTrans = NULL;
-//   currBmat = NULL;
-//   currBmatTrans = NULL;
-//   currBlmat = NULL;
-//   currBlmatTrans = NULL;
-//
-//   currxlowParent = NULL;
-//   currIxlowParent = NULL;
-//   currxuppParent = NULL;
-//   currIxuppParent = NULL;
-//   currxlowChild = NULL;
-//   currIxlowChild = NULL;
-//   currxuppChild = NULL;
-//   currIxuppChild = NULL;
-//   currEqRhs = NULL;
-//   currIneqLhs = NULL;
-//   currIclow = NULL;
-//   currIneqRhs = NULL;
-//   currIcupp = NULL;
-//   currEqRhsLink = NULL;
-//   currIneqLhsLink = NULL;
-//   currIclowLink = NULL;
-//   currIneqRhsLink = NULL;
-//   currIcuppLink = NULL;
-//
-//   currgParent = NULL;
-//   currgChild = NULL;
-//
-//   currRedRow = NULL;
-//   currNnzRow = NULL;
-//   currRedRowLink = NULL;
-//   currNnzColParent = NULL;
-//   currNnzColChild = NULL;
-//}
-//
-//bool StochPresolverBase::variableFixationValid(double fixation_value, const double& ixlow, const double& xlow, const double& ixupp, const double& xupp, bool print_message) const
-//{
-//   if( (ixlow != 0.0 && PIPSisLT(fixation_value, xlow)) || (ixupp != 0.0 && PIPSisLT(xupp, fixation_value)) )
-//   {
-//      std::cout << "Presolve detected infeasibility! Fixation of variable to invalid value - value: " << fixation_value << "\t bounds: x € ["
-//            << ((ixlow == 0.0) ? -std::numeric_limits<double>::infinity() : xlow) << ", " << ((ixupp == 0.0) ? std::numeric_limits<double>::infinity() : xupp) << "]" << std::endl;
-//
-//      return false;
-//   }
-//   return true;
-//}
-=======
-   {
-      dynamic_cast<StochGenMatrix&>(*(presProb->C)).Blmat->getSize(mlink, nlink);
-      if( mlink > 0 )
-      {
-         // todo: assert that all vectors and matrices have linking part
-         assert(presData.redRowC->vecl);
-         return true;
-      }
-   }
-   return false;
-}
-
-void StochPresolverBase::getRankDistributed( MPI_Comm comm, int& myRank, bool& iAmDistrib ) const
-{
-   MPI_Comm_rank(comm, &myRank);
-   int world_size;
-   MPI_Comm_size(comm, &world_size);
-   if( world_size > 1) iAmDistrib = true;
-   else iAmDistrib = false;
-}
-
-/** Call MPI_Abort() and print an error message */
-void StochPresolverBase::abortInfeasible(MPI_Comm comm) const
-{
-   std::cout << "Infesibility detected in presolving. Aborting now." << std::endl;
-   MPI_Abort(comm, 1);
-}
-
-void StochPresolverBase::synchronize(int& value) const
-{
-   int myRank;
-   bool iAmDistrib;
-   getRankDistributed( MPI_COMM_WORLD, myRank, iAmDistrib );
-   if( iAmDistrib )
-      MPI_Allreduce(MPI_IN_PLACE, &value, 1, MPI_INT, MPI_SUM, MPI_COMM_WORLD);
-}
-
-// todo description + use to notify column deletion
-// todo notify postsolver! rows and cols
-void StochPresolverBase::deleteNonlinkColumnFromSystem(int node, int col_idx, double fixation_value)
-{
-   assert(node != -1);
-
-   /* equality system */
-   /* delete from Bmat */
-   deleteNonlinkColumnFromSparseStorageDynamic(EQUALITY_SYSTEM, node, CHILD_BLOCK, col_idx, fixation_value);
-
-   /* delete from Blmat */
-   if(hasLinking(EQUALITY_SYSTEM))
-      deleteNonlinkColumnFromSparseStorageDynamic(EQUALITY_SYSTEM, node, LINKING_CONS_BLOCK, col_idx, fixation_value);
-
-   /* inequality system */
-   /* delete from Bmat */
-   deleteNonlinkColumnFromSparseStorageDynamic(INEQUALITY_SYSTEM, node, CHILD_BLOCK, col_idx, fixation_value);
-
-   /* delete from Blmat */
-   if(hasLinking(INEQUALITY_SYSTEM))
-      deleteNonlinkColumnFromSparseStorageDynamic(INEQUALITY_SYSTEM, node, LINKING_CONS_BLOCK, col_idx, fixation_value);
-
-   /* adjust objective function */
-   updatePointersForCurrentNode(node, EQUALITY_SYSTEM);
-   indivObjOffset += currgChild->elements()[col_idx] * fixation_value;
-}
-
-void StochPresolverBase::deleteNonlinkColumnFromSparseStorageDynamic(SystemType system_type, int node, BlockType block_type, int col_idx, double val)
-{
-   /* assert non-linking */
-   assert(block_type != LINKING_VARS_BLOCK);
-   assert(node != -1);
-
-   updatePointersForCurrentNode(node, system_type);
-
-   SparseStorageDynamic& matrix = (block_type == CHILD_BLOCK) ? *currBmat : *currBlmat;
-   SparseStorageDynamic& matrix_transp = (block_type == CHILD_BLOCK) ? *currBmatTrans : *currBlmatTrans;
-   SimpleVector* curr_row_red = (block_type == CHILD_BLOCK) ? currRedRow : currRedRowLink;
-   SimpleVector* rhs = (block_type == CHILD_BLOCK) ? currEqRhs :currEqRhsLink;
-
-   SimpleVector* iclow = (block_type == CHILD_BLOCK) ? currIclow : currIclowLink;
-   SimpleVector* clow = (block_type == CHILD_BLOCK) ? currIneqLhs : currIneqLhsLink;
-   SimpleVector* icupp = (block_type == CHILD_BLOCK) ? currIcupp : currIcuppLink;
-   SimpleVector* cupp = (block_type == CHILD_BLOCK) ? currIneqRhs : currIneqRhsLink;
-
-   SimpleVector* nnz_row = (block_type == CHILD_BLOCK) ? currNnzRow : currNnzRowLink;
-
-   assert(0 <= col_idx && col_idx <= matrix_transp.m);
-   for( int j = matrix_transp.rowptr[col_idx].start; j < matrix_transp.rowptr[col_idx].end; j++ )
-   {
-      int rowIdx = matrix_transp.jcolM[j];
-      double m = 0.0;
-
-      if( !removeEntryInDynamicStorage(matrix, rowIdx, col_idx, m) )
-         continue;
-
-      curr_row_red->elements()[rowIdx]++;
-      /* never linking vars */
-      currRedColChild->elements()[col_idx]++;
-
-      if( system_type == EQUALITY_SYSTEM )
-      {
-         if(block_type == LINKING_CONS_BLOCK)
-         {
-            currEqRhsAdaptionsLink[rowIdx] -= m * val;
-         }
-         else
-         {
-            rhs->elements()[rowIdx] -= m * val;
-
-            /* fixation must be valid */
-            if( nnz_row->elements()[rowIdx] - curr_row_red->elements()[rowIdx] == 0.0 )
-            {
-               assert(matrix.rowptr[rowIdx].start == matrix.rowptr[rowIdx].end);
-               if( !PIPSisZero(rhs->elements()[rowIdx], 1e-10) )
-               {
-                  std::cout << "Presolving detected infeasibility: Fixation of variable to invalid value " << val << "\trhs " << rhs->elements()[rowIdx] << "\tmat " << m << std::endl;
-                  std::cout << "Problem infeasible" << std::endl;
-                  abortInfeasible(MPI_COMM_WORLD );
-               }
-            }
-         }
-
-      }
-      else
-      {
-         if(block_type == LINKING_CONS_BLOCK)
-         {
-            if( icupp->elements()[rowIdx] != 0.0 )
-               currInEqLhsAdaptionsLink[rowIdx] -= m * val;
-            if( iclow->elements()[rowIdx] != 0.0 )
-               currInEqRhsAdaptionsLink[rowIdx] -= m * val;
-
-            if(nnz_row->elements()[rowIdx] - curr_row_red->elements()[rowIdx] == 0.0 )
-            {
-               if( (icupp->elements()[rowIdx] == 1.0 && !PIPSisLE(0.0, cupp->elements()[rowIdx] + currInEqRhsAdaptionsLink[rowIdx]) )
-                 || (iclow->elements()[rowIdx] == 1.0 && !PIPSisLE(clow->elements()[rowIdx] + currInEqLhsAdaptionsLink[rowIdx], 0.0)))
-               {
-                     std::cout << "Presolving detected infeasibility: Fixation of variable to invalid value" << std::endl;
-                     std::cout << val << "\t" << m << std::endl;
-                     if(icupp->elements()[rowIdx])
-                        std::cout << "upper bound: " << cupp->elements()[rowIdx] << std::endl;
-                     if(iclow->elements()[rowIdx])
-                        std::cout << "lower bound: " << clow->elements()[rowIdx] << std::endl;
-                     std::cout << "Problem infeasible" << std::endl;
-                     abortInfeasible(MPI_COMM_WORLD);
-                  }
-               }
-         }
-         else
-         {
-            if( icupp->elements()[rowIdx] == 1.0 )
-              cupp->elements()[rowIdx] -= m * val;
-
-            if( iclow->elements()[rowIdx] == 1.0 )
-               clow->elements()[rowIdx] -= m * val;
-
-            if(nnz_row->elements()[rowIdx] - curr_row_red->elements()[rowIdx] == 0.0 )
-            {
-            // todo does not work from inequ sys - the rhs is not updated then
-               if( (icupp->elements()[rowIdx] == 1.0 && !PIPSisLE(0.0, cupp->elements()[rowIdx]) )
-                     || (iclow->elements()[rowIdx] == 1.0 && !PIPSisLE(clow->elements()[rowIdx], 0.0)))
-               {
-                  std::cout << "Presolving detected infeasibility: Fixation of variable to invalid value" << std::endl;
-                  std::cout << val << "\t" << m << std::endl;
-                  if(icupp->elements()[rowIdx])
-                     std::cout << "upper bound: " << cupp->elements()[rowIdx] << std::endl;
-                  if(iclow->elements()[rowIdx])
-                     std::cout << "lower bound: " << clow->elements()[rowIdx] << std::endl;
-                  std::cout << "Problem infeasible" << std::endl;
-                  abortInfeasible(MPI_COMM_WORLD);
-               }
-            }
-         }
-      }
-   }
-
-   clearRow(matrix_transp, col_idx);
-}
-
-/** Adapt the columns for the linking-variable-blocks (the A_i) blocks */
-int StochPresolverBase::colAdaptLinkVars(int node, SystemType system_type)
-{
-   assert( -1 <= node && node < nChildren );
-   updatePointersForCurrentNode(node, system_type);
-
-   SparseStorageDynamic* matrix = currAmat;
-   SparseStorageDynamic* matrix_transp = currAmatTrans;
-
-   int myRank;
-   MPI_Comm_rank(MPI_COMM_WORLD, &myRank);
-
-   int newSingletonRows = 0;
-   for( int i = 0; i < presData.getNumberColAdParent(); i++)
-   {
-      const int colIdxA = presData.getColAdaptParent(i).colIdx;
-      const double val = presData.getColAdaptParent(i).val;
-
-      for( int j = matrix_transp->rowptr[colIdxA].start; j < matrix_transp->rowptr[colIdxA].end; j++ )
-      {
-         const int rowIdxA = matrix_transp->jcolM[j];
-         double m = 0.0;
-
-         /* remove entry from matrix */
-         if( !removeEntryInDynamicStorage(*matrix, rowIdxA, colIdxA, m) )
-            continue;
-
-         /* update reduction counters */
-         if( node == -1 )
-         {
-            if( myRank == 0 )
-            {
-               currRedColParent->elements()[colIdxA]++;
-               currRedRow->elements()[rowIdxA]++;
-            }
-         }
-         else
-         {
-            currRedColParent->elements()[colIdxA]++;
-            currRedRow->elements()[rowIdxA]++;
-         }
-
-         /* count newly found singletons */
-         if( currNnzRow->elements()[rowIdxA] -currRedRow->elements()[rowIdxA] == 1.0 ) // todo
-            if( node > -1 || myRank == 0 )
-               newSingletonRows++;
-
-         /* update bounds */
-         if( system_type == EQUALITY_SYSTEM )
-         {
-            currEqRhs->elements()[rowIdxA] -= m * val;
-         }
-         else
-         {
-            if( currIcupp->elements()[rowIdxA] != 0.0 )
-               currIneqRhs->elements()[rowIdxA] -= m * val;
-            if( currIclow->elements()[rowIdxA] != 0.0 )
-               currIneqLhs->elements()[rowIdxA] -=  m * val;
-         }
-      }
-
-      /* clear row in transposed */
-      clearRow(*matrix_transp, colIdxA);
-   }
-   return newSingletonRows;
-}
-
-int StochPresolverBase::colAdaptBl0(SystemType system_type)
-{
-   int myRank;
-   MPI_Comm_rank(MPI_COMM_WORLD, &myRank);
-
-   updatePointersForCurrentNode(-1, system_type);
-
-   assert( currBlmat != NULL );
-   assert( currNnzRowLink->n == currBlmat->m );
-
-   int newSingletonRows = 0;
-
-   for(int i = 0; i < presData.getNumberColAdParent(); i++)
-   {
-      const int colIdx = presData.getColAdaptParent(i).colIdx;
-      const double val = presData.getColAdaptParent(i).val;
-
-      for( int j = currBlmatTrans->rowptr[colIdx].start; j < currBlmatTrans->rowptr[colIdx].end; j++ )
-      {
-         const int rowIdx = currBlmatTrans->jcolM[j];
-         double m = 0.0;
-
-         /* remove entry from dynamic storage */
-         if( !removeEntryInDynamicStorage(*currBlmat, rowIdx, colIdx, m) )
-            continue;
-
-         /* update non-zero counters */
-         if(myRank == 0)
-         {
-            currRedRowLink->elements()[rowIdx]++;
-            currRedColParent->elements()[colIdx]++;
-         }
-
-         /* update bounds */
-         if( system_type == EQUALITY_SYSTEM )
-            currEqRhsLink->elements()[rowIdx] -= m * val;
-         else
-         {
-            if( currIcuppLink->elements()[rowIdx] != 0.0 )
-               currIneqRhsLink->elements()[rowIdx] -= m * val;
-            if( currIclowLink->elements()[rowIdx] != 0.0 )
-               currIneqLhsLink->elements()[rowIdx] -=  m * val;
-         }
-
-         /* count newly found singletons */
-         if(currNnzRowLink->elements()[rowIdx] - currRedRowLink->elements()[rowIdx] == 1.0)
-            newSingletonRows++;
-      }
-      clearRow(*currBlmatTrans, colIdx);
-   }
-   return newSingletonRows;
-}
-
-bool StochPresolverBase::newBoundsImplyInfeasible(double new_xlow, double new_xupp, int colIdx,
-      const double* ixlow, const double* ixupp, const double* xlow, const double* xupp) const
-{
-   assert( colIdx >= 0 );
-
-   if( ( ixlow[colIdx] != 0.0 && PIPSisLT(new_xupp, xlow[colIdx]) )
-         || (ixupp[colIdx] != 0.0 && PIPSisLT(xupp[colIdx], new_xlow) )
-         || (new_xlow > new_xupp))
-   {
-      std::cout << "Presolving detected infeasibility: variable: " << colIdx << "\tnew bounds = [" << new_xlow << ", " << new_xupp << "]" << "\told bounds: ["
-            << ( (ixlow[colIdx] == 0.0) ? -std::numeric_limits<double>::infinity() : xlow[colIdx] ) <<
-    		  ", " << ( (ixupp[colIdx] == 0.0) ? std::numeric_limits<double>::infinity() : xupp[colIdx] ) << "]" << std::endl;
-      return true;
-   }
-   return false;
-}
-
-bool StochPresolverBase::newBoundsFixVariable(double& value, double newxlow, double newxupp, int colIdx,
-      const double* ixlow, const double* ixupp, const double* xlow, const double* xupp) const
-{
-   assert( colIdx >= 0 );
-
-   if( PIPSisEQ(newxlow, newxupp) || ( ixlow[colIdx] != 0.0 && PIPSisEQ(xlow[colIdx], newxupp) ) )
-   {
-      value = newxupp;
-      return true;
-   }
-   else if( ixupp[colIdx] != 0.0 && PIPSisEQ(xupp[colIdx], newxlow) )
-   {
-      value = newxlow;
-      return true;
-   }
-
-   // if relative difference between newxlow and newxupp is below a threshold, fix the variable:
-   double upperbound = newxupp;
-   double lowerbound = newxlow;
-   if( ixupp[colIdx] != 0.0 && xupp[colIdx] < newxupp )
-      upperbound = xupp[colIdx];
-   if( ixlow[colIdx] != 0.0 && xlow[colIdx] > newxlow )
-      lowerbound = xlow[colIdx];
-
-   if( upperbound == std::numeric_limits<double>::max() || upperbound == std::numeric_limits<double>::infinity()
-         || lowerbound == -std::numeric_limits<double>::max() || lowerbound == -std::numeric_limits<double>::infinity() )
-      return false;
-
-   double absmax = std::max(std::fabs(upperbound), std::fabs(lowerbound) );
-   double absdiff = std::fabs( upperbound - lowerbound );
-
-   if( absdiff / absmax < tolerance4 )
-   {
-      // verify if one of the bounds is integer:
-      double intpart;
-      if( std::modf(lowerbound, &intpart) == 0.0 )
-         value = lowerbound;
-      else if( std::modf(upperbound, &intpart) == 0.0 )
-         value = upperbound;
-      else  // set the variable to the arithmetic mean:
-         value = (lowerbound + upperbound ) / 2.0;
-
-      return true;
-   }
-   return false;
-}
-
-/** Stores colIndex value pair for later fixation.
- *
- * todo : use std::find and stuff
- */
-void StochPresolverBase::storeColValInColAdaptParent(int colIdx, double value)
-{
-   const COLUMNFORDELETION colWithVal = {colIdx, value};
-
-   bool uniqueAdditionToOffset = true;
-
-   for(int i = 0; i < presData.getNumberColAdParent(); i++)
-   {
-      if( presData.getColAdaptParent(i).colIdx == colIdx )
-      {
-         if( !PIPSisEQ(presData.getColAdaptParent(i).val, value) )
-         {
-            std::cout << "Presolving detected infeasibility : fixation of variable that has previously been fixed to a different value" << std::endl;
-            abortInfeasible(MPI_COMM_WORLD);
-         }
-         uniqueAdditionToOffset = false;
-      }
-   }
-   if( uniqueAdditionToOffset )
-      presData.addColToAdaptParent(colWithVal);
-}
-
-/** Stores the column index colIdx together with the new bounds as a XBOUNDS in newBoundsParent.
- * Should be called only from Process Zero.
- * Returns false if infeasibility is detected (contradictory bounds).
- */
-void StochPresolverBase::storeNewBoundsParent(int colIdx, double newxlow, double newxupp)
-{
-   assert( colIdx >= 0 );
-   XBOUNDS newXbounds = {colIdx, newxlow, newxupp};
-   for(size_t i = 0; i < newBoundsParent.size(); i++)
-   {
-      if( newBoundsParent[i].colIdx == colIdx )
-      {
-         if( PIPSisLT(newxupp, newBoundsParent[i].newxlow) || PIPSisLT(newBoundsParent[i].newxupp, newxlow) )
-         {
-        	 std::cout << "Presolving detected infeasibility. Two change of bounds requested to invalid values: bounds_a = [" << newxlow << ", " << newxupp << "]\tbounds_b = ["
-        			 << newBoundsParent[i].newxlow << ", " << newBoundsParent[i].newxupp << "]" << std::endl;
-            abortInfeasible(MPI_COMM_WORLD);
-         }
-      }
-   }
-   newBoundsParent.push_back(newXbounds);
-}
-
-/** Method similar to combineColAdaptParent(), that is a method going through newBoundsParent
- * and cleaning it up, removing redundant bounds, checking for infeasibility or more tightening.
- */
-void StochPresolverBase::combineNewBoundsParent()
-{
-   int myRank, world_size;
-   bool iAmDistrib = false;
-   MPI_Comm_rank(MPI_COMM_WORLD, &myRank);
-   MPI_Comm_size(MPI_COMM_WORLD, &world_size);
-   if( world_size > 1) iAmDistrib = true;
-
-   if( iAmDistrib )
-   {
-      // allgather the length of each newBoundsParent
-      int mylen = getNumberNewBoundsParent();
-      int* recvcounts = new int[world_size];
-
-      MPI_Allgather(&mylen, 1, MPI_INT, recvcounts, 1, MPI_INT, MPI_COMM_WORLD);
-
-      // allgatherv the actual newBoundsParent
-      // First, extract the colIdx and val into int* and double* arrays:
-      int* colIndicesLocal = new int[mylen];
-      double* xlowLocal = new double[mylen];
-      double* xuppLocal = new double[mylen];
-      for(int i=0; i<mylen; i++)
-      {
-         colIndicesLocal[i] = getNewBoundsParent(i).colIdx;
-         xlowLocal[i] = getNewBoundsParent(i).newxlow;
-         xuppLocal[i] = getNewBoundsParent(i).newxupp;
-      }
-      // Second, prepare the receive buffers:
-      int lenghtGlobal = recvcounts[0];
-      int* displs = new int[world_size];
-      displs[0] = 0;
-      for(int i=1; i<world_size; i++)
-      {
-         lenghtGlobal += recvcounts[i];
-         displs[i] = displs[i-1] + recvcounts[i-1];
-      }
-      int* colIndicesGlobal = new int[lenghtGlobal];
-      double* xlowGlobal = new double[lenghtGlobal];
-      double* xuppGlobal = new double[lenghtGlobal];
-      // Then, do the actual MPI communication:
-      MPI_Allgatherv(colIndicesLocal, mylen, MPI_INT, colIndicesGlobal, recvcounts, displs , MPI_INT, MPI_COMM_WORLD);
-      MPI_Allgatherv(xlowLocal, mylen, MPI_DOUBLE, xlowGlobal, recvcounts, displs , MPI_DOUBLE, MPI_COMM_WORLD);
-      MPI_Allgatherv(xuppLocal, mylen, MPI_DOUBLE, xuppGlobal, recvcounts, displs , MPI_DOUBLE, MPI_COMM_WORLD);
-
-      // Reconstruct a newBoundsParent containing all entries:
-      clearNewBoundsParent();
-      for(int i=0; i<lenghtGlobal; i++)
-      {
-         XBOUNDS newXBound = {colIndicesGlobal[i], xlowGlobal[i], xuppGlobal[i]};
-         addNewBoundsParent(newXBound);
-      }
-
-      delete[] recvcounts;
-      delete[] colIndicesLocal;
-      delete[] xlowLocal;
-      delete[] xuppLocal;
-      delete[] displs;
-      delete[] colIndicesGlobal;
-      delete[] xlowGlobal;
-      delete[] xuppGlobal;
-   }
-
-   // Sort colIndicesGlobal (and xlowGlobal, xuppGlobal accordingly), remove duplicates,
-   // tighten bounds and find infeasibilities
-   std::sort(newBoundsParent.begin(), newBoundsParent.end(), xbounds_col_is_smaller());
-
-   if(getNumberNewBoundsParent() > 0)
-   {
-      int colIdxCurrent = getNewBoundsParent(0).colIdx;
-      double xlowCurrent = getNewBoundsParent(0).newxlow;
-      double xuppCurrent = getNewBoundsParent(0).newxupp;
-      for(int i=1; i<getNumberNewBoundsParent(); i++)
-      {
-         if( getNewBoundsParent(i).colIdx == colIdxCurrent )
-         {
-            const double bestLow = max(xlowCurrent, getNewBoundsParent(i).newxlow);
-            const double bestUpp = min(xuppCurrent, getNewBoundsParent(i).newxupp);
-            if( bestLow > bestUpp )
-            {
-               cout<<"Detected infeasibility in variable "<<colIdxCurrent<<" of parent. bestLow="<<bestLow<<", bestUpp="<<bestUpp<<endl;
-               abortInfeasible(MPI_COMM_WORLD);
-            }
-            else
-            {
-               // change the vector element newBoundsParent.begin()+(i-1), also das,
-               // welches colIdxCurrent definiert hat:
-               setNewBoundsParent(i-1, colIdxCurrent, bestLow, bestUpp);
-               newBoundsParent.erase(newBoundsParent.begin()+i);   //todo: implement more efficiently
-               i--;  // if i is not decremented, then the next entry in newBoundsParent would be omitted
-            }
-         }
-         else
-         {
-            colIdxCurrent = getNewBoundsParent(i).colIdx;
-            xlowCurrent = getNewBoundsParent(i).newxlow;
-            xuppCurrent = getNewBoundsParent(i).newxupp;
-         }
-      }
-   }
-   assert( getNumberNewBoundsParent() <= presData.nColElems->vec->n );
-}
-
-XBOUNDS StochPresolverBase::getNewBoundsParent(int i) const
-{
-   assert( i<getNumberNewBoundsParent() );
-   return newBoundsParent[i];
-}
-void StochPresolverBase::setNewBoundsParent(int i, int colIdx, double newxlow, double newxupp)
-{
-   assert( i<getNumberNewBoundsParent() );
-   newBoundsParent[i].colIdx = colIdx;
-   newBoundsParent[i].newxlow = newxlow;
-   newBoundsParent[i].newxupp = newxupp;
-}
-int StochPresolverBase::getNumberNewBoundsParent() const
-{
-   return (int)newBoundsParent.size();
-}
-void StochPresolverBase::addNewBoundsParent(XBOUNDS newXBounds)
-{
-   newBoundsParent.push_back(newXBounds);
-}
-void StochPresolverBase::clearNewBoundsParent()
-{
-   newBoundsParent.clear();
-}
-
-/** Sum up the individual objective offset on all processes. */
-void StochPresolverBase::sumIndivObjOffset()
-{
-   int myRank;
-   bool iAmDistrib = false;
-   MPI_Comm_rank(MPI_COMM_WORLD, &myRank);
-   int world_size;
-   MPI_Comm_size(MPI_COMM_WORLD, &world_size);
-   if( world_size > 1) iAmDistrib = true;
-
-   if( iAmDistrib )
-      MPI_Allreduce(MPI_IN_PLACE, &indivObjOffset, 1, MPI_DOUBLE, MPI_SUM, MPI_COMM_WORLD);
-}
-
-/**
- * Compute the minimum and maximum activity of the row rowIdx in matrix. If colIdx!=-1, then this entry
- * is excluded in the computation of the activities.
- */
-void StochPresolverBase::computeActivityBlockwise( const SparseStorageDynamic& matrix, int rowIdx, int colIdx,
-      double& infRow, double& supRow,
-      const SimpleVector& xlow, const SimpleVector& ixlow, const SimpleVector& xupp, const SimpleVector& ixupp) const
-{
-   // todo: possibly add two bools: if infty, indicate if at least two bounds were infty
-   assert( rowIdx >= 0 && rowIdx < matrix.m );
-   assert( colIdx >= -1 && colIdx < matrix.n );
-   assert( xlow.n == matrix.n && ixlow.n == matrix.n && xupp.n == matrix.n && ixupp.n == matrix.n );
-
-   for( int j = matrix.rowptr[rowIdx].start; j < matrix.rowptr[rowIdx].end; j++)
-   {
-      const int col = matrix.jcolM[j];
-      const double entry = matrix.M[j];
-      if( col == colIdx )
-         continue;
-      if( entry > 0)
-      {
-         // add entry * lower_bound to infRow
-         if( ixlow[col] != 0.0)
-            infRow += entry * xlow[col];
-         else
-            infRow = -std::numeric_limits<double>::max();
-         // add entry * upper_bound to supRow
-         if( ixupp[col] != 0.0 )
-            supRow += entry * xupp[col];
-         else
-            supRow = std::numeric_limits<double>::max();
-      }
-      else
-      {
-         // add entry * upper_bound to infRow
-         if( ixupp[col] != 0.0 )
-            infRow += entry * xupp[col];
-         else
-            infRow = -std::numeric_limits<double>::max();
-         // add entry * lower_bound to supRow
-         if( ixlow[col] != 0.0 )
-            supRow += entry * xlow[col];
-         else
-            supRow = std::numeric_limits<double>::max();
-      }
-      if( supRow == std::numeric_limits<double>::max() && infRow == -std::numeric_limits<double>::max() )
-         return;
-   }
-}
-
-/** Verifies if the nnzCounters are still correct. */
-// TODO BUG?
-bool StochPresolverBase::verifyNnzcounters()
-{
-   // todo: distributed case ok?
-   bool nnzCorrect = true;
-   StochVectorHandle nnzColOrig(dynamic_cast<StochVector*>(presData.nColElems->cloneFull()));
-   StochVectorHandle nnzRowAOrig(dynamic_cast<StochVector*>(presData.nRowElemsA->cloneFull()));
-   StochVectorHandle nnzRowCOrig(dynamic_cast<StochVector*>(presData.nRowElemsC->cloneFull()));
-
-   presData.nColElems->setToZero();
-   presData.nRowElemsA->setToZero();
-   presData.nRowElemsC->setToZero();
-
-   // similar to presData.initNnzCounter():
-   StochGenMatrix& A = dynamic_cast<StochGenMatrix&>(*(presProb->A));
-   StochGenMatrix& C = dynamic_cast<StochGenMatrix&>(*(presProb->C));
-   StochVectorHandle colClone(dynamic_cast<StochVector*>(presData.nColElems->clone()));
-   A.getNnzPerRow(*presData.nRowElemsA);
-   C.getNnzPerRow(*presData.nRowElemsC);
-   A.getNnzPerCol(*presData.nColElems);
-   C.getNnzPerCol(*colClone);
-   presData.nColElems->axpy(1.0, *colClone);
-
-   // linking variables:
-   SimpleVector* nColOrigSimple = dynamic_cast<SimpleVector*>(nnzColOrig->vec);
-   SimpleVector* nColUpdatedSimple = dynamic_cast<SimpleVector*>(presData.nColElems->vec);
-   assert( nColUpdatedSimple->n == nColOrigSimple->n );
-   for( int i=0; i<nColUpdatedSimple->n; i++)
-   {
-      if( nColUpdatedSimple->elements()[i] != nColOrigSimple->elements()[i])
-      {
-         std::cout << "Nnz Counter linking column " << i << " not correct: "
-               << nColUpdatedSimple->elements()[i] << " vs. " << nColOrigSimple->elements()[i] << std::endl;
-         nnzCorrect = false;
-         break;
-      }
-   }
-   // non linking variables:
-   for( size_t it = 0; it < presData.nColElems->children.size(); it++)
-   {
-      nColOrigSimple = dynamic_cast<SimpleVector*>(nnzColOrig->children[it]->vec);
-      nColUpdatedSimple = dynamic_cast<SimpleVector*>(presData.nColElems->children[it]->vec);
-      assert( nColUpdatedSimple->n == nColOrigSimple->n );
-      for( int i = 0; i < nColUpdatedSimple->n; i++)
-      {
-         if( nColUpdatedSimple->elements()[i] != nColOrigSimple->elements()[i])
-         {
-            std::cout << "Nnz Counter non-linking column " << i << " of child " << it << " not correct: "
-                  << nColUpdatedSimple->elements()[i] << " vs. " << nColOrigSimple->elements()[i] << std::endl;
-            nnzCorrect = false;
-            break;
-         }
-      }
-   }
-   // rows A:
-   SimpleVector* nRowAOrigSimple = dynamic_cast<SimpleVector*>(nnzRowAOrig->vec);
-   SimpleVector* nRowAUpdatedSimple = dynamic_cast<SimpleVector*>(presData.nRowElemsA->vec);
-   assert( nRowAUpdatedSimple->n == nRowAOrigSimple->n );
-   for( int i = 0; i < nRowAUpdatedSimple->n; i++)
-   {
-      if( nRowAUpdatedSimple->elements()[i] != nRowAOrigSimple->elements()[i])
-      {
-         std::cout << "Nnz Counter root A row " << i << " not correct: " << nRowAUpdatedSimple->elements()[i] << " vs. "
-               << nRowAOrigSimple->elements()[i] << std::endl;
-         nnzCorrect = false;
-         break;
-      }
-   }
-   // child rows:
-   for( size_t it = 0; it < presData.nRowElemsA->children.size(); it++)
-   {
-      nRowAOrigSimple = dynamic_cast<SimpleVector*>(nnzRowAOrig->children[it]->vec);
-      nRowAUpdatedSimple = dynamic_cast<SimpleVector*>(presData.nRowElemsA->children[it]->vec);
-      assert( nRowAUpdatedSimple->n == nRowAOrigSimple->n );
-      for( int i = 0; i < nRowAUpdatedSimple->n; i++)
-      {
-         if( nRowAUpdatedSimple->elements()[i] != nRowAOrigSimple->elements()[i])
-         {
-            std::cout << "Nnz Counter non-linking A row " << i << " of child " << it << " not correct: "
-                  << nRowAUpdatedSimple->elements()[i] << " vs. " << nRowAOrigSimple->elements()[i] << std::endl;
-            nnzCorrect = false;
-            break;
-         }
-      }
-   }
-   if(nnzRowAOrig->vecl) // linking rows:
-   {
-      nRowAOrigSimple = dynamic_cast<SimpleVector*>(nnzRowAOrig->vecl);
-      nRowAUpdatedSimple = dynamic_cast<SimpleVector*>(presData.nRowElemsA->vecl);
-      assert( nRowAUpdatedSimple->n == nRowAOrigSimple->n );
-      for( int i=0; i<nRowAUpdatedSimple->n; i++)
-      {
-         if( nRowAUpdatedSimple->elements()[i] != nRowAOrigSimple->elements()[i])
-         {
-            std::cout << "Nnz Counter linking row of A " << i << " not correct: " << nRowAUpdatedSimple->elements()[i] << " vs. "
-                  << nRowAOrigSimple->elements()[i] << std::endl;
-            nnzCorrect = false;
-            break;
-         }
-      }
-   }
-   // rows C:
-   SimpleVector* nRowCOrigSimple = dynamic_cast<SimpleVector*>(nnzRowCOrig->vec);
-   SimpleVector* nRowCUpdatedSimple = dynamic_cast<SimpleVector*>(presData.nRowElemsC->vec);
-   assert( nRowCUpdatedSimple->n == nRowCOrigSimple->n );
-   for( int i = 0; i < nRowCUpdatedSimple->n; i++)
-   {
-      if( nRowCUpdatedSimple->elements()[i] != nRowCOrigSimple->elements()[i])
-      {
-         std::cout << "Nnz Counter root C row " << i << " not correct: " << nRowCUpdatedSimple->elements()[i] << " vs. "
-               << nRowCOrigSimple->elements()[i] << std::endl;
-         nnzCorrect = false;
-         break;
-      }
-   }
-   // child rows:
-   for( size_t it = 0; it < presData.nRowElemsC->children.size(); it++)
-   {
-      nRowCOrigSimple = dynamic_cast<SimpleVector*>(nnzRowCOrig->children[it]->vec);
-      nRowCUpdatedSimple = dynamic_cast<SimpleVector*>(presData.nRowElemsC->children[it]->vec);
-      assert( nRowCUpdatedSimple->n == nRowCOrigSimple->n );
-      for( int i = 0; i < nRowCUpdatedSimple->n; i++)
-      {
-         if( nRowCUpdatedSimple->elements()[i] != nRowCOrigSimple->elements()[i])
-         {
-            std::cout << "Nnz Counter non-linking C row " << i << " of child "<< it <<" not correct: "
-                  << nRowCUpdatedSimple->elements()[i] << " vs. " << nRowCOrigSimple->elements()[i] << std::endl;
-            nnzCorrect = false;
-            break;
-         }
-      }
-   }
-   if(nnzRowCOrig->vecl) // linking rows:
-   {
-      nRowCOrigSimple = dynamic_cast<SimpleVector*>(nnzRowCOrig->vecl);
-      nRowCUpdatedSimple = dynamic_cast<SimpleVector*>(presData.nRowElemsC->vecl);
-      assert( nRowCUpdatedSimple->n == nRowCOrigSimple->n );
-      for( int i = 0; i < nRowCUpdatedSimple->n; i++)
-      {
-         if( nRowCUpdatedSimple->elements()[i] != nRowCOrigSimple->elements()[i])
-         {
-            std::cout << "Nnz Counter linking row of C " << i << " not correct: " << nRowCUpdatedSimple->elements()[i]
-                  << " vs. " << nRowCOrigSimple->elements()[i] << std::endl;
-            nnzCorrect = false;
-            break;
-         }
-      }
-   }
-   return nnzCorrect;
-}
-
-void StochPresolverBase::countRowsCols()// method is const but changes pointers
-{
-   int my_rank;
-   bool distributed;
-   getRankDistributed( MPI_COMM_WORLD, my_rank, distributed );
-
-   int zero_dummy = 0; 
-
-   int n_rows_empty_eq = 0;
-   int n_rows_empty_ineq = 0;
-   int n_rows_eq = 0;
-   int n_rows_ineq = 0;
-
-   int n_rows_fixed_eq = 0;
-   int n_rows_fixed_ineq = 0;
-   int n_rows_boxed_ineq = 0;
-   int n_rows_onsided_ineq = 0;
-
-   int n_rows_singleton_eq = 0;
-   int n_rows_singleton_ineq = 0;
-   
-   int n_cols = 0;
-   int n_cols_empty = 0;
-   int n_cols_free = 0;
-   int n_cols_onesided = 0;
-   int n_cols_boxed = 0;
-   int n_cols_singleton = 0;
-
-   /* root nodes of equality and inequality system - linking varaiables and linking constraints */
-   if( my_rank == 0 )
-   {
-
-      int n_rows_linking_eq = 0;
-      int n_rows_linking_ineq = 0;
-      int n_rows_empty_linking_eq = 0;
-      int n_rows_empty_linking_ineq = 0;
-      int n_rows_singleton_linking_eq = 0;
-      int n_rows_singleton_linking_ineq = 0;
-
-      updatePointersForCurrentNode(-1, EQUALITY_SYSTEM);
-      
-      countRowsBlock(n_rows_eq, n_rows_empty_eq, zero_dummy, zero_dummy, n_rows_fixed_eq, n_rows_singleton_eq, EQUALITY_SYSTEM, LINKING_VARS_BLOCK);
-      assert( n_rows_eq - n_rows_empty_eq == n_rows_fixed_eq );
-      countRowsBlock(n_rows_linking_eq, n_rows_empty_linking_eq, zero_dummy, zero_dummy, n_rows_fixed_eq, n_rows_singleton_linking_eq, EQUALITY_SYSTEM, 
-         LINKING_CONS_BLOCK); 
-
-      assert( zero_dummy == 0 );
-
-      updatePointersForCurrentNode(-1, INEQUALITY_SYSTEM);
-      countRowsBlock(n_rows_ineq, n_rows_empty_ineq, n_rows_onsided_ineq, n_rows_boxed_ineq, n_rows_fixed_ineq, n_rows_singleton_ineq, INEQUALITY_SYSTEM,
-         LINKING_VARS_BLOCK);
-      countRowsBlock(n_rows_linking_ineq, n_rows_empty_linking_ineq, n_rows_onsided_ineq, n_rows_boxed_ineq, n_rows_fixed_ineq, n_rows_singleton_linking_ineq,
-         INEQUALITY_SYSTEM, LINKING_CONS_BLOCK);
-
-      countBoxedColumns(n_cols, n_cols_empty, n_cols_free, n_cols_onesided, n_cols_boxed, n_cols_singleton, LINKING_VARS_BLOCK);
-
-      assert( n_cols - n_cols_empty == n_cols_free + n_cols_onesided + n_cols_boxed);
-
-      std::cout << "#linking_vars:\t\t" << n_cols << "\t(#empty: n_cols_empty " << n_cols_empty << ", #singleton: " << n_cols_singleton << 
-         ", #free: " << n_cols_free << ", #onesided: " << n_cols_onesided << ", #boxed: " << n_cols_boxed << ")" << std::endl;
-
-      std::cout << "#rows B0:\t\t" << n_rows_eq << "\t(#empty: n_rows_empty " << n_rows_empty_eq << ", #singleton: " << n_rows_singleton_eq << ")" << std::endl;
-      std::cout << "#rows Bl_0:\t\t" << n_rows_linking_eq << "\t(#empty: n_rows_empty " << n_rows_empty_linking_eq << ", #singleton: " <<
-         n_rows_singleton_linking_eq << ")" << std::endl;
-      std::cout << "#rows D0:\t\t" << n_rows_ineq << "\t(#empty: n_rows_empty " << n_rows_empty_ineq << ", #singleton: " << n_rows_singleton_ineq << ")" << std::endl;
-      std::cout << "#rows Dl_0:\t\t" << n_rows_linking_ineq << "\t(#empty: n_rows_empty " << n_rows_empty_linking_ineq << ", #singleton: " << 
-         n_rows_singleton_linking_ineq << ")" << std::endl;
-
-      n_rows_eq += n_rows_linking_eq;
-      n_rows_empty_eq += n_rows_empty_linking_eq;
-      n_rows_singleton_eq += n_rows_singleton_linking_eq;
-      
-      n_rows_ineq += n_rows_linking_ineq;
-      n_rows_empty_ineq += n_rows_empty_linking_ineq;
-      n_rows_singleton_ineq += n_rows_singleton_linking_ineq;
-
-      assert( n_rows_eq - n_rows_empty_eq == n_rows_fixed_eq );
-      assert( n_rows_ineq - n_rows_empty_ineq == n_rows_onsided_ineq + n_rows_boxed_ineq + n_rows_fixed_ineq );
-   }
-
-   /* child nodes in both systems */
-   for( int node = 0; node < nChildren; node++)
-   {
-      assert( (nodeIsDummy( node, EQUALITY_SYSTEM) && nodeIsDummy( node, INEQUALITY_SYSTEM)) ||
-            (!nodeIsDummy( node, EQUALITY_SYSTEM) && !nodeIsDummy( node, INEQUALITY_SYSTEM) ));
-
-      if( nodeIsDummy( node, EQUALITY_SYSTEM) )
-         continue;
-
-      /* equality system */
-      updatePointersForCurrentNode(node, EQUALITY_SYSTEM);
-      countRowsBlock(n_rows_eq, n_rows_empty_eq, zero_dummy, zero_dummy, n_rows_fixed_eq, n_rows_singleton_eq, EQUALITY_SYSTEM, CHILD_BLOCK);
-      assert( zero_dummy == 0 );
-      assert( n_rows_eq - n_rows_empty_eq == n_rows_fixed_eq );
-
-      /* inequality system */
-      updatePointersForCurrentNode(node, INEQUALITY_SYSTEM);
-      countRowsBlock(n_rows_ineq, n_rows_empty_ineq, n_rows_onsided_ineq, n_rows_boxed_ineq, n_rows_fixed_ineq, n_rows_singleton_ineq, INEQUALITY_SYSTEM, 
-         CHILD_BLOCK);
-      assert( n_rows_ineq - n_rows_empty_ineq == n_rows_onsided_ineq + n_rows_boxed_ineq + n_rows_fixed_ineq );
-
-      countBoxedColumns(n_cols, n_cols_empty, n_cols_free, n_cols_onesided, n_cols_boxed, n_cols_singleton, CHILD_BLOCK);
-      assert( n_cols - n_cols_empty == n_cols_free + n_cols_onesided + n_cols_boxed);
-   }
-
-#if 0//TIMING // TODO
-   // count how many linking rows do not really link two blocks:
-#endif
-
-   /* sync data */
-   if( distributed )
-   {
-      int* count = new int[15];
-
-      count[0] = n_rows_eq;
-      count[1] = n_rows_ineq;
-      count[2] = n_rows_empty_eq;
-      count[3] = n_rows_empty_ineq;
-      count[4] = n_rows_fixed_ineq;
-      count[5] = n_rows_boxed_ineq;
-      count[6] = n_rows_onsided_ineq;
-      count[7] = n_rows_singleton_eq;
-      count[8] = n_rows_singleton_ineq;
-      count[9] = n_cols;
-      count[10] = n_cols_empty;
-      count[11] = n_cols_free;
-      count[12] = n_cols_onesided;
-      count[13] = n_cols_boxed;
-      count[14] = n_cols_singleton;
-
-      MPI_Allreduce(MPI_IN_PLACE, count, 15, MPI_INT, MPI_SUM, MPI_COMM_WORLD);
-
-      n_rows_eq = count[0];
-      n_rows_ineq = count[1];
-      n_rows_empty_eq = count[2];
-      n_rows_empty_ineq = count[3];
-      n_rows_fixed_ineq = count[4];
-      n_rows_boxed_ineq = count[5];
-      n_rows_onsided_ineq = count[6];
-      n_rows_singleton_eq = count[7];
-      n_rows_singleton_ineq = count[8];
-      n_cols = count[9];
-      n_cols_empty = count[10];
-      n_cols_free = count[11];
-      n_cols_onesided = count[12];
-      n_cols_boxed = count[13];
-      n_cols_singleton = count[14];
-      
-      delete[] count;
-   }
-   n_rows_fixed_eq = n_rows_eq - n_rows_empty_eq; 
-
-   if( my_rank == 0 )
-   {
-      std::cout << "#rows_total:\t\t" << n_rows_eq + n_rows_ineq << "\t(#empty: " << n_rows_empty_eq + n_rows_empty_ineq << ", #fixed: " << 
-         n_rows_fixed_eq + n_rows_fixed_ineq << ", #boxed: " << n_rows_boxed_ineq << ", #onesided: " << n_rows_onsided_ineq << ", #singleton: " << 
-         n_rows_singleton_eq + n_rows_singleton_ineq << ")" << std::endl;
-      std::cout << "#rows non-empty A:\t" << n_rows_eq - n_rows_empty_eq << "\t(#singleton: " << n_rows_singleton_eq << ")" << std::endl;
-      std::cout << "#rows non-empty C:\t" << n_rows_ineq - n_rows_empty_ineq << "\t(#singleton: " << n_rows_singleton_ineq << ")" << std::endl;
-      
-      std::cout << "#vars_total:\t\t" << n_cols << "\t(#empty: " << n_cols_empty << ", #free: " << n_cols_free << ", #onesided: " << n_cols_onesided << 
-         ", #boxed: " << n_cols_boxed << ", #singleton: " << n_cols_singleton << ")" << std::endl;
-   }
-}
-
-void StochPresolverBase::countRowsBlock(int& n_rows_total, int& n_rows_empty, int& n_rows_onesided, int& n_rows_boxed, int& n_rows_fixed, int& n_rows_singleton, 
-   SystemType system_type, BlockType block_type) const
-{
-   if(block_type == LINKING_CONS_BLOCK)
-      if( !hasLinking(system_type) )
-         return;
-
-   const SimpleVector* nnz_row = (block_type != LINKING_CONS_BLOCK) ? currNnzRow : currNnzRowLink;
-   const SimpleVector* iclow = (block_type != LINKING_CONS_BLOCK) ? currIclow : currIclowLink;
-   const SimpleVector* lhs = (block_type != LINKING_CONS_BLOCK) ? currIneqLhs : currIneqLhsLink;
-   const SimpleVector* icupp = (block_type != LINKING_CONS_BLOCK) ? currIcupp : currIcuppLink;
-   const SimpleVector* rhs = (block_type != LINKING_CONS_BLOCK) ? currIneqRhs : currIneqRhsLink;
-   if(system_type == EQUALITY_SYSTEM)
-      rhs = (block_type != LINKING_CONS_BLOCK) ? currEqRhs : currEqRhsLink;
-
-#ifndef NDEBUG
-   if(system_type == EQUALITY_SYSTEM)
-   {
-      assert(rhs); assert(lhs == NULL); assert(iclow == NULL); assert(icupp == NULL);
-      assert( nnz_row->n == rhs->n );
-   }
-   else
-   {
-      assert(lhs); assert(rhs); assert(iclow); assert(icupp);
-      assert( lhs->n == rhs->n );
-      assert( iclow->n == icupp->n );
-      assert( lhs->n == nnz_row->n );
-      assert( iclow->n == nnz_row->n );
-   }
-#endif
-
-   n_rows_total += rhs->n;
-
-   for(int i = 0; i < rhs->n; ++i)
-   {
-      if( (*nnz_row)[i] != 0.0)
-      {
-         if( (*nnz_row)[i] == 1.0)
-            ++n_rows_singleton;
-
-         if(system_type == EQUALITY_SYSTEM)
-         {
-            /* row with rhs = lhs */
-            ++n_rows_fixed;
-         }
-         else
-         {
-            if( (*iclow)[i] != 0.0 && (*icupp)[i] != 0.0 )
-            {
-               if( PIPSisEQ( (*lhs)[i], (*rhs)[i]) )
-                  ++n_rows_fixed;
-               else
-                  ++n_rows_boxed;
-            }
-            else
-            {
-               assert( (*iclow)[i] != 0.0 || (*icupp)[i] != 0.0);
-               ++n_rows_onesided;
-            }
-         }
-      }
-      else
-      {
-         ++n_rows_empty;
-      }
-   }
-}
-
-void StochPresolverBase::countBoxedColumns( int& n_cols_total, int& n_cols_empty, int& n_cols_free, int& n_cols_onesided, int& n_cols_boxed, 
-   int& n_cols_singleton, BlockType block_type) const
-{
-   const SimpleVector& ixlow = (block_type == LINKING_VARS_BLOCK) ? *currIxlowParent : *currIxlowChild;
-   const SimpleVector& ixupp = (block_type == LINKING_VARS_BLOCK) ? *currIxuppParent : *currIxuppChild;
-   const SimpleVector& curr_nnz = (block_type == LINKING_VARS_BLOCK) ? *currNnzColParent : *currNnzColChild;
-
-#ifndef NDEBUG
-   const SimpleVector& xupp = (block_type == LINKING_VARS_BLOCK) ? *currxuppParent : *currxuppChild;
-   const SimpleVector& xlow = (block_type == LINKING_VARS_BLOCK) ? *currxlowParent : *currxlowChild;
-   assert( ixlow.n == ixupp.n );
-   assert( ixlow.n == xlow.n );
-   assert( xlow.n == xupp.n );
-   assert( ixlow.n == curr_nnz.n );
-#endif
-
-   n_cols_total += ixlow.n;
-
-   for( int i = 0; i < ixlow.n; i++ )
-   {
-      if( curr_nnz[i] != 0.0 )
-      {
-         if( curr_nnz[i] == 1.0 )
-         {
-            ++n_cols_singleton;
-         }
-
-         if( ixlow[i] != 0.0 && ixupp[i] != 0.0 )
-            ++n_cols_boxed;
-         else if( ixlow[i] == 0.0 && ixupp[i] == 0.0)
-            ++n_cols_free;
-         else
-            ++n_cols_onesided;
-      }
-      else
-      {
-         ++n_cols_empty;
-      }
-   }
-}
-
-void StochPresolverBase::countSingletonRows(int& n_singletons_equality, int& n_singletons_inequality) const
-{
-	countSingletonRowsSystem(n_singletons_equality, EQUALITY_SYSTEM);
-	countSingletonRowsSystem(n_singletons_inequality, INEQUALITY_SYSTEM);
-}
-
-void StochPresolverBase::countSingletonRowsSystem(int& n_singletons, SystemType system_type) const
-{
-	n_singletons = 0;
-
-   int myRank;
-   MPI_Comm_rank(MPI_COMM_WORLD, &myRank);
-
-	StochVector& nnz_vec = (system_type == EQUALITY_SYSTEM) ? *presData.nRowElemsA : *presData.nRowElemsC;
-	assert(nnz_vec.vec);
-
-	/* root node */
-   if( myRank == 0 )
-   {
-      SimpleVector& nnz_b0 = dynamic_cast<SimpleVector&>(*nnz_vec.vec);
-      for( long long i = 0; i < nnz_b0.length(); ++i )
-         if( nnz_b0[i] == 1.0 )
-            n_singletons++;
-      if( nnz_vec.vecl )
-      {
-         SimpleVector& nnz_bl = dynamic_cast<SimpleVector&>(*nnz_vec.vecl);
-         for( long long i = 0; i < nnz_bl.length(); ++i )
-            if( nnz_bl[i] == 1.0 )
-               n_singletons++;
-      }
-   }
-
-	for(size_t i = 0; i < nnz_vec.children.size(); ++i)
-	{
-		SimpleVector& nnz_al = dynamic_cast<SimpleVector&>(*nnz_vec.children[i]->vec);
-		for(long long i = 0; i < nnz_al.length(); ++i)
-			if(nnz_al[i] == 1.0)
-				n_singletons++;
-	}
-
-   MPI_Allreduce(MPI_IN_PLACE, &n_singletons, 1, MPI_INT, MPI_SUM, MPI_COMM_WORLD );
-}
-
-// todo verify nonzeros also for dynamic storage
-
-/* collects all linking bound changes sums them up and applies them locally - resets local adaptions array afterwards */
-void StochPresolverBase::allreduceAndApplyRhsLhsReductions(SystemType system_type)
-{
-   updatePointersForCurrentNode(-1, system_type);
-
-   if( hasLinking(system_type) )
-   {
-      // rhs lhs changes (which are actually the same, so it suffices to reduce either rhs or lhs for an
-      if(system_type == EQUALITY_SYSTEM)
-      {
-         assert(currEqRhsLink);
-         assert(presData.redRowA->vecl->n == currEqRhsLink->n);
-
-         MPI_Allreduce(MPI_IN_PLACE, currEqRhsAdaptionsLink, currEqRhsLink->n, MPI_DOUBLE, MPI_SUM, MPI_COMM_WORLD );
-
-         // apply changes to rhs locally
-         for(int i = 0; i < currEqRhsLink->n; ++i)
-         {
-            currEqRhsLink->elements()[i] += currEqRhsAdaptionsLink[i];
-         }
-
-         resetEqRhsAdaptionsLink();
-      }
-      else
-      {
-         assert(currIneqRhsLink);
-         assert(currIneqLhsLink);
-         assert(presData.redRowC->vecl->n == currIneqRhsLink->n);
-         assert(presData.redRowC->vecl->n == currIneqLhsLink->n);
-
-         MPI_Allreduce(MPI_IN_PLACE, currInEqRhsAdaptionsLink, currIneqRhsLink->n, MPI_DOUBLE, MPI_SUM, MPI_COMM_WORLD );
-
-         // apply changes to lhs, rhs locally
-         for(int i = 0; i < currIneqRhsLink->n; ++i)
-         {
-            currIneqRhsLink->elements()[i] += currInEqRhsAdaptionsLink[i];
-            currIneqLhsLink->elements()[i] += currInEqRhsAdaptionsLink[i];
-         }
-
-         resetIneqRhsAdaptionsLink();
-      }
-   }
-}
-
-/* collects all non-zero reductions from all processes and adds them together - afterwards updates local counters and resets reduction counters */
-void StochPresolverBase::allreduceAndApplyNnzReductions(SystemType system_type)
-{
-   int myRank;
-   bool iAmDistrib;
-   getRankDistributed( MPI_COMM_WORLD, myRank, iAmDistrib );
-
-   StochVectorHandle red_row = (system_type == EQUALITY_SYSTEM) ? presData.redRowA : presData.redRowC;
-
-   if( iAmDistrib )
-   {
-      // allreduce the linking variables columns
-      double* red_col_linking_vars = dynamic_cast<SimpleVector*>(presData.redCol->vec)->elements();
-      int message_size =
-            dynamic_cast<SimpleVector*>(presData.redCol->vec)->length();
-      MPI_Allreduce(MPI_IN_PLACE, red_col_linking_vars, message_size, MPI_DOUBLE, MPI_SUM, MPI_COMM_WORLD );
-
-      // allreduce B0 row
-      double* red_row_b0 = dynamic_cast<SimpleVector*>(red_row->vec)->elements();
-      message_size = dynamic_cast<SimpleVector*>(red_row->vec)->length();
-      MPI_Allreduce(MPI_IN_PLACE, red_row_b0, message_size, MPI_DOUBLE, MPI_SUM, MPI_COMM_WORLD );
-
-      if( hasLinking(system_type) )
-      {
-         // allreduce the linking conss rows
-         // non-zero counters
-         double* red_row_link =
-               dynamic_cast<SimpleVector*>(red_row->vecl)->elements();
-         message_size = dynamic_cast<SimpleVector*>(red_row->vecl)->length();
-         MPI_Allreduce(MPI_IN_PLACE, red_row_link, message_size, MPI_DOUBLE, MPI_SUM, MPI_COMM_WORLD );
-      }
-
-   }
-
-   /* update local nnzCounters */
-   updateNnzFromReductions(system_type);
-}
-
-/* Set lower and upper bounds to best found values over all processors
- *
- */
-void StochPresolverBase::allreduceAndUpdateVarBounds()
-{
-   int myRank;
-   bool iAmDistrib;
-   getRankDistributed( MPI_COMM_WORLD, myRank, iAmDistrib );
-
-   if(iAmDistrib)
-   {
-      StochVector& xlow = dynamic_cast<StochVector&>(*presData.presProb->blx);
-      StochVector& xupp = dynamic_cast<StochVector&>(*presData.presProb->bux);
-      StochVector& ixlow = dynamic_cast<StochVector&>(*presData.presProb->ixlow);
-      StochVector& ixupp = dynamic_cast<StochVector&>(*presData.presProb->ixupp);
-
-      setVarboundsToInftyForAllreduce();
-
-      /* allreduce root node bounds */
-      SimpleVector& vec_xlow = dynamic_cast<SimpleVector&>(*xlow.vec);
-      SimpleVector& vec_ixlow = dynamic_cast<SimpleVector&>(*ixlow.vec);
-      SimpleVector& vec_xupp = dynamic_cast<SimpleVector&>(*xupp.vec);
-      SimpleVector& vec_ixupp = dynamic_cast<SimpleVector&>(*ixupp.vec);
-
-      MPI_Allreduce(MPI_IN_PLACE, vec_xlow.elements(), vec_xlow.length(), MPI_DOUBLE, MPI_MAX, MPI_COMM_WORLD );
-      MPI_Allreduce(MPI_IN_PLACE, vec_ixlow.elements(), vec_ixlow.length(), MPI_DOUBLE, MPI_MAX, MPI_COMM_WORLD );
-      MPI_Allreduce(MPI_IN_PLACE, vec_xupp.elements(), vec_xupp.length(), MPI_DOUBLE, MPI_MIN, MPI_COMM_WORLD );
-      MPI_Allreduce(MPI_IN_PLACE, vec_ixupp.elements(), vec_ixupp.length(), MPI_DOUBLE, MPI_MAX, MPI_COMM_WORLD );
-
-      for(int i = 0; i < vec_xlow.length(); ++i)
-      {
-         if(vec_ixlow.elements()[i] == 0.0)
-            vec_xlow.elements()[i] = 0;
-
-         if(vec_ixupp.elements()[i] == 0.0)
-            vec_xupp.elements()[i] = 0;
-      }
-   }
-}
-
-void StochPresolverBase::setVarboundsToInftyForAllreduce() const
-{
-   StochVector& xlow = dynamic_cast<StochVector&>(*presData.presProb->blx);
-   StochVector& ixlow = dynamic_cast<StochVector&>(*presData.presProb->ixlow);
-   StochVector& xupp = dynamic_cast<StochVector&>(*presData.presProb->bux);
-   StochVector& ixupp = dynamic_cast<StochVector&>(*presData.presProb->ixupp);
-
-   SimpleVector& vec_xlow = dynamic_cast<SimpleVector&>(*xlow.vec);
-   SimpleVector& vec_ixlow = dynamic_cast<SimpleVector&>(*ixlow.vec);
-   SimpleVector& vec_xupp = dynamic_cast<SimpleVector&>(*xupp.vec);
-   SimpleVector& vec_ixupp = dynamic_cast<SimpleVector&>(*ixupp.vec);
-
-   for(int i = 0; i < vec_xlow.length(); ++i)
-   {
-      if(vec_ixlow.elements()[i] == 0.0)
-         vec_xlow.elements()[i] = -std::numeric_limits<double>::max();
-
-      if(vec_ixupp.elements()[i] == 0.0)
-         vec_xupp.elements()[i] = std::numeric_limits<double>::max();
-   }
-}
-
-bool StochPresolverBase::variableFixationValid(double fixation_value, const double& ixlow, const double& xlow, const double& ixupp, const double& xupp, bool print_message) const
-{
-   if( (ixlow != 0.0 && PIPSisLT(fixation_value, xlow)) || (ixupp != 0.0 && PIPSisLT(xupp, fixation_value)) )
-   {
-      std::cout << "Presolve detected infeasibility! Fixation of variable to invalid value - value: " << fixation_value << "\t bounds: x € ["
-            << ((ixlow == 0.0) ? -std::numeric_limits<double>::infinity() : xlow) << ", " << ((ixupp == 0.0) ? std::numeric_limits<double>::infinity() : xupp) << "]" << std::endl;
-
-      return false;
-   }
-   return true;
-}
-
-
-bool StochPresolverBase::tightenBounds(double new_xlow, double new_xupp, double& ixlow, double& old_xlow, double& ixupp, double& old_xupp) const
-{
-   assert( !PIPSisEQ(new_xlow, new_xupp) );
-   bool tightened = false;
-
-   if( ixlow != 0.0 && PIPSisLT(old_xlow, new_xlow) )
-   {
-      assert(ixlow == 1.0);
-      old_xlow = new_xlow;
-      tightened = true;
-   }
-   else if( ixlow == 0.0 && new_xlow > -std::numeric_limits<double>::max() )
-   {
-      old_xlow = new_xlow;
-      ixlow = 1.0;
-      tightened = true;
-   }
-
-   if( ixupp != 0.0 && PIPSisLT(new_xupp, old_xupp) )
-   {
-      assert(ixupp == 1.0);
-      old_xupp = new_xupp;
-      tightened = true;
-   }
-   else if( ixupp == 0.0 && new_xupp < std::numeric_limits<double>::max() )
-   {
-      old_xupp = new_xupp;
-      ixupp = 1.0;
-      tightened = true;
-   }
-
-   assert( !PIPSisEQ(new_xlow, new_xupp) );
-   return tightened;
-}
->>>>>>> 1c5480a4
+}