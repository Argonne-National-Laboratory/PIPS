--- conflicted
+++ resolved
@@ -30,7 +30,6 @@
 {
 }
 
-<<<<<<< HEAD
 void StochPresolverBase::countRowsCols()// method is const but changes pointers
 {
    int n_rows_eq = 0;
@@ -68,70 +67,22 @@
       countRowsBlock(n_rows_ineq_linking, n_rows_linking_ranged, n_fixed_rows, n_rows_ineq_linking_singleton, INEQUALITY_SYSTEM, LINKING_CONS_BLOCK);
       n_singleton_rows_ineq += n_rows_ineq_linking_singleton;
       n_ranged_rows += n_rows_linking_ranged;
-=======
-/**
- * In the dynamic sparse storage, swap entry (rowidx, jcolM[indexK]) with the last entry in this row.
- * Decrement rowptr[rowidx].end by one. Decrement rowend and indexK. Increment currRedRow[rowidx] and redCol[colIdx].
- */
-void StochPresolverBase::updateAndSwap(SparseStorageDynamic* storage, int rowidx,
-      int& indexK, int& rowEnd, double* redCol, int& nelims, bool linking)
-{
-   if(linking)
-      currRedRowLink->elements()[rowidx]++;
-   else
-      currRedRow->elements()[rowidx]++;
-
-   redCol[storage->jcolM[indexK]]++;
-
-   std::swap(storage->M[indexK], storage->M[rowEnd - 1]);
-   std::swap(storage->jcolM[indexK], storage->jcolM[rowEnd - 1]);
-   storage->rowptr[rowidx].end--;
-   rowEnd = storage->rowptr[rowidx].end;
-   indexK--;
-
-   nelims++;
-}
-
-void StochPresolverBase::updateNnzFromReductions(SystemType system_type)
-{
-
-   StochVectorHandle red_vector;
-   StochVectorHandle nnz_vector;
->>>>>>> 86ac8bac
 
       const SimpleVector& xlow_orig = dynamic_cast<const SimpleVector&>(*dynamic_cast<const StochVector& >(*origProb.blx).vec);
       const SimpleVector& xupp_orig = dynamic_cast<const SimpleVector&>(*dynamic_cast<const StochVector& >(*origProb.bux).vec);
       const SimpleVector& ixlow_orig = dynamic_cast<const SimpleVector&>(*dynamic_cast<const StochVector& >(*origProb.ixlow).vec);
       const SimpleVector& ixupp_orig = dynamic_cast<const SimpleVector&>(*dynamic_cast<const StochVector& >(*origProb.ixupp).vec);
 
-<<<<<<< HEAD
       countBoxedColumns( n_boxed_cols, n_cols, n_free_cols, n_onesided_cols, n_singleton_cols, n_singleton_implied_free, ixlow_orig, xlow_orig, ixupp_orig, xupp_orig, LINKING_VARS_BLOCK);
-=======
-   assert(red_vector->isRootNodeInSync());
-   assert(nnz_vector->isRootNodeInSync());
-
-   updateNnzUsingReductions(nnz_vector->vec, red_vector->vec);
-
-   for(size_t node = 0; node < red_vector->children.size(); ++node)
-      updateNnzUsingReductions(dynamic_cast<SimpleVector*>(nnz_vector->children[node]->vec),
-            dynamic_cast<SimpleVector*>(red_vector->children[node]->vec));
->>>>>>> 86ac8bac
 
       std::cout << "#linking_vars:\t" << n_cols << "\t(#singleton: " << n_singleton_cols << ", #free: " << n_free_cols << ", #impliedFree: "
             << n_singleton_implied_free << ", #onesided: " << n_onesided_cols << ", #boxed: " << n_boxed_cols << ")" << std::endl;
 
-<<<<<<< HEAD
       std::cout << "#rows B0:\t" << n_rows_eq << "\t(#singleton: " << n_singleton_rows_eq << ")" << std::endl;
       std::cout << "#rows Bl_0:\t" << n_rows_eq_linking << "\t(#singleton: " << n_rows_eq_linking_singleton << ")" << std::endl;
       std::cout << "#rows D0:\t" << n_rows_ineq << "\t(#singleton: " << n_singleton_rows_ineq << ")" << std::endl;
       std::cout << "#rows Dl_0:\t" << n_rows_ineq_linking << "\t(#singleton: " << n_rows_ineq_linking_singleton << ", #ranged: "
             << n_rows_linking_ranged << ", #fixed: " << n_fixed_rows << ")" << std::endl;
-=======
-      assert(red_vector->isRootNodeInSync());
-      assert(nnz_vector->isRootNodeInSync());
-
-      updateNnzUsingReductions(nnz_vector, red_vector, EQUALITY_SYSTEM);
->>>>>>> 86ac8bac
    }
 
    /* child nodes in both systems */
@@ -140,7 +91,6 @@
       assert( (presData.nodeIsDummy( node, EQUALITY_SYSTEM) && presData.nodeIsDummy( node, INEQUALITY_SYSTEM)) ||
             (!presData.nodeIsDummy( node, EQUALITY_SYSTEM) && !presData.nodeIsDummy( node, INEQUALITY_SYSTEM) ));
 
-<<<<<<< HEAD
       /* equality system */
       if(!presData.nodeIsDummy( node, EQUALITY_SYSTEM))
       {
@@ -154,21 +104,6 @@
          updatePointersForCurrentNode(node, INEQUALITY_SYSTEM);
          countRowsBlock(n_rows_ineq, n_ranged_rows, n_fixed_rows, n_singleton_rows_ineq, INEQUALITY_SYSTEM, CHILD_BLOCK);
       }
-=======
-      assert(red_vector->isRootNodeInSync());
-      assert(nnz_vector->isRootNodeInSync());
-
-      updateNnzUsingReductions(nnz_vector, red_vector, INEQUALITY_SYSTEM);
-   }
-
-   if(system_type == EQUALITY_SYSTEM)
-      presData.redRowA->setToZero();
-   else
-      presData.redRowC->setToZero();
-
-   presData.redCol->setToZero();
-}
->>>>>>> 86ac8bac
 
       if( !presData.nodeIsDummy( node, INEQUALITY_SYSTEM) )
       {
@@ -191,24 +126,6 @@
          countBoxedColumns( n_boxed_cols, n_cols, n_free_cols, n_onesided_cols, n_singleton_cols, n_singleton_implied_free, ixlow_orig, xlow_orig, ixupp_orig, xupp_orig, CHILD_BLOCK);
       }
    }
-<<<<<<< HEAD
-=======
-}
-
-/** Update the nnzVector by subtracting the reductions vector. */
-void StochPresolverBase::updateNnzUsingReductions( OoqpVector* nnzVector, OoqpVector* redVector) const
-{
-   SimpleVector* redSimple = dynamic_cast<SimpleVector*>(redVector);
-   nnzVector->axpy(-1.0, *redSimple);
-
-#ifndef NDEBUG
-   double minval = -1.0;
-   int index = -1;
-   nnzVector->min(minval, index);
-   assert( minval >= 0.0 );
-#endif
-}
->>>>>>> 86ac8bac
 
 #if 0//TIMING // TODO
    // count how many linking rows do not really link two blocks:
@@ -270,43 +187,11 @@
          currNnzRow = dynamic_cast<SimpleVector*>(presData.nRowElemsC->vecl);
       }
 
-<<<<<<< HEAD
       MPI_Allreduce(MPI_IN_PLACE, rowHasEntryInBlocks, currNnzRow->n, MPI_INT, MPI_SUM, MPI_COMM_WORLD);
       int linkRows1Blocks = 0;
       int linkRows2Blocks = 0;
 
       for( int i = 0; i < currNnzRow->n; i++ )
-=======
-      std::swap(transStorage->M[col_At], transStorage->M[end - 1]);
-      std::swap(transStorage->jcolM[col_At], transStorage->jcolM[end - 1]);
-      transStorage->rowptr[row_At].end--;
-   }
-}
-
-
-/** Should be called right after doSingletonRowsA() or another method that stores
- * information to update in the member variable colAdaptParent.
- * Updates the blocks A,C,F0,G0 using colAdaptParent.
- * Returns the number of newly found singleton rows (equality/inequality system)
- * during adaption of A,C,F0,G0.
- * Adapts the objective offset g only once for each column (variable).
- */
-void StochPresolverBase::updateLinkingVarsBlocks(int& newSREq, int& newSRIneq)
-{
-   int myRank;
-   bool iAmDistrib;
-   getRankDistributed(MPI_COMM_WORLD, myRank, iAmDistrib);
-
-   /* objective */
-   if( myRank == 0 )
-   {
-      currgParent = dynamic_cast<SimpleVector*>(dynamic_cast<StochVector&>(*(presProb->g)).vec);
-
-      for( int i = 0; i < currgParent->n; i++ )
-         assert( std::isfinite(currgParent->elements()[i]));
-
-      for( int i = 0; i < presData.getNumberColAdParent(); i++ )
->>>>>>> 86ac8bac
       {
          if(rowHasEntryInBlocks[i] == 1)
             linkRows1Blocks++;
@@ -321,7 +206,6 @@
    }
 #endif
 
-<<<<<<< HEAD
    /* sync data */
    if( distributed )
    {
@@ -355,37 +239,6 @@
       n_singleton_implied_free = count[11];
 
       delete[] count;
-=======
-   /* B0, A1...An inequality and equality system*/
-   // apply updated colAdaptParent to the Amat blocks
-   for( int node = -1; node < nChildren; node++ )
-   {
-      if( !nodeIsDummy(node, EQUALITY_SYSTEM) )
-      {
-         newSREq += colAdaptLinkVars(node, EQUALITY_SYSTEM);
-      }
-
-      if( !nodeIsDummy(node, INEQUALITY_SYSTEM) )
-      {
-         newSRIneq += colAdaptLinkVars(node, INEQUALITY_SYSTEM);
-      }
-   }
-
-   /* Bl0 inequality and equality system */
-   if( hasLinking(EQUALITY_SYSTEM) )
-      colAdaptBl0(EQUALITY_SYSTEM);
-   if( hasLinking(INEQUALITY_SYSTEM) )
-      colAdaptBl0(INEQUALITY_SYSTEM);
-
-   presData.clearColAdaptParent();
-
-   if( iAmDistrib )
-   { // communicate newly found number of singleton rows so that all processes share this information
-      int newSR[2] = { newSREq, newSRIneq };
-      MPI_Allreduce(MPI_IN_PLACE, newSR, 2, MPI_INT, MPI_SUM, MPI_COMM_WORLD );
-      newSREq = newSR[0];
-      newSRIneq = newSR[1];
->>>>>>> 86ac8bac
    }
 
    if( my_rank == 0 )
@@ -414,7 +267,6 @@
    if(system_type == EQUALITY_SYSTEM)
       rhs = (block_type != LINKING_CONS_BLOCK) ? currEqRhs : currEqRhsLink;
 
-<<<<<<< HEAD
    assert(nnz_row);
    if(system_type == EQUALITY_SYSTEM)
    {
@@ -495,19 +347,13 @@
    }
 }
 
-=======
->>>>>>> 86ac8bac
 /**
  * set all pointers to the currently necessary data
  * If node == -1 we are in the root node
  */
 void StochPresolverBase::updatePointersForCurrentNode(int node, SystemType system_type)
 {
-<<<<<<< HEAD
    assert( !presData.nodeIsDummy(node, system_type) );
-=======
-   assert( !nodeIsDummy(node, system_type) );
->>>>>>> 86ac8bac
    assert(-1 <= node && node <= nChildren );
    assert(system_type == EQUALITY_SYSTEM || system_type == INEQUALITY_SYSTEM);
 
@@ -540,13 +386,8 @@
    /* in root node only A0 and Bl0 are present */
    if( node == -1 )
    {
-<<<<<<< HEAD
       currAmat = dynamic_cast<const SparseGenMatrix*>(smat.Bmat)->getStorageDynamic();
       currAmatTrans = dynamic_cast<const SparseGenMatrix*>(smat.Bmat)->getStorageDynamicTransposed();
-=======
-      currAmat = dynamic_cast<SparseGenMatrix*>(smat.Bmat)->getStorageDynamic();;
-      currAmatTrans = dynamic_cast<SparseGenMatrix*>(smat.Bmat)->getStorageDynamicTransposed();
->>>>>>> 86ac8bac
 
       currBmat = NULL;
       currBmatTrans = NULL;
@@ -731,7 +572,6 @@
       assert(presData.getNnzsCol().children[node]->vecl == NULL);
    }
    else
-<<<<<<< HEAD
       currNnzColChild = NULL;
 }
 
@@ -783,1494 +623,4 @@
 //      return false;
 //   }
 //   return true;
-//}
-=======
-      currRedColChild = currNnzColChild = NULL;
-}
-
-/** Set currAmat = root.Bmat */
-void StochPresolverBase::setCPAmatsRoot(GenMatrixHandle matrixHandle)
-{
-   StochGenMatrix& matrix = dynamic_cast<StochGenMatrix&>(*matrixHandle);
-   currAmat = dynamic_cast<SparseGenMatrix*>(matrix.Bmat)->getStorageDynamic();
-   currAmatTrans = dynamic_cast<SparseGenMatrix*>(matrix.Bmat)->getStorageDynamicTransposed();
-}
-
-bool StochPresolverBase::setCPAmatsChild(GenMatrixHandle matrixHandle, int it, SystemType system_type)
-{
-   assert( it >= 0 && it<nChildren );
-   StochGenMatrix& matrix = dynamic_cast<StochGenMatrix&>(*matrixHandle);
-   if( nodeIsDummy(it, system_type) )
-      return false;
-   currAmat = dynamic_cast<SparseGenMatrix*>(matrix.children[it]->Amat)->getStorageDynamic();
-   currAmatTrans = dynamic_cast<SparseGenMatrix*>(matrix.children[it]->Amat)->getStorageDynamicTransposed();
-   return true;
-}
-
-bool StochPresolverBase::setCPBmatsChild(GenMatrixHandle matrixHandle, int it, SystemType system_type)
-{
-   assert( it >= 0 && it<nChildren );
-   StochGenMatrix& matrix = dynamic_cast<StochGenMatrix&>(*matrixHandle);
-   if( nodeIsDummy(it, system_type) )
-      return false;
-   currBmat = dynamic_cast<SparseGenMatrix*>(matrix.children[it]->Bmat)->getStorageDynamic();
-   currBmatTrans = dynamic_cast<SparseGenMatrix*>(matrix.children[it]->Bmat)->getStorageDynamicTransposed();
-   return true;
-}
-
-void StochPresolverBase::setCPColumnRoot()
-{
-   currRedColParent = dynamic_cast<SimpleVector*>(presData.redCol->vec);
-   currxlowParent = dynamic_cast<SimpleVector*>(dynamic_cast<StochVector&>(*(presProb->blx)).vec);
-   currIxlowParent = dynamic_cast<SimpleVector*>(dynamic_cast<StochVector&>(*(presProb->ixlow)).vec);
-   currxuppParent = dynamic_cast<SimpleVector*>(dynamic_cast<StochVector&>(*(presProb->bux)).vec);
-   currIxuppParent = dynamic_cast<SimpleVector*>(dynamic_cast<StochVector&>(*(presProb->ixupp)).vec);
-}
-
-void StochPresolverBase::setCPColumnChild(int it)
-{
-   assert( it >= 0 && it < nChildren );
-   currRedColChild = dynamic_cast<SimpleVector*>(presData.redCol->children[it]->vec);
-   currxlowChild = dynamic_cast<SimpleVector*>(dynamic_cast<StochVector&>(*(presProb->blx)).children[it]->vec);
-   currxuppChild = dynamic_cast<SimpleVector*>(dynamic_cast<StochVector&>(*(presProb->bux)).children[it]->vec);
-   currIxlowChild = dynamic_cast<SimpleVector*>(dynamic_cast<StochVector&>(*(presProb->ixlow)).children[it]->vec);
-   currIxuppChild = dynamic_cast<SimpleVector*>(dynamic_cast<StochVector&>(*(presProb->ixupp)).children[it]->vec);
-}
-
-void StochPresolverBase::setCPRowRootIneqOnlyLhsRhs()
-{
-   currIneqRhs = dynamic_cast<SimpleVector*>(dynamic_cast<StochVector&>(*(presProb->bu)).vec);
-   currIneqLhs = dynamic_cast<SimpleVector*>(dynamic_cast<StochVector&>(*(presProb->bl)).vec);
-   currIcupp = dynamic_cast<SimpleVector*>(dynamic_cast<StochVector&>(*(presProb->icupp)).vec);
-   currIclow = dynamic_cast<SimpleVector*>(dynamic_cast<StochVector&>(*(presProb->iclow)).vec);
-}
-
-void StochPresolverBase::setCPRowChildIneqOnlyLhsRhs(int it)
-{
-   assert( it >= 0 && it<nChildren );
-   currIneqRhs = dynamic_cast<SimpleVector*>(dynamic_cast<StochVector&>(*(presProb->bu)).children[it]->vec);
-   currIneqLhs = dynamic_cast<SimpleVector*>(dynamic_cast<StochVector&>(*(presProb->bl)).children[it]->vec);
-   currIcupp = dynamic_cast<SimpleVector*>(dynamic_cast<StochVector&>(*(presProb->icupp)).children[it]->vec);
-   currIclow = dynamic_cast<SimpleVector*>(dynamic_cast<StochVector&>(*(presProb->iclow)).children[it]->vec);
-}
-
-void StochPresolverBase::resetEqRhsAdaptionsLink()
-{
-   assert(hasLinking(EQUALITY_SYSTEM));
-   for( int i = 0; i < presData.redRowA->vecl->n; i++)
-      currEqRhsAdaptionsLink[i] = 0.0;
-}
-
-void StochPresolverBase::resetIneqRhsAdaptionsLink()
-{
-   assert(hasLinking(INEQUALITY_SYSTEM));
-   for( int i = 0; i < presData.redRowC->vecl->n; i++ )
-   {
-      currInEqRhsAdaptionsLink[i] = 0.0;
-      currInEqLhsAdaptionsLink[i] = 0.0;
-   }
-}
-
-/** Removes the specified entry from storage and stores its value in m.
- * Returns false if the specified entry does not exist anymore in storage.
- * For example, if the entry was removed before because of redundancy.
- */ // todo move to sparse storage dynamic
-bool StochPresolverBase::removeEntryInDynamicStorage(SparseStorageDynamic& storage, const int rowIdx, const int colIdx, double& m) const
-{
-   int i = -1;
-   int end = storage.rowptr[rowIdx].end;
-   int start = storage.rowptr[rowIdx].start;
-
-   for( i = start; i < end; i++)
-   {
-      if( storage.jcolM[i] == colIdx )
-         break;
-   }
-
-   if( i < 0 || i == end )
-      return false;
-
-   m = storage.M[i];
-   std::swap(storage.M[i], storage.M[end-1]);
-   std::swap(storage.jcolM[i], storage.jcolM[end-1]);
-   storage.rowptr[rowIdx].end--;
-
-   return true;
-}
-
-void StochPresolverBase::clearRow(SparseStorageDynamic& storage, const int rowIdx) const
-{
-   storage.rowptr[rowIdx].end = storage.rowptr[rowIdx].start;
-}
-
-/**
- * Remove row rowIdx in Ablock and Bblock. Removes the corresponding column in
- * AblockTrans and BblockTrans. Additionally, sets nnzRow[rowIdx] to 0.0.
- * Increments redColParent by one at each column index the row had an entry.
- * Decrements nnzColChild by one at each column index the row had an entry.
- */
-// todo : should rhs and lhs be set to zero too?
-void StochPresolverBase::removeRow(int rowIdx, SparseStorageDynamic& Ablock, SparseStorageDynamic& AblockTrans,
-      SparseStorageDynamic* Bblock, SparseStorageDynamic* BblockTrans, SimpleVector& nnzRow,
-      SimpleVector& redColParent, SimpleVector* nnzColChild)
-{
-   assert( rowIdx>=0 && rowIdx<Ablock.m );
-   assert( Ablock.m == nnzRow.n );
-   assert( Ablock.n == redColParent.n );
-
-   const int rowStartA = Ablock.rowptr[rowIdx].start;
-   const int rowEndA = Ablock.rowptr[rowIdx].end;
-   // delete row in AblockTrans:
-   for(int k=rowStartA; k<rowEndA; k++)
-   {
-      const int colIdx = Ablock.jcolM[k];
-      double tmp = 0.0;
-      removeEntryInDynamicStorage(AblockTrans, colIdx, rowIdx, tmp);
-      // increment redColParent[colIdx]:
-      redColParent.elements()[colIdx]++;
-   }
-   // delete row in Ablock:
-   clearRow(Ablock, rowIdx);
-
-   if(Bblock)
-   {
-      assert( Ablock.m == Bblock->m );
-      removeRowInBblock( rowIdx, Bblock, BblockTrans, nnzColChild);
-   }
-   // set nnzRow[rowIdx] to 0.0:
-   nnzRow.elements()[rowIdx] = 0.0;
-}
-
-/** Remove row rowIdx in Bblock which should not be a linking variable block.
- * Removes the corresponding column in BblockTrans.
- * Decrements nnzColChild by one at each column index the row had an entry.
- */
-void StochPresolverBase::removeRowInBblock(int rowIdx, SparseStorageDynamic* Bblock,
-      SparseStorageDynamic* BblockTrans, SimpleVector* nnzColChild)
-{
-   assert( Bblock && BblockTrans );
-   assert( nnzColChild );
-   assert( Bblock->n == nnzColChild->n );
-
-   const int rowStartB = Bblock->rowptr[rowIdx].start;
-   const int rowEndB = Bblock->rowptr[rowIdx].end;
-
-   // delete row in BblockTrans:
-   for(int k = rowStartB; k < rowEndB; k++)
-   {
-      const int colIdx = Bblock->jcolM[k];
-      double tmp = 0.0;
-      removeEntryInDynamicStorage(*BblockTrans, colIdx, rowIdx, tmp);
-      // decrement nnzColChild[colIdx]:
-      nnzColChild->elements()[colIdx]--;
-
-      assert( nnzColChild->elements()[colIdx] >= 0);
-   }
-   // delete row in Bblock:
-   clearRow(*Bblock, rowIdx);
-}
-
-bool StochPresolverBase::nodeIsDummy(int node, SystemType system_type) const
-{
-   assert( node >= -1 && node < nChildren );
-   if( node == -1 )
-      return false;
-   StochGenMatrix& matrix = (system_type == EQUALITY_SYSTEM) ? dynamic_cast<StochGenMatrix&>(*presProb->A) : dynamic_cast<StochGenMatrix&>(*presProb->C);
-
-   if( matrix.children[node]->isKindOf(kStochGenDummyMatrix))
-   {
-      assert( dynamic_cast<StochVector&>(*(presProb->bux)).children[node]->isKindOf(kStochDummy) );
-      assert( dynamic_cast<StochVector&>(*(presProb->blx)).children[node]->isKindOf(kStochDummy) );
-      assert( presData.redCol->children[node]->isKindOf(kStochDummy) );
-
-      if( system_type == EQUALITY_SYSTEM)
-      {
-         assert( dynamic_cast<StochVector&>(*(presProb->bA)).children[node]->isKindOf(kStochDummy) );
-         assert( dynamic_cast<StochVector&>(*(presProb->bux)).children[node]->isKindOf(kStochDummy) );
-         assert( dynamic_cast<StochVector&>(*(presProb->blx)).children[node]->isKindOf(kStochDummy) );
-         assert( presData.nRowElemsA->children[node]->isKindOf(kStochDummy) );
-         assert( presData.redRowA->children[node]->isKindOf(kStochDummy) );
-      }
-      else
-      {
-         assert( dynamic_cast<StochVector&>(*(presProb->bu)).children[node]->isKindOf(kStochDummy) );
-         assert( dynamic_cast<StochVector&>(*(presProb->bl)).children[node]->isKindOf(kStochDummy) );
-         assert( dynamic_cast<StochVector&>(*(presProb->icupp)).children[node]->isKindOf(kStochDummy) );
-         assert( dynamic_cast<StochVector&>(*(presProb->iclow)).children[node]->isKindOf(kStochDummy) );
-         assert( presData.nRowElemsC->children[node]->isKindOf(kStochDummy) );
-         assert( presData.redRowC->children[node]->isKindOf(kStochDummy) );
-      }
-      return true;
-   }
-   return false;
-}
-
-bool StochPresolverBase::hasLinking(SystemType system_type) const
-{
-   int mlink, nlink;
-   if( system_type == EQUALITY_SYSTEM )
-   {
-      dynamic_cast<StochGenMatrix&>(*(presProb->A)).Blmat->getSize(mlink, nlink);
-      if( mlink > 0 )
-      {
-         // todo: assert that all vectors and matrices have linking part
-         assert(presData.redRowA->vecl);
-         return true;
-      }
-   }
-   else
-   {
-      dynamic_cast<StochGenMatrix&>(*(presProb->C)).Blmat->getSize(mlink, nlink);
-      if( mlink > 0 )
-      {
-         // todo: assert that all vectors and matrices have linking part
-         assert(presData.redRowC->vecl);
-         return true;
-      }
-   }
-   return false;
-}
-
-void StochPresolverBase::getRankDistributed( MPI_Comm comm, int& myRank, bool& iAmDistrib ) const
-{
-   MPI_Comm_rank(comm, &myRank);
-   int world_size;
-   MPI_Comm_size(comm, &world_size);
-   if( world_size > 1) iAmDistrib = true;
-   else iAmDistrib = false;
-}
-
-/** Call MPI_Abort() and print an error message */
-void StochPresolverBase::abortInfeasible(MPI_Comm comm) const
-{
-   cout<<"Infesibility detected in presolving. Aborting now."<<endl;
-   MPI_Abort(comm, 1);
-}
-
-void StochPresolverBase::synchronize(int& value) const
-{
-   int myRank;
-   bool iAmDistrib;
-   getRankDistributed( MPI_COMM_WORLD, myRank, iAmDistrib );
-   if( iAmDistrib )
-      MPI_Allreduce(MPI_IN_PLACE, &value, 1, MPI_INT, MPI_SUM, MPI_COMM_WORLD);
-}
-
-// todo description + use to notify column deletion
-void StochPresolverBase::deleteNonlinkColumnFromSystem(int node, int col_idx, double fixation_value)
-{
-   assert(node != -1);
-
-   /* equality system */
-   /* delete from Bmat */
-   deleteNonlinkColumnFromSparseStorageDynamic(EQUALITY_SYSTEM, node, CHILD_BLOCK, col_idx, fixation_value);
-
-   /* delete from Blmat */
-   if(hasLinking(EQUALITY_SYSTEM))
-      deleteNonlinkColumnFromSparseStorageDynamic(EQUALITY_SYSTEM, node, LINKING_CONS_BLOCK, col_idx, fixation_value);
-
-   /* inequality system */
-   /* delete from Bmat */
-   deleteNonlinkColumnFromSparseStorageDynamic(INEQUALITY_SYSTEM, node, CHILD_BLOCK, col_idx, fixation_value);
-
-   /* delete from Blmat */
-   if(hasLinking(INEQUALITY_SYSTEM))
-      deleteNonlinkColumnFromSparseStorageDynamic(INEQUALITY_SYSTEM, node, LINKING_CONS_BLOCK, col_idx, fixation_value);
-
-   /* adjust objective function */
-   updatePointersForCurrentNode(node, EQUALITY_SYSTEM);
-   indivObjOffset += currgChild->elements()[col_idx] * fixation_value;
-   if( !PIPSisZero(currgChild->elements()[col_idx] * fixation_value) ) // todo remove
-      std::cout << indivObjOffset << std::endl;
-}
-
-void StochPresolverBase::deleteNonlinkColumnFromSparseStorageDynamic(SystemType system_type, int node, BlockType block_type, int col_idx, double val)
-{
-   /* assert non-linking */
-   assert(block_type != LINKING_VARS_BLOCK);
-   assert(node != -1);
-
-   updatePointersForCurrentNode(node, system_type);
-
-   SparseStorageDynamic& matrix = (block_type == CHILD_BLOCK) ? *currBmat : *currBlmat;
-   SparseStorageDynamic& matrix_transp = (block_type == CHILD_BLOCK) ? *currBmatTrans : *currBlmatTrans;
-   SimpleVector* curr_row_red = (block_type == CHILD_BLOCK) ? currRedRow : currRedRowLink;
-   SimpleVector* rhs = (block_type == CHILD_BLOCK) ? currEqRhs :currEqRhsLink;
-
-   SimpleVector* iclow = (block_type == CHILD_BLOCK) ? currIclow : currIclowLink;
-   SimpleVector* clow = (block_type == CHILD_BLOCK) ? currIneqLhs : currIneqLhsLink;
-   SimpleVector* icupp = (block_type == CHILD_BLOCK) ? currIcupp : currIcuppLink;
-   SimpleVector* cupp = (block_type == CHILD_BLOCK) ? currIneqRhs : currIneqRhsLink;
-
-   SimpleVector* nnz_row = (block_type == CHILD_BLOCK) ? currNnzRow : currNnzRowLink;
-
-   assert(0 <= col_idx && col_idx <= matrix_transp.m);
-   for( int j = matrix_transp.rowptr[col_idx].start; j < matrix_transp.rowptr[col_idx].end; j++ )
-   {
-      int rowIdx = matrix_transp.jcolM[j];
-      double m = 0.0;
-
-      if( !removeEntryInDynamicStorage(matrix, rowIdx, col_idx, m) )
-         continue;
-
-      curr_row_red->elements()[rowIdx]++;
-      /* never linking vars */
-      currRedColChild->elements()[col_idx]++;
-
-      if( system_type == EQUALITY_SYSTEM )
-      {
-         if(block_type == LINKING_CONS_BLOCK)
-         {
-            currEqRhsAdaptionsLink[rowIdx] -= m * val;
-         }
-         else
-         {
-            rhs->elements()[rowIdx] -= m * val;
-
-            /* fixation must be valid */
-            if( nnz_row->elements()[rowIdx] - curr_row_red->elements()[rowIdx] == 0.0 )
-            {
-               assert(matrix.rowptr[rowIdx].start == matrix.rowptr[rowIdx].end);
-               if( !PIPSisZero(rhs->elements()[rowIdx], 1e-10) )
-               {
-                  std::cout << "Presolving detected infeasibility: Fixation of variable to invalid value " << val << "\trhs " << rhs->elements()[rowIdx] << "\tmat " << m << std::endl;
-                  std::cout << "Problem infeasible" << std::endl;
-                  abortInfeasible(MPI_COMM_WORLD );
-               }
-            }
-         }
-
-      }
-      else
-      {
-         if(block_type == LINKING_CONS_BLOCK)
-         {
-            if( icupp->elements()[rowIdx] != 0.0 )
-               currInEqLhsAdaptionsLink[rowIdx] -= m * val;
-            if( iclow->elements()[rowIdx] != 0.0 )
-               currInEqRhsAdaptionsLink[rowIdx] -= m * val;
-
-            if(nnz_row->elements()[rowIdx] - curr_row_red->elements()[rowIdx] == 0.0 )
-            {
-               if( (icupp->elements()[rowIdx] == 1.0 && !PIPSisLE(0.0, cupp->elements()[rowIdx] + currInEqRhsAdaptionsLink[rowIdx]) )
-                 || (iclow->elements()[rowIdx] == 1.0 && !PIPSisLE(clow->elements()[rowIdx] + currInEqLhsAdaptionsLink[rowIdx], 0.0)))
-               {
-                     std::cout << "Presolving detected infeasibility: Fixation of variable to invalid value" << std::endl;
-                     std::cout << val << "\t" << m << std::endl;
-                     if(icupp->elements()[rowIdx])
-                        std::cout << "upper bound: " << cupp->elements()[rowIdx] << std::endl;
-                     if(iclow->elements()[rowIdx])
-                        std::cout << "lower bound: " << clow->elements()[rowIdx] << std::endl;
-                     std::cout << "Problem infeasible" << std::endl;
-                     abortInfeasible(MPI_COMM_WORLD);
-                  }
-               }
-         }
-         else
-         {
-            if( icupp->elements()[rowIdx] == 1.0 )
-              cupp->elements()[rowIdx] -= m * val;
-
-            if( iclow->elements()[rowIdx] == 1.0 )
-               clow->elements()[rowIdx] -= m * val;
-
-            if(nnz_row->elements()[rowIdx] - curr_row_red->elements()[rowIdx] == 0.0 )
-            {
-            // todo does not work from inequ sys - the rhs is not updated then
-               if( (icupp->elements()[rowIdx] == 1.0 && !PIPSisLE(0.0, cupp->elements()[rowIdx]) )
-                     || (iclow->elements()[rowIdx] == 1.0 && !PIPSisLE(clow->elements()[rowIdx], 0.0)))
-               {
-                  std::cout << "Presolving detected infeasibility: Fixation of variable to invalid value" << std::endl;
-                  std::cout << val << "\t" << m << std::endl;
-                  if(icupp->elements()[rowIdx])
-                     std::cout << "upper bound: " << cupp->elements()[rowIdx] << std::endl;
-                  if(iclow->elements()[rowIdx])
-                     std::cout << "lower bound: " << clow->elements()[rowIdx] << std::endl;
-                  std::cout << "Problem infeasible" << std::endl;
-                  abortInfeasible(MPI_COMM_WORLD);
-               }
-            }
-         }
-      }
-   }
-
-   clearRow(matrix_transp, col_idx);
-}
-
-/** Adapt the columns for the linking-variable-blocks (the A_i) blocks */
-int StochPresolverBase::colAdaptLinkVars(int node, SystemType system_type)
-{
-   assert( -1 <= node && node < nChildren );
-   updatePointersForCurrentNode(node, system_type);
-
-   SparseStorageDynamic* matrix = currAmat;
-   SparseStorageDynamic* matrix_transp = currAmatTrans;
-
-   int myRank;
-   MPI_Comm_rank(MPI_COMM_WORLD, &myRank);
-
-   int newSingletonRows = 0;
-   for( int i = 0; i < presData.getNumberColAdParent(); i++)
-   {
-      const int colIdxA = presData.getColAdaptParent(i).colIdx;
-      const double val = presData.getColAdaptParent(i).val;
-
-      for( int j = matrix_transp->rowptr[colIdxA].start; j < matrix_transp->rowptr[colIdxA].end; j++ )
-      {
-         const int rowIdxA = matrix_transp->jcolM[j];
-         double m = 0.0;
-
-         /* remove entry from matrix */
-         if( !removeEntryInDynamicStorage(*matrix, rowIdxA, colIdxA, m) )
-            continue;
-
-         /* update reduction counters */
-         if( node == -1 )
-         {
-            if( myRank == 0 )
-            {
-               currRedColParent->elements()[colIdxA]++;
-               currRedRow->elements()[rowIdxA]++;
-            }
-         }
-         else
-         {
-            currRedColParent->elements()[colIdxA]++;
-            currRedRow->elements()[rowIdxA]++;
-         }
-
-         /* count newly found singletons */
-         if( currNnzRow->elements()[rowIdxA] -currRedRow->elements()[rowIdxA] == 1.0 ) // todo
-            if( node > -1 || myRank == 0 )
-               newSingletonRows++;
-
-         /* update bounds */
-         if( system_type == EQUALITY_SYSTEM )
-         {
-            currEqRhs->elements()[rowIdxA] -= m * val;
-         }
-         else
-         {
-            if( currIcupp->elements()[rowIdxA] != 0.0 )
-               currIneqRhs->elements()[rowIdxA] -= m * val;
-            if( currIclow->elements()[rowIdxA] != 0.0 )
-               currIneqLhs->elements()[rowIdxA] -=  m * val;
-         }
-      }
-
-      /* clear row in transposed */
-      clearRow(*matrix_transp, colIdxA);
-   }
-   return newSingletonRows;
-}
-
-int StochPresolverBase::colAdaptBl0(SystemType system_type)
-{
-   int myRank;
-   MPI_Comm_rank(MPI_COMM_WORLD, &myRank);
-
-   updatePointersForCurrentNode(-1, system_type);
-
-   assert( currBlmat != NULL );
-   assert( currNnzRowLink->n == currBlmat->m );
-
-   int newSingletonRows = 0;
-
-   for(int i = 0; i < presData.getNumberColAdParent(); i++)
-   {
-      const int colIdx = presData.getColAdaptParent(i).colIdx;
-      const double val = presData.getColAdaptParent(i).val;
-
-      for( int j = currBlmatTrans->rowptr[colIdx].start; j < currBlmatTrans->rowptr[colIdx].end; j++ )
-      {
-         const int rowIdx = currBlmatTrans->jcolM[j];
-         double m = 0.0;
-
-         /* remove entry from dynamic storage */
-         if( !removeEntryInDynamicStorage(*currBlmat, rowIdx, colIdx, m) )
-            continue;
-
-         /* update non-zero counters */
-         if(myRank == 0)
-         {
-            currRedRowLink->elements()[rowIdx]++;
-            currRedColParent->elements()[colIdx]++;
-         }
-
-         /* update bounds */
-         if( system_type == EQUALITY_SYSTEM )
-            currEqRhsLink->elements()[rowIdx] -= m * val;
-         else
-         {
-            if( currIcuppLink->elements()[rowIdx] != 0.0 )
-               currIneqRhsLink->elements()[rowIdx] -= m * val;
-            if( currIclowLink->elements()[rowIdx] != 0.0 )
-               currIneqLhsLink->elements()[rowIdx] -=  m * val;
-         }
-
-         /* count newly found singletons */
-         if(currNnzRowLink->elements()[rowIdx] - currRedRowLink->elements()[rowIdx] == 1.0)
-            newSingletonRows++;
-      }
-      clearRow(*currBlmatTrans, colIdx);
-   }
-   return newSingletonRows;
-}
-
-bool StochPresolverBase::newBoundsImplyInfeasible(double new_xlow, double new_xupp, int colIdx,
-      const double* ixlow, const double* ixupp, const double* xlow, const double* xupp) const
-{
-   assert( colIdx >= 0 );
-
-   if( ( ixlow[colIdx] != 0.0 && PIPSisLT(new_xupp, xlow[colIdx]) )
-         || (ixupp[colIdx] != 0.0 && PIPSisLT(xupp[colIdx], new_xlow) )
-         || (new_xlow > new_xupp))
-   {
-      std::cout << "Presolving detected infeasibility: variable: " << colIdx << "\tnew bounds = [" << new_xlow << ", " << new_xupp << "]" << "\told bounds: ["
-            << ( (ixlow[colIdx] == 0.0) ? -std::numeric_limits<double>::infinity() : xlow[colIdx] ) <<
-    		  ", " << ( (ixupp[colIdx] == 0.0) ? std::numeric_limits<double>::infinity() : xupp[colIdx] ) << "]" << std::endl;
-      return true;
-   }
-   return false;
-}
-
-bool StochPresolverBase::newBoundsFixVariable(double& value, double newxlow, double newxupp, int colIdx,
-      const double* ixlow, const double* ixupp, const double* xlow, const double* xupp) const
-{
-   assert( colIdx >= 0 );
-
-   if( PIPSisEQ(newxlow, newxupp) || ( ixlow[colIdx] != 0.0 && PIPSisEQ(xlow[colIdx], newxupp) ) )
-   {
-      value = newxupp;
-      return true;
-   }
-   else if( ixupp[colIdx] != 0.0 && PIPSisEQ(xupp[colIdx], newxlow) )
-   {
-      value = newxlow;
-      return true;
-   }
-
-   // if relative difference between newxlow and newxupp is below a threshold, fix the variable:
-   double upperbound = newxupp;
-   double lowerbound = newxlow;
-   if( ixupp[colIdx] != 0.0 && xupp[colIdx] < newxupp )
-      upperbound = xupp[colIdx];
-   if( ixlow[colIdx] != 0.0 && xlow[colIdx] > newxlow )
-      lowerbound = xlow[colIdx];
-
-   if( upperbound == std::numeric_limits<double>::max() || upperbound == std::numeric_limits<double>::infinity()
-         || lowerbound == -std::numeric_limits<double>::max() || lowerbound == -std::numeric_limits<double>::infinity() )
-      return false;
-
-   double absmax = std::max(std::fabs(upperbound), std::fabs(lowerbound) );
-   double absdiff = std::fabs( upperbound - lowerbound );
-
-   if( absdiff / absmax < tolerance4 )
-   {
-      // verify if one of the bounds is integer:
-      double intpart;
-      if( std::modf(lowerbound, &intpart) == 0.0 )
-         value = lowerbound;
-      else if( std::modf(upperbound, &intpart) == 0.0 )
-         value = upperbound;
-      else  // set the variable to the arithmetic mean:
-         value = (lowerbound + upperbound ) / 2.0;
-
-      return true;
-   }
-   return false;
-}
-
-/** Stores colIndex value pair for later fixation.
- *
- * todo : use std::find and stuff
- */
-void StochPresolverBase::storeColValInColAdaptParent(int colIdx, double value)
-{
-   const COLUMNFORDELETION colWithVal = {colIdx, value};
-
-   bool uniqueAdditionToOffset = true;
-
-   for(int i = 0; i < presData.getNumberColAdParent(); i++)
-   {
-      if( presData.getColAdaptParent(i).colIdx == colIdx )
-      {
-         if( !PIPSisEQ(presData.getColAdaptParent(i).val, value) )
-         {
-            std::cout << "Presolving detected infeasibility : fixation of variable that has previously been fixed to a different value" << std::endl;
-            abortInfeasible(MPI_COMM_WORLD);
-         }
-         uniqueAdditionToOffset = false;
-      }
-   }
-   if( uniqueAdditionToOffset )
-      presData.addColToAdaptParent(colWithVal);
-}
-
-/** Stores the column index colIdx together with the new bounds as a XBOUNDS in newBoundsParent.
- * Should be called only from Process Zero.
- * Returns false if infeasibility is detected (contradictory bounds).
- */
-void StochPresolverBase::storeNewBoundsParent(int colIdx, double newxlow, double newxupp)
-{
-   assert( colIdx >= 0 );
-   XBOUNDS newXbounds = {colIdx, newxlow, newxupp};
-   for(size_t i = 0; i < newBoundsParent.size(); i++)
-   {
-      if( newBoundsParent[i].colIdx == colIdx )
-      {
-         if( PIPSisLT(newxupp, newBoundsParent[i].newxlow) || PIPSisLT(newBoundsParent[i].newxupp, newxlow) )
-         {
-        	 std::cout << "Presolving detected infeasibility. Two change of bounds requested to invalid values: bounds_a = [" << newxlow << ", " << newxupp << "]\tbounds_b = ["
-        			 << newBoundsParent[i].newxlow << ", " << newBoundsParent[i].newxupp << "]" << std::endl;
-            abortInfeasible(MPI_COMM_WORLD);
-         }
-      }
-   }
-   newBoundsParent.push_back(newXbounds);
-}
-
-/** Method similar to combineColAdaptParent(), that is a method going through newBoundsParent
- * and cleaning it up, removing redundant bounds, checking for infeasibility or more tightening.
- */
-void StochPresolverBase::combineNewBoundsParent()
-{
-   int myRank, world_size;
-   bool iAmDistrib = false;
-   MPI_Comm_rank(MPI_COMM_WORLD, &myRank);
-   MPI_Comm_size(MPI_COMM_WORLD, &world_size);
-   if( world_size > 1) iAmDistrib = true;
-
-   if( iAmDistrib )
-   {
-      // allgather the length of each newBoundsParent
-      int mylen = getNumberNewBoundsParent();
-      int* recvcounts = new int[world_size];
-
-      MPI_Allgather(&mylen, 1, MPI_INT, recvcounts, 1, MPI_INT, MPI_COMM_WORLD);
-
-      // allgatherv the actual newBoundsParent
-      // First, extract the colIdx and val into int* and double* arrays:
-      int* colIndicesLocal = new int[mylen];
-      double* xlowLocal = new double[mylen];
-      double* xuppLocal = new double[mylen];
-      for(int i=0; i<mylen; i++)
-      {
-         colIndicesLocal[i] = getNewBoundsParent(i).colIdx;
-         xlowLocal[i] = getNewBoundsParent(i).newxlow;
-         xuppLocal[i] = getNewBoundsParent(i).newxupp;
-      }
-      // Second, prepare the receive buffers:
-      int lenghtGlobal = recvcounts[0];
-      int* displs = new int[world_size];
-      displs[0] = 0;
-      for(int i=1; i<world_size; i++)
-      {
-         lenghtGlobal += recvcounts[i];
-         displs[i] = displs[i-1] + recvcounts[i-1];
-      }
-      int* colIndicesGlobal = new int[lenghtGlobal];
-      double* xlowGlobal = new double[lenghtGlobal];
-      double* xuppGlobal = new double[lenghtGlobal];
-      // Then, do the actual MPI communication:
-      MPI_Allgatherv(colIndicesLocal, mylen, MPI_INT, colIndicesGlobal, recvcounts, displs , MPI_INT, MPI_COMM_WORLD);
-      MPI_Allgatherv(xlowLocal, mylen, MPI_DOUBLE, xlowGlobal, recvcounts, displs , MPI_DOUBLE, MPI_COMM_WORLD);
-      MPI_Allgatherv(xuppLocal, mylen, MPI_DOUBLE, xuppGlobal, recvcounts, displs , MPI_DOUBLE, MPI_COMM_WORLD);
-
-      // Reconstruct a newBoundsParent containing all entries:
-      clearNewBoundsParent();
-      for(int i=0; i<lenghtGlobal; i++)
-      {
-         XBOUNDS newXBound = {colIndicesGlobal[i], xlowGlobal[i], xuppGlobal[i]};
-         addNewBoundsParent(newXBound);
-      }
-
-      delete[] recvcounts;
-      delete[] colIndicesLocal;
-      delete[] xlowLocal;
-      delete[] xuppLocal;
-      delete[] displs;
-      delete[] colIndicesGlobal;
-      delete[] xlowGlobal;
-      delete[] xuppGlobal;
-   }
-
-   // Sort colIndicesGlobal (and xlowGlobal, xuppGlobal accordingly), remove duplicates,
-   // tighten bounds and find infeasibilities
-   std::sort(newBoundsParent.begin(), newBoundsParent.end(), xbounds_col_is_smaller());
-
-   if(getNumberNewBoundsParent() > 0)
-   {
-      int colIdxCurrent = getNewBoundsParent(0).colIdx;
-      double xlowCurrent = getNewBoundsParent(0).newxlow;
-      double xuppCurrent = getNewBoundsParent(0).newxupp;
-      for(int i=1; i<getNumberNewBoundsParent(); i++)
-      {
-         if( getNewBoundsParent(i).colIdx == colIdxCurrent )
-         {
-            const double bestLow = max(xlowCurrent, getNewBoundsParent(i).newxlow);
-            const double bestUpp = min(xuppCurrent, getNewBoundsParent(i).newxupp);
-            if( bestLow > bestUpp )
-            {
-               cout<<"Detected infeasibility in variable "<<colIdxCurrent<<" of parent. bestLow="<<bestLow<<", bestUpp="<<bestUpp<<endl;
-               abortInfeasible(MPI_COMM_WORLD);
-            }
-            else
-            {
-               // change the vector element newBoundsParent.begin()+(i-1), also das,
-               // welches colIdxCurrent definiert hat:
-               setNewBoundsParent(i-1, colIdxCurrent, bestLow, bestUpp);
-               newBoundsParent.erase(newBoundsParent.begin()+i);   //todo: implement more efficiently
-               i--;  // if i is not decremented, then the next entry in newBoundsParent would be omitted
-            }
-         }
-         else
-         {
-            colIdxCurrent = getNewBoundsParent(i).colIdx;
-            xlowCurrent = getNewBoundsParent(i).newxlow;
-            xuppCurrent = getNewBoundsParent(i).newxupp;
-         }
-      }
-   }
-   assert( getNumberNewBoundsParent() <= presData.nColElems->vec->n );
-}
-
-XBOUNDS StochPresolverBase::getNewBoundsParent(int i) const
-{
-   assert( i<getNumberNewBoundsParent() );
-   return newBoundsParent[i];
-}
-void StochPresolverBase::setNewBoundsParent(int i, int colIdx, double newxlow, double newxupp)
-{
-   assert( i<getNumberNewBoundsParent() );
-   newBoundsParent[i].colIdx = colIdx;
-   newBoundsParent[i].newxlow = newxlow;
-   newBoundsParent[i].newxupp = newxupp;
-}
-int StochPresolverBase::getNumberNewBoundsParent() const
-{
-   return (int)newBoundsParent.size();
-}
-void StochPresolverBase::addNewBoundsParent(XBOUNDS newXBounds)
-{
-   newBoundsParent.push_back(newXBounds);
-}
-void StochPresolverBase::clearNewBoundsParent()
-{
-   newBoundsParent.clear();
-}
-
-/** Sum up the individual objective offset on all processes. */
-void StochPresolverBase::sumIndivObjOffset()
-{
-   int myRank;
-   bool iAmDistrib = false;
-   MPI_Comm_rank(MPI_COMM_WORLD, &myRank);
-   int world_size;
-   MPI_Comm_size(MPI_COMM_WORLD, &world_size);
-   if( world_size > 1) iAmDistrib = true;
-
-   if( iAmDistrib )
-      MPI_Allreduce(MPI_IN_PLACE, &indivObjOffset, 1, MPI_DOUBLE, MPI_SUM, MPI_COMM_WORLD);
-}
-
-/**
- * Compute the minimum and maximum activity of the row rowIdx in matrix. If colIdx!=-1, then this entry
- * is excluded in the computation of the activities.
- */
-void StochPresolverBase::computeActivityBlockwise( const SparseStorageDynamic& matrix, int rowIdx, int colIdx,
-      double& infRow, double& supRow,
-      const SimpleVector& xlow, const SimpleVector& ixlow, const SimpleVector& xupp, const SimpleVector& ixupp) const
-{
-   // todo: possibly add two bools: if infty, indicate if at least two bounds were infty
-   assert( rowIdx >= 0 && rowIdx < matrix.m );
-   assert( colIdx >= -1 && colIdx < matrix.n );
-   assert( xlow.n == matrix.n && ixlow.n == matrix.n && xupp.n == matrix.n && ixupp.n == matrix.n );
-
-   for( int j = matrix.rowptr[rowIdx].start; j < matrix.rowptr[rowIdx].end; j++)
-   {
-      const int col = matrix.jcolM[j];
-      const double entry = matrix.M[j];
-      if( col == colIdx )
-         continue;
-      if( entry > 0)
-      {
-         // add entry * lower_bound to infRow
-         if( ixlow[col] != 0.0)
-            infRow += entry * xlow[col];
-         else
-            infRow = -std::numeric_limits<double>::max();
-         // add entry * upper_bound to supRow
-         if( ixupp[col] != 0.0 )
-            supRow += entry * xupp[col];
-         else
-            supRow = std::numeric_limits<double>::max();
-      }
-      else
-      {
-         // add entry * upper_bound to infRow
-         if( ixupp[col] != 0.0 )
-            infRow += entry * xupp[col];
-         else
-            infRow = -std::numeric_limits<double>::max();
-         // add entry * lower_bound to supRow
-         if( ixlow[col] != 0.0 )
-            supRow += entry * xlow[col];
-         else
-            supRow = std::numeric_limits<double>::max();
-      }
-      if( supRow == std::numeric_limits<double>::max() && infRow == -std::numeric_limits<double>::max() )
-         return;
-   }
-}
-
-/** Verifies if the nnzCounters are still correct. */
-// TODO BUG?
-bool StochPresolverBase::verifyNnzcounters()
-{
-   // todo: distributed case ok?
-   bool nnzCorrect = true;
-   StochVectorHandle nnzColOrig(dynamic_cast<StochVector*>(presData.nColElems->cloneFull()));
-   StochVectorHandle nnzRowAOrig(dynamic_cast<StochVector*>(presData.nRowElemsA->cloneFull()));
-   StochVectorHandle nnzRowCOrig(dynamic_cast<StochVector*>(presData.nRowElemsC->cloneFull()));
-
-   presData.nColElems->setToZero();
-   presData.nRowElemsA->setToZero();
-   presData.nRowElemsC->setToZero();
-
-   // similar to presData.initNnzCounter():
-   StochGenMatrix& A = dynamic_cast<StochGenMatrix&>(*(presProb->A));
-   StochGenMatrix& C = dynamic_cast<StochGenMatrix&>(*(presProb->C));
-   StochVectorHandle colClone(dynamic_cast<StochVector*>(presData.nColElems->clone()));
-   A.getNnzPerRow(*presData.nRowElemsA);
-   C.getNnzPerRow(*presData.nRowElemsC);
-   A.getNnzPerCol(*presData.nColElems);
-   C.getNnzPerCol(*colClone);
-   presData.nColElems->axpy(1.0, *colClone);
-
-   // linking variables:
-   SimpleVector* nColOrigSimple = dynamic_cast<SimpleVector*>(nnzColOrig->vec);
-   SimpleVector* nColUpdatedSimple = dynamic_cast<SimpleVector*>(presData.nColElems->vec);
-   assert( nColUpdatedSimple->n == nColOrigSimple->n );
-   for( int i=0; i<nColUpdatedSimple->n; i++)
-   {
-      if( nColUpdatedSimple->elements()[i] != nColOrigSimple->elements()[i])
-      {
-         cout<<"Nnz Counter linking column "<<i<<" not correct: "<<nColUpdatedSimple->elements()[i]<<" vs. "<<nColOrigSimple->elements()[i]<<endl;
-         nnzCorrect = false;
-//         break;
-      }
-   }
-   // non linking variables:
-   for( size_t it = 0; it < presData.nColElems->children.size(); it++)
-   {
-      nColOrigSimple = dynamic_cast<SimpleVector*>(nnzColOrig->children[it]->vec);
-      nColUpdatedSimple = dynamic_cast<SimpleVector*>(presData.nColElems->children[it]->vec);
-      assert( nColUpdatedSimple->n == nColOrigSimple->n );
-      for( int i=0; i<nColUpdatedSimple->n; i++)
-      {
-         if( nColUpdatedSimple->elements()[i] != nColOrigSimple->elements()[i])
-         {
-            cout<<"Nnz Counter non-linking column "<<i<<" of child "<<(int)it<<" not correct: "<<nColUpdatedSimple->elements()[i]<<" vs. "<<nColOrigSimple->elements()[i]<<endl;
-            nnzCorrect = false;
-//            break;
-         }
-      }
-   }
-   // rows A:
-   SimpleVector* nRowAOrigSimple = dynamic_cast<SimpleVector*>(nnzRowAOrig->vec);
-   SimpleVector* nRowAUpdatedSimple = dynamic_cast<SimpleVector*>(presData.nRowElemsA->vec);
-   assert( nRowAUpdatedSimple->n == nRowAOrigSimple->n );
-   for( int i=0; i < nRowAUpdatedSimple->n; i++)
-   {
-      if( nRowAUpdatedSimple->elements()[i] != nRowAOrigSimple->elements()[i])
-      {
-         cout<<"Nnz Counter root A row "<<i<<" not correct: "<<nRowAUpdatedSimple->elements()[i]<<" vs. "<<nRowAOrigSimple->elements()[i]<<endl;
-         nnzCorrect = false;
-//         break;
-      }
-   }
-   // child rows:
-   for( size_t it = 0; it < presData.nRowElemsA->children.size(); it++)
-   {
-      nRowAOrigSimple = dynamic_cast<SimpleVector*>(nnzRowAOrig->children[it]->vec);
-      nRowAUpdatedSimple = dynamic_cast<SimpleVector*>(presData.nRowElemsA->children[it]->vec);
-      assert( nRowAUpdatedSimple->n == nRowAOrigSimple->n );
-      for( int i = 0; i < nRowAUpdatedSimple->n; i++)
-      {
-         if( nRowAUpdatedSimple->elements()[i] != nRowAOrigSimple->elements()[i])
-         {
-            cout<<"Nnz Counter non-linking A row "<<i<<" of child "<<(int)it<<" not correct: "<<nRowAUpdatedSimple->elements()[i]<<" vs. "<<nRowAOrigSimple->elements()[i]<<endl;
-            nnzCorrect = false;
-//            break;
-         }
-      }
-   }
-   if(nnzRowAOrig->vecl) // linking rows:
-   {
-      nRowAOrigSimple = dynamic_cast<SimpleVector*>(nnzRowAOrig->vecl);
-      nRowAUpdatedSimple = dynamic_cast<SimpleVector*>(presData.nRowElemsA->vecl);
-      assert( nRowAUpdatedSimple->n == nRowAOrigSimple->n );
-      for( int i=0; i<nRowAUpdatedSimple->n; i++)
-      {
-         if( nRowAUpdatedSimple->elements()[i] != nRowAOrigSimple->elements()[i])
-         {
-            cout<<"Nnz Counter linking row of A "<<i<<" not correct: "<<nRowAUpdatedSimple->elements()[i]<<" vs. "<<nRowAOrigSimple->elements()[i]<<endl;
-            nnzCorrect = false;
-//            break;
-         }
-      }
-   }
-   // rows C:
-   SimpleVector* nRowCOrigSimple = dynamic_cast<SimpleVector*>(nnzRowCOrig->vec);
-   SimpleVector* nRowCUpdatedSimple = dynamic_cast<SimpleVector*>(presData.nRowElemsC->vec);
-   assert( nRowCUpdatedSimple->n == nRowCOrigSimple->n );
-   for( int i=0; i<nRowCUpdatedSimple->n; i++)
-   {
-      if( nRowCUpdatedSimple->elements()[i] != nRowCOrigSimple->elements()[i])
-      {
-         cout<<"Nnz Counter root C row "<<i<<" not correct: "<<nRowCUpdatedSimple->elements()[i]<<" vs. "<<nRowCOrigSimple->elements()[i]<<endl;
-         nnzCorrect = false;
-//         break;
-      }
-   }
-   // child rows:
-   for( size_t it = 0; it < presData.nRowElemsC->children.size(); it++)
-   {
-      nRowCOrigSimple = dynamic_cast<SimpleVector*>(nnzRowCOrig->children[it]->vec);
-      nRowCUpdatedSimple = dynamic_cast<SimpleVector*>(presData.nRowElemsC->children[it]->vec);
-      assert( nRowCUpdatedSimple->n == nRowCOrigSimple->n );
-      for( int i=0; i<nRowCUpdatedSimple->n; i++)
-      {
-         if( nRowCUpdatedSimple->elements()[i] != nRowCOrigSimple->elements()[i])
-         {
-            cout<<"Nnz Counter non-linking C row "<<i<<" of child "<<(int)it<<" not correct: "<<nRowCUpdatedSimple->elements()[i]<<" vs. "<<nRowCOrigSimple->elements()[i]<<endl;
-            nnzCorrect = false;
-//            break;
-         }
-      }
-   }
-   if(nnzRowCOrig->vecl) // linking rows:
-   {
-      nRowCOrigSimple = dynamic_cast<SimpleVector*>(nnzRowCOrig->vecl);
-      nRowCUpdatedSimple = dynamic_cast<SimpleVector*>(presData.nRowElemsC->vecl);
-      assert( nRowCUpdatedSimple->n == nRowCOrigSimple->n );
-      for( int i=0; i<nRowCUpdatedSimple->n; i++)
-      {
-         if( nRowCUpdatedSimple->elements()[i] != nRowCOrigSimple->elements()[i])
-         {
-            cout<<"Nnz Counter linking row of C "<<i<<" not correct: "<<nRowCUpdatedSimple->elements()[i]<<" vs. "<<nRowCOrigSimple->elements()[i]<<endl;
-            nnzCorrect = false;
-//            break;
-         }
-      }
-   }
-   return nnzCorrect;
-}
-
-void StochPresolverBase::countRowsCols()// method is const but changes pointers
-{
-   assert( static_cast<int>(presData.nRowElemsC->children.size()) == nChildren);
-   assert( presData.nRowElemsA->children.size() == presData.nRowElemsC->children.size());
-   assert( static_cast<int>(dynamic_cast<StochVector&>(*(presProb->icupp)).children.size()) == nChildren);
-
-   int myRank;
-   bool iAmDistrib;
-   getRankDistributed( MPI_COMM_WORLD, myRank, iAmDistrib );
-
-   int n_rows_eq = 0;
-   int n_rows_eq_linking = 0;
-   int n_rows_ineq = 0;
-   int n_rows_ineq_linking = 0;
-   int n_fixed_rows = 0;
-   int n_ranged_rows = 0;
-   int n_singleton_rows_eq = 0;
-   int n_singleton_rows_ineq = 0;
-   int n_cols = 0;
-   int n_boxed_cols = 0;
-   int n_free_cols = 0;
-
-   /* root nodes of equality and inequality system - linking and non linking */
-   if( myRank == 0 )
-   {
-      updatePointersForCurrentNode(-1, EQUALITY_SYSTEM);
-
-      int n_rows_linking_ranged = 0;
-      int n_rows_eq_linking_singleton = 0;
-      int n_rows_ineq_linking_singleton = 0;
-
-      countRowsBlock(n_rows_eq, n_ranged_rows, n_fixed_rows, n_singleton_rows_eq, EQUALITY_SYSTEM, LINKING_VARS_BLOCK);
-      countRowsBlock(n_rows_eq_linking, n_rows_linking_ranged, n_fixed_rows, n_rows_eq_linking_singleton, EQUALITY_SYSTEM, LINKING_CONS_BLOCK);
-      n_singleton_rows_eq += n_rows_eq_linking_singleton;
-      assert(n_rows_linking_ranged == 0);
-
-      updatePointersForCurrentNode(-1, INEQUALITY_SYSTEM);
-
-      countRowsBlock(n_rows_ineq, n_ranged_rows, n_fixed_rows, n_singleton_rows_ineq, INEQUALITY_SYSTEM, LINKING_VARS_BLOCK);
-      countRowsBlock(n_rows_ineq_linking, n_rows_linking_ranged, n_fixed_rows, n_rows_ineq_linking_singleton, INEQUALITY_SYSTEM, LINKING_CONS_BLOCK);
-      n_singleton_rows_ineq += n_rows_ineq_linking_singleton;
-      n_ranged_rows += n_rows_linking_ranged;
-
-      countBoxedColumns( n_boxed_cols, n_cols, n_free_cols, LINKING_VARS_BLOCK);
-
-      std::cout << "#Linking_vars:\t" << n_cols << " (#free: " << n_free_cols << ", #boxed: " << n_boxed_cols << ")" << std::endl;
-
-      std::cout << "#rows B0:\t" << n_rows_eq << std::endl;
-      std::cout << "#rows Bl_0:\t" << n_rows_eq_linking << " (#singleton: " << n_rows_eq_linking_singleton << ")" << std::endl;
-      std::cout << "#rows D0:\t" << n_rows_ineq << std::endl;
-      std::cout << "#rows Dl_0:\t" << n_rows_ineq_linking << " (#singleton: " << n_rows_ineq_linking_singleton << ", #ranged: " << n_rows_linking_ranged << ")" << std::endl;
-   }
-
-   /* child nodes in both systems */
-   for( int node = 0; node < nChildren; node++)
-   {
-      assert( (nodeIsDummy( node, EQUALITY_SYSTEM) && nodeIsDummy( node, INEQUALITY_SYSTEM)) ||
-            (!nodeIsDummy( node, EQUALITY_SYSTEM) && !nodeIsDummy( node, INEQUALITY_SYSTEM) ));
-
-      /* equality system */
-      if(!nodeIsDummy( node, EQUALITY_SYSTEM))
-      {
-         updatePointersForCurrentNode(node, EQUALITY_SYSTEM);
-         countRowsBlock(n_rows_eq, n_ranged_rows, n_fixed_rows, n_singleton_rows_eq, EQUALITY_SYSTEM, CHILD_BLOCK);
-      }
-
-      /* inequality system */
-      if( !nodeIsDummy( node, INEQUALITY_SYSTEM) )
-      {
-         updatePointersForCurrentNode(node, INEQUALITY_SYSTEM);
-         countRowsBlock(n_rows_ineq, n_ranged_rows, n_fixed_rows, n_singleton_rows_ineq, INEQUALITY_SYSTEM, CHILD_BLOCK);
-
-         countBoxedColumns( n_boxed_cols, n_cols, n_free_cols, CHILD_BLOCK);
-      }
-   }
-
-#if 0//TIMING // TODO
-   // count how many linking rows do not really link two blocks:
-   if( hasLinking(EQUALITY_SYSTEM) )
-   {
-      currNnzRow = dynamic_cast<SimpleVector*>(presData.nRowElemsA->vecl);
-      int* rowHasEntryInBlocks = new int[currNnzRow->n];
-      for( int i = 0; i < currNnzRow->n; i++ )
-         rowHasEntryInBlocks[i] = 0;
-      for( size_t it = 0; it < presData.nRowElemsA->children.size(); it++)
-      {
-         if( !nodeIsDummy( it, EQUALITY_SYSTEM))
-         {
-//            setCPBlmatsChild(presProb->A, (int)it); // todo
-            for( int i = 0; i < currNnzRow->n; i++ )
-            {
-               if( currNnzRow->elements()[i] != 0.0 )
-                  if( currBlmat->rowptr[i].start != currBlmat->rowptr[i].end)
-                     rowHasEntryInBlocks[i]++;
-            }
-         }
-         currNnzRow = dynamic_cast<SimpleVector*>(presData.nRowElemsA->vecl);
-
-      }
-      MPI_Allreduce(MPI_IN_PLACE, rowHasEntryInBlocks, currNnzRow->n, MPI_INT, MPI_SUM, MPI_COMM_WORLD);
-      int linkRows1Blocks = 0;
-      int linkRows2Blocks = 0;
-      for( int i = 0; i < currNnzRow->n; i++ )
-      {
-         if(rowHasEntryInBlocks[i] == 1)
-            linkRows1Blocks++;
-         if(rowHasEntryInBlocks[i] == 2)
-            linkRows2Blocks++;
-      }
-      if( myRank == 0 )
-      {
-         cout<<"1-link rows in A: "<<linkRows1Blocks<<endl;
-         cout<<"2-link rows in A: "<<linkRows2Blocks<<endl;
-      }
-   }
-   if( hasLinking(INEQUALITY_SYSTEM) )
-   {
-      currNnzRow = dynamic_cast<SimpleVector*>(presData.nRowElemsC->vecl);
-      int* rowHasEntryInBlocks = new int[currNnzRow->n];
-      for( int i = 0; i < currNnzRow->n; i++ )
-         rowHasEntryInBlocks[i] = 0;
-      for( size_t it = 0; it < presData.nRowElemsC->children.size(); it++)
-      {
-         if( !nodeIsDummy( it, INEQUALITY_SYSTEM))
-         {
-//            setCPBlmatsChild(presProb->C, (int)it); // todo
-            for( int i = 0; i < currNnzRow->n; i++ )
-            {
-               if( currNnzRow->elements()[i] != 0.0 )
-                  if( currBlmat->rowptr[i].start != currBlmat->rowptr[i].end)
-                     rowHasEntryInBlocks[i]++;
-            }
-         }
-         currNnzRow = dynamic_cast<SimpleVector*>(presData.nRowElemsC->vecl);
-      }
-
-      MPI_Allreduce(MPI_IN_PLACE, rowHasEntryInBlocks, currNnzRow->n, MPI_INT, MPI_SUM, MPI_COMM_WORLD);
-      int linkRows1Blocks = 0;
-      int linkRows2Blocks = 0;
-
-      for( int i = 0; i < currNnzRow->n; i++ )
-      {
-         if(rowHasEntryInBlocks[i] == 1)
-            linkRows1Blocks++;
-         if(rowHasEntryInBlocks[i] == 2)
-            linkRows2Blocks++;
-      }
-      if( myRank == 0 )
-      {
-         cout<<"1-link rows in C: "<<linkRows1Blocks<<endl;
-         cout<<"2-link rows in C: "<<linkRows2Blocks<<endl;
-      }
-   }
-#endif
-
-   /* sync data */
-   if( iAmDistrib )
-   {
-      int* count = new int[9];
-      count[0] = n_rows_eq;
-      count[1] = n_rows_ineq;
-      count[2] = n_fixed_rows;
-      count[3] = n_ranged_rows;
-      count[4] = n_singleton_rows_eq;
-      count[5] = n_singleton_rows_ineq;
-      count[6] = n_cols;
-      count[7] = n_boxed_cols;
-      count[8] = n_free_cols;
-
-      MPI_Allreduce(MPI_IN_PLACE, count, 9, MPI_INT, MPI_SUM, MPI_COMM_WORLD);
-      n_rows_eq = count[0];
-      n_rows_ineq = count[1];
-      n_fixed_rows = count[2];
-      n_ranged_rows = count[3];
-      n_singleton_rows_eq = count[4];
-      n_singleton_rows_ineq = count[5];
-      n_cols = count[6];
-      n_boxed_cols = count[7];
-      n_free_cols = count[8];
-
-      delete[] count;
-   }
-
-   if( myRank == 0 )
-   {
-      std::cout << "#rows_total:\t" << n_rows_eq + n_rows_ineq << " (#fixed: " << n_fixed_rows << ", #ranged: " << n_ranged_rows << ", #singleton: " << n_singleton_rows_eq + n_singleton_rows_ineq<< ")" << std::endl;
-      std::cout << "#rows A:\t" << n_rows_eq << " (#singleton: " << n_singleton_rows_eq << ")" << std::endl;
-      std::cout << "#rows C:\t" << n_rows_ineq << " (#singleton: " << n_singleton_rows_ineq << ")" << std::endl;
-
-      std::cout <<"#vars_total:\t" << n_cols << " (#bounded: " << n_boxed_cols << ", #free: " << n_free_cols << ")" << std::endl;
-   }
-}
-
-void StochPresolverBase::countRowsBlock(int& n_rows, int& n_ranged_rows, int& n_fixed_rows, int& n_singleton_rows, SystemType system_type, BlockType block_type) const
-{
-   if(block_type == LINKING_CONS_BLOCK)
-      if( !hasLinking(system_type) )
-         return;
-
-   SimpleVector* nnz_row = (block_type != LINKING_CONS_BLOCK) ? currNnzRow : currNnzRowLink;
-   SimpleVector* iclow = (block_type != LINKING_CONS_BLOCK) ? currIclow : currIclowLink;
-   SimpleVector* lhs = (block_type != LINKING_CONS_BLOCK) ? currIneqLhs : currIneqLhsLink;
-   SimpleVector* icupp = (block_type != LINKING_CONS_BLOCK) ? currIcupp : currIcuppLink;
-   SimpleVector* rhs = (block_type != LINKING_CONS_BLOCK) ? currIneqRhs : currIneqRhsLink;
-
-   if(system_type == EQUALITY_SYSTEM)
-      rhs = (block_type != LINKING_CONS_BLOCK) ? currEqRhs : currEqRhsLink;
-
-   assert(nnz_row);
-   if(system_type == EQUALITY_SYSTEM)
-   {
-      assert(rhs); assert(lhs == NULL); assert(iclow == NULL); assert(icupp == NULL);
-   }
-   else
-   {
-      assert(lhs); assert(rhs); assert(iclow); assert(icupp); assert( iclow->n == icupp->n );
-   }
-
-   for(int i = 0; i < rhs->n; ++i)
-   {
-      if(nnz_row->elements()[i] != 0.0)
-      {
-         n_rows++;
-         if(nnz_row->elements()[i] == 1.0)
-            n_singleton_rows++;
-
-         if(system_type == EQUALITY_SYSTEM)
-         {
-            n_fixed_rows++;
-         }
-         else
-         {
-            if( iclow->elements()[i] != 0.0 && icupp->elements()[i] != 0.0 )
-            {
-               if( PIPSisEQ(lhs->elements()[i], rhs->elements()[i]))
-                  n_fixed_rows++;
-               else
-                  n_ranged_rows++;
-            }
-            else
-               assert(iclow->elements()[i] != 0.0 || icupp->elements()[i] != 0.0);
-         }
-      }
-   }
-}
-
-void StochPresolverBase::countBoxedColumns(int& nBoxCols, int& nColsTotal, int& nFreeVars, BlockType block_type) const
-{
-   SimpleVector* ixlow = (block_type == LINKING_VARS_BLOCK) ? currIxlowParent : currIxlowChild;
-   SimpleVector* ixupp = (block_type == LINKING_VARS_BLOCK) ? currIxuppParent : currIxuppChild;
-   SimpleVector* curr_nnz = (block_type == LINKING_VARS_BLOCK) ? currNnzColParent : currNnzColChild;
-
-   assert(curr_nnz); assert(ixlow); assert(ixupp); assert( ixlow->n == ixupp->n );
-
-   for( int i = 0; i < ixlow->n; i++ )
-   {
-      if( curr_nnz->elements()[i] != 0.0 )
-      {
-         nColsTotal ++;
-         if( ixlow->elements()[i] != 0.0 && ixupp->elements()[i] != 0.0 )
-            nBoxCols++;
-         else if( ixlow->elements()[i] == 0.0 && ixupp->elements()[i] == 0.0)
-            nFreeVars++;
-         else
-            assert(ixlow->elements()[i] != 0.0 || ixupp->elements()[i] != 0.0);
-      }
-   }
-}
-
-void StochPresolverBase::countSingletonRows(int& n_singletons_equality, int& n_singletons_inequality) const
-{
-	countSingletonRowsSystem(n_singletons_equality, EQUALITY_SYSTEM);
-	countSingletonRowsSystem(n_singletons_inequality, INEQUALITY_SYSTEM);
-}
-
-void StochPresolverBase::countSingletonRowsSystem(int& n_singletons, SystemType system_type) const
-{
-	n_singletons = 0;
-
-   int myRank;
-   MPI_Comm_rank(MPI_COMM_WORLD, &myRank);
-
-	StochVector& nnz_vec = (system_type == EQUALITY_SYSTEM) ? *presData.nRowElemsA : *presData.nRowElemsC;
-	assert(nnz_vec.vec);
-
-	/* root node */
-   if( myRank == 0 )
-   {
-      SimpleVector& nnz_b0 = dynamic_cast<SimpleVector&>(*nnz_vec.vec);
-      for( long long i = 0; i < nnz_b0.length(); ++i )
-         if( nnz_b0[i] == 1.0 )
-            n_singletons++;
-      if( nnz_vec.vecl )
-      {
-         SimpleVector& nnz_bl = dynamic_cast<SimpleVector&>(*nnz_vec.vecl);
-         for( long long i = 0; i < nnz_bl.length(); ++i )
-            if( nnz_bl[i] == 1.0 )
-               n_singletons++;
-      }
-   }
-
-	for(size_t i = 0; i < nnz_vec.children.size(); ++i)
-	{
-		SimpleVector& nnz_al = dynamic_cast<SimpleVector&>(*nnz_vec.children[i]->vec);
-		for(long long i = 0; i < nnz_al.length(); ++i)
-			if(nnz_al[i] == 1.0)
-				n_singletons++;
-	}
-
-   MPI_Allreduce(MPI_IN_PLACE, &n_singletons, 1, MPI_INT, MPI_SUM, MPI_COMM_WORLD );
-}
-
-// todo verify nonzeros also for dynamic storage
-
-/* collects all linking bound changes sums them up and applies them locally - resets local adaptions array afterwards */
-void StochPresolverBase::allreduceAndApplyRhsLhsReductions(SystemType system_type)
-{
-   updatePointersForCurrentNode(-1, system_type);
-
-   if( hasLinking(system_type) )
-   {
-      // rhs lhs changes (which are actually the same, so it suffices to reduce either rhs or lhs for an
-      if(system_type == EQUALITY_SYSTEM)
-      {
-         assert(currEqRhsLink);
-         assert(presData.redRowA->vecl->n == currEqRhsLink->n);
-
-         MPI_Allreduce(MPI_IN_PLACE, currEqRhsAdaptionsLink, currEqRhsLink->n, MPI_DOUBLE, MPI_SUM, MPI_COMM_WORLD );
-
-         // apply changes to rhs locally
-         for(int i = 0; i < currEqRhsLink->n; ++i)
-         {
-            currEqRhsLink->elements()[i] += currEqRhsAdaptionsLink[i];
-         }
-
-         resetEqRhsAdaptionsLink();
-      }
-      else
-      {
-         assert(currIneqRhsLink);
-         assert(currIneqLhsLink);
-         assert(presData.redRowC->vecl->n == currIneqRhsLink->n);
-         assert(presData.redRowC->vecl->n == currIneqLhsLink->n);
-
-         MPI_Allreduce(MPI_IN_PLACE, currInEqRhsAdaptionsLink, currIneqRhsLink->n, MPI_DOUBLE, MPI_SUM, MPI_COMM_WORLD );
-
-         // apply changes to lhs, rhs locally
-         for(int i = 0; i < currIneqRhsLink->n; ++i)
-         {
-            currIneqRhsLink->elements()[i] += currInEqRhsAdaptionsLink[i];
-            currIneqLhsLink->elements()[i] += currInEqRhsAdaptionsLink[i];
-         }
-
-         resetIneqRhsAdaptionsLink();
-      }
-   }
-}
-
-/* collects all non-zero reductions from all processes and adds them together - afterwards updates local counters and resets reduction counters */
-void StochPresolverBase::allreduceAndApplyNnzReductions(SystemType system_type)
-{
-   int myRank;
-   bool iAmDistrib;
-   getRankDistributed( MPI_COMM_WORLD, myRank, iAmDistrib );
-
-   StochVectorHandle red_row = (system_type == EQUALITY_SYSTEM) ? presData.redRowA : presData.redRowC;
-
-   if( iAmDistrib )
-   {
-      // allreduce the linking variables columns
-      double* red_col_linking_vars = dynamic_cast<SimpleVector*>(presData.redCol->vec)->elements();
-      int message_size =
-            dynamic_cast<SimpleVector*>(presData.redCol->vec)->length();
-      MPI_Allreduce(MPI_IN_PLACE, red_col_linking_vars, message_size, MPI_DOUBLE, MPI_SUM, MPI_COMM_WORLD );
-
-      // allreduce B0 row
-      double* red_row_b0 = dynamic_cast<SimpleVector*>(red_row->vec)->elements();
-      message_size = dynamic_cast<SimpleVector*>(red_row->vec)->length();
-      MPI_Allreduce(MPI_IN_PLACE, red_row_b0, message_size, MPI_DOUBLE, MPI_SUM, MPI_COMM_WORLD );
-
-      if( hasLinking(system_type) )
-      {
-         // allreduce the linking conss rows
-         // non-zero counters
-         double* red_row_link =
-               dynamic_cast<SimpleVector*>(red_row->vecl)->elements();
-         message_size = dynamic_cast<SimpleVector*>(red_row->vecl)->length();
-         MPI_Allreduce(MPI_IN_PLACE, red_row_link, message_size, MPI_DOUBLE, MPI_SUM, MPI_COMM_WORLD );
-      }
-
-   }
-
-   /* update local nnzCounters */
-   updateNnzFromReductions(system_type);
-}
-
-/* Set lower and upper bounds to best found values over all processors
- *
- */
-void StochPresolverBase::allreduceAndUpdateVarBounds()
-{
-   int myRank;
-   bool iAmDistrib;
-   getRankDistributed( MPI_COMM_WORLD, myRank, iAmDistrib );
-
-   if(iAmDistrib)
-   {
-      StochVector& xlow = dynamic_cast<StochVector&>(*presData.presProb->blx);
-      StochVector& xupp = dynamic_cast<StochVector&>(*presData.presProb->bux);
-      StochVector& ixlow = dynamic_cast<StochVector&>(*presData.presProb->ixlow);
-      StochVector& ixupp = dynamic_cast<StochVector&>(*presData.presProb->ixupp);
-
-      setVarboundsToInftyForAllreduce();
-
-      /* allreduce root node bounds */
-      SimpleVector& vec_xlow = dynamic_cast<SimpleVector&>(*xlow.vec);
-      SimpleVector& vec_ixlow = dynamic_cast<SimpleVector&>(*ixlow.vec);
-      SimpleVector& vec_xupp = dynamic_cast<SimpleVector&>(*xupp.vec);
-      SimpleVector& vec_ixupp = dynamic_cast<SimpleVector&>(*ixupp.vec);
-
-      MPI_Allreduce(MPI_IN_PLACE, vec_xlow.elements(), vec_xlow.length(), MPI_DOUBLE, MPI_MAX, MPI_COMM_WORLD );
-      MPI_Allreduce(MPI_IN_PLACE, vec_ixlow.elements(), vec_ixlow.length(), MPI_DOUBLE, MPI_MAX, MPI_COMM_WORLD );
-      MPI_Allreduce(MPI_IN_PLACE, vec_xupp.elements(), vec_xupp.length(), MPI_DOUBLE, MPI_MIN, MPI_COMM_WORLD );
-      MPI_Allreduce(MPI_IN_PLACE, vec_ixupp.elements(), vec_ixupp.length(), MPI_DOUBLE, MPI_MAX, MPI_COMM_WORLD );
-
-      for(int i = 0; i < vec_xlow.length(); ++i)
-      {
-         if(vec_ixlow.elements()[i] == 0.0)
-            vec_xlow.elements()[i] = 0;
-
-         if(vec_ixupp.elements()[i] == 0.0)
-            vec_xupp.elements()[i] = 0;
-      }
-   }
-}
-
-void StochPresolverBase::setVarboundsToInftyForAllreduce() const
-{
-   StochVector& xlow = dynamic_cast<StochVector&>(*presData.presProb->blx);
-   StochVector& ixlow = dynamic_cast<StochVector&>(*presData.presProb->ixlow);
-   StochVector& xupp = dynamic_cast<StochVector&>(*presData.presProb->bux);
-   StochVector& ixupp = dynamic_cast<StochVector&>(*presData.presProb->ixupp);
-
-   SimpleVector& vec_xlow = dynamic_cast<SimpleVector&>(*xlow.vec);
-   SimpleVector& vec_ixlow = dynamic_cast<SimpleVector&>(*ixlow.vec);
-   SimpleVector& vec_xupp = dynamic_cast<SimpleVector&>(*xupp.vec);
-   SimpleVector& vec_ixupp = dynamic_cast<SimpleVector&>(*ixupp.vec);
-
-   for(int i = 0; i < vec_xlow.length(); ++i)
-   {
-      if(vec_ixlow.elements()[i] == 0.0)
-         vec_xlow.elements()[i] = -std::numeric_limits<double>::max();
-
-      if(vec_ixupp.elements()[i] == 0.0)
-         vec_xupp.elements()[i] = std::numeric_limits<double>::max();
-   }
-}
-
-bool StochPresolverBase::variableFixationValid(double fixation_value, const double& ixlow, const double& xlow, const double& ixupp, const double& xupp, bool print_message) const
-{
-   if( (ixlow != 0.0 && PIPSisLT(fixation_value, xlow)) || (ixupp != 0.0 && PIPSisLT(xupp, fixation_value)) )
-   {
-      std::cout << "Presolve detected infeasibility! Fixation of variable to invalid value - value: " << fixation_value << "\t bounds: x € ["
-            << ((ixlow == 0.0) ? -std::numeric_limits<double>::infinity() : xlow) << ", " << ((ixupp == 0.0) ? std::numeric_limits<double>::infinity() : xupp) << "]" << std::endl;
-
-      return false;
-   }
-   return true;
-}
-
-
-bool StochPresolverBase::tightenBounds(double new_xlow, double new_xupp, double& ixlow, double& old_xlow, double& ixupp, double& old_xupp) const
-{
-   assert( !PIPSisEQ(new_xlow, new_xupp) );
-   bool tightened = false;
-
-   if( ixlow != 0.0 && PIPSisLT(old_xlow, new_xlow) )
-   {
-      assert(ixlow == 1.0);
-      old_xlow = new_xlow;
-      tightened = true;
-   }
-   else if( ixlow == 0.0 && new_xlow > -std::numeric_limits<double>::max() )
-   {
-      old_xlow = new_xlow;
-      ixlow = 1.0;
-      tightened = true;
-   }
-
-   if( ixupp != 0.0 && PIPSisLT(new_xupp, old_xupp) )
-   {
-      assert(ixupp == 1.0);
-      old_xupp = new_xupp;
-      tightened = true;
-   }
-   else if( ixupp == 0.0 && new_xupp < std::numeric_limits<double>::max() )
-   {
-      old_xupp = new_xupp;
-      ixupp = 1.0;
-      tightened = true;
-   }
-
-   assert( !PIPSisEQ(new_xlow, new_xupp) );
-   return tightened;
-}
->>>>>>> 86ac8bac
+//}