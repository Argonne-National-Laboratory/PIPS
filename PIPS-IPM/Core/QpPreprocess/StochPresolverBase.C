/*
 * StochPresolverBase.cpp
 *
 *  Created on: 06.04.2018
 *      Author: bzfrehfe
 */

//#define PIPS_DEBUG
#include "StochPresolverBase.h"
#include "DoubleMatrixTypes.h"
#include "SmartPointer.h"
#include "pipsdef.h"

#include <algorithm>
#include <cassert>
#include <limits>
#include <cmath> // std::isfinite


<<<<<<< HEAD
StochPresolverBase::StochPresolverBase(PresolveData& presData, StochPostsolver* postsolver) :
      postsolver(postsolver), presData(presData)
=======
StochPresolverBase::StochPresolverBase(PresolveData& presData, const sData& origProb) :
      presData(presData), origProb(origProb)
>>>>>>> 9e23bdd1
{
   getRankDistributed(MPI_COMM_WORLD, my_rank, distributed);

<<<<<<< HEAD
   setCurrentPointersToNull();

   if( hasLinking(EQUALITY_SYSTEM) )
   {
      currEqRhsAdaptionsLink = new double[presData.redRowA->vecl->n]();
   }
   else
   {
      currEqRhsAdaptionsLink = NULL;
   }

   if( hasLinking(INEQUALITY_SYSTEM) )
   {
      currInEqRhsAdaptionsLink = new double[presData.redRowC->vecl->n]();
      currInEqLhsAdaptionsLink = new double[presData.redRowC->vecl->n]();
   }
   else
   {
      currInEqRhsAdaptionsLink = NULL;
      currInEqLhsAdaptionsLink = NULL;
   }

   localNelims = 0;
   nChildren = presData.getNChildren();

   indivObjOffset = 0.0;
}

StochPresolverBase::~StochPresolverBase()
{
   delete[] currEqRhsAdaptionsLink;
   delete[] currInEqRhsAdaptionsLink;
   delete[] currInEqLhsAdaptionsLink;
}

/**
 * In the dynamic sparse storage, swap entry (rowidx, jcolM[indexK]) with the last entry in this row.
 * Decrement rowptr[rowidx].end by one. Decrement rowend and indexK. Increment currRedRow[rowidx] and redCol[colIdx].
 */
void StochPresolverBase::updateAndSwap(SparseStorageDynamic* storage, int rowidx,
      int& indexK, int& rowEnd, double* redCol, int& nelims, bool linking)
{
   if(linking)
      currRedRowLink->elements()[rowidx]++;
   else
      currRedRow->elements()[rowidx]++;

   redCol[storage->jcolM[indexK]]++;

   std::swap(storage->M[indexK], storage->M[rowEnd - 1]);
   std::swap(storage->jcolM[indexK], storage->jcolM[rowEnd - 1]);
   storage->rowptr[rowidx].end--;
   rowEnd = storage->rowptr[rowidx].end;
   indexK--;

   nelims++;
}

void StochPresolverBase::updateNnzFromReductions(SystemType system_type)
{

   StochVectorHandle red_vector;
   StochVectorHandle nnz_vector;

   /* update column non-zeros */
   red_vector = presData.redCol;
   nnz_vector = presData.nColElems;

   assert(red_vector->isRootNodeInSync());
   assert(nnz_vector->isRootNodeInSync());

   updateNnzUsingReductions(nnz_vector->vec, red_vector->vec);

   for(size_t node = 0; node < red_vector->children.size(); ++node)
      updateNnzUsingReductions(dynamic_cast<SimpleVector*>(nnz_vector->children[node]->vec),
            dynamic_cast<SimpleVector*>(red_vector->children[node]->vec));

   /* update row non-zeros for equality system */
   if(system_type == EQUALITY_SYSTEM)
   {
      red_vector = presData.redRowA;
      nnz_vector = presData.nRowElemsA;

      assert(red_vector->isRootNodeInSync());
      assert(nnz_vector->isRootNodeInSync());

      updateNnzUsingReductions(nnz_vector, red_vector, EQUALITY_SYSTEM);
   }

   /* update row non-zeros for inequality system */
   if(system_type == INEQUALITY_SYSTEM)
   {
      red_vector = presData.redRowC;
      nnz_vector = presData.nRowElemsC;

      assert(red_vector->isRootNodeInSync());
      assert(nnz_vector->isRootNodeInSync());

      updateNnzUsingReductions(nnz_vector, red_vector, INEQUALITY_SYSTEM);
   }

   if(system_type == EQUALITY_SYSTEM)
      presData.redRowA->setToZero();
   else
      presData.redRowC->setToZero();

   presData.redCol->setToZero();
}

void StochPresolverBase::updateNnzUsingReductions( StochVectorHandle nnz_vector, StochVectorHandle red_vector, SystemType system_type) const
{
   /* root */
   if(nnz_vector->vec)
      updateNnzUsingReductions(nnz_vector->vec, red_vector->vec);

   if(nnz_vector->vecl)
      updateNnzUsingReductions(nnz_vector->vecl, red_vector->vecl);

   /* children */
   for(int node = 0; node < nChildren; ++node)
   {
      if(!nodeIsDummy(node, system_type)){
         updateNnzUsingReductions(dynamic_cast<SimpleVector*>(nnz_vector->children[node]->vec),
               dynamic_cast<SimpleVector*>(red_vector->children[node]->vec));

         assert(nnz_vector->children[node]->vecl == NULL);
         assert(red_vector->children[node]->vecl == NULL);
      }
   }
}

/** Update the nnzVector by subtracting the reductions vector. */
void StochPresolverBase::updateNnzUsingReductions( OoqpVector* nnzVector, OoqpVector* redVector) const
{
   SimpleVector* redSimple = dynamic_cast<SimpleVector*>(redVector);
   nnzVector->axpy(-1.0, *redSimple);

#ifndef NDEBUG
   double minval = -1.0;
   int index = -1;
   nnzVector->min(minval, index);
   assert( minval >= 0.0 );
#endif
}

/**
 * Update the vector presData.nColElems->vec (nnzColParent vector).
 * In the distributed case, MPI_allreduce is used to sum up the different
 * redColParent vectors (presData.redCol->vec). Then the reductions are
 * subtracted from the nnz-vector.
 */
void StochPresolverBase::updateNnzColParent(MPI_Comm comm)
{
   int world_size;
   MPI_Comm_size(comm, &world_size);
   if( world_size > 1)
   {
      double* redColParent = dynamic_cast<SimpleVector*>(presData.redCol->vec)->elements();
      int message_size = dynamic_cast<SimpleVector*>(presData.redCol->vec)->length();
      MPI_Allreduce(MPI_IN_PLACE, redColParent, message_size, MPI_DOUBLE, MPI_SUM, comm);
   }
   updateNnzUsingReductions(presData.nColElems->vec, presData.redCol->vec);
}

void StochPresolverBase::allreduceAndUpdate(MPI_Comm comm, SimpleVector& adaptionsVector, SimpleVector& baseVector)
{
   assert(adaptionsVector.n == baseVector.n);

   int world_size;
   MPI_Comm_size(comm, &world_size);
   if( world_size > 1)
   {
      double* adaptionsDouble = adaptionsVector.elements();
      int message_size = adaptionsVector.length();
      MPI_Allreduce(MPI_IN_PLACE, adaptionsDouble, message_size, MPI_DOUBLE, MPI_SUM, comm);
   }
   baseVector.axpy(1.0, adaptionsVector);
}

void StochPresolverBase::updateTransposedSubmatrix(
      SparseStorageDynamic* transStorage,
      std::vector<std::pair<int, int> >& elements) const
{
   for( size_t i = 0; i < elements.size(); ++i)
   {
      std::pair<int,int> entry = elements.at(i);
      const int row_A = entry.first;
      const int row_At = entry.second;

      const int start = transStorage->rowptr[row_At].start;
      const int end = transStorage->rowptr[row_At].end;
      int col_At;

      for( col_At = start; col_At < end; col_At++ )
      {
         if( transStorage->jcolM[col_At] == row_A )
            break;
      }

      std::swap(transStorage->M[col_At], transStorage->M[end - 1]);
      std::swap(transStorage->jcolM[col_At], transStorage->jcolM[end - 1]);
      transStorage->rowptr[row_At].end--;
   }
}


/** Should be called right after doSingletonRowsA() or another method that stores
 * information to update in the member variable colAdaptParent.
 * Updates the blocks A,C,F0,G0 using colAdaptParent.
 * Returns the number of newly found singleton rows (equality/inequality system)
 * during adaption of A,C,F0,G0.
 * Adapts the objective offset g only once for each column (variable).
 */
void StochPresolverBase::updateLinkingVarsBlocks(int& newSREq, int& newSRIneq)
{
   int myRank;
   bool iAmDistrib;
   getRankDistributed(MPI_COMM_WORLD, myRank, iAmDistrib);

   /* objective */
   if( myRank == 0 )
   {
      currgParent = dynamic_cast<SimpleVector*>(dynamic_cast<StochVector&>(*(presProb->g)).vec);

      for( int i = 0; i < currgParent->n; i++ )
         assert( std::isfinite(currgParent->elements()[i]));

      for( int i = 0; i < presData.getNumberColAdParent(); i++ )
      {
         const int colIdx = presData.getColAdaptParent(i).colIdx;
         const double value = presData.getColAdaptParent(i).val;
         indivObjOffset += currgParent->elements()[colIdx] * value;
      }
   }

   /* B0, A1...An inequality and equality system*/
   // apply updated colAdaptParent to the Amat blocks
   for( int node = -1; node < nChildren; node++ )
   {
      if( !nodeIsDummy(node, EQUALITY_SYSTEM) )
      {
         newSREq += colAdaptLinkVars(node, EQUALITY_SYSTEM);
      }

      if( !nodeIsDummy(node, INEQUALITY_SYSTEM) )
      {
         newSRIneq += colAdaptLinkVars(node, INEQUALITY_SYSTEM);
      }
   }

   /* Bl0 inequality and equality system */
   if( hasLinking(EQUALITY_SYSTEM) )
      colAdaptBl0(EQUALITY_SYSTEM);
   if( hasLinking(INEQUALITY_SYSTEM) )
      colAdaptBl0(INEQUALITY_SYSTEM);

   presData.clearColAdaptParent();

   if( iAmDistrib )
   { // communicate newly found number of singleton rows so that all processes share this information
      int newSR[2] = { newSREq, newSRIneq };
      MPI_Allreduce(MPI_IN_PLACE, newSR, 2, MPI_INT, MPI_SUM, MPI_COMM_WORLD );
      newSREq = newSR[0];
      newSRIneq = newSR[1];
   }
}

bool StochPresolverBase::newBoundsTightenOldBounds(double new_low, double new_upp, int index,
      double* ilow, double* iupp, double* low, double* upp) const
{
   if( ( ilow[index] != 0.0 && PIPSisLT(low[index], new_low) )
         || ( ilow[index] == 0.0 && new_low > -std::numeric_limits<double>::max() )
         || ( iupp[index] != 0.0 && PIPSisLT(new_upp, upp[index]) )
         || ( iupp[index] == 0.0 && new_upp < std::numeric_limits<double>::max() ) )
      return true;
   return false;
}

/**
 * Compares and sets the new lower and upper bounds, if they tighten the bounds.
 */
void StochPresolverBase::setNewBounds(int index, double new_low, double new_upp,
      double* ilow, double* low, double* iupp, double* upp) const
{
   if( (ilow[index] != 0.0 && PIPSisLT(low[index], new_low) )
      || (ilow[index] == 0.0 && new_low > -std::numeric_limits<double>::max()) )
   {
      ilow[index] = 1.0;
      low[index] = new_low;
   }
   if( (iupp[index] != 0.0 && PIPSisLT(new_upp, upp[index]) )
         || (iupp[index] == 0.0 && new_upp < std::numeric_limits<double>::max()))
   {
      iupp[index] = 1.0;
      upp[index] = new_upp;
   }
}

/**
 * Sets a given new bound at the specified index into the bound_vector
 * and sets 1.0 into the i_bound_vector.
 */
void StochPresolverBase::setNewBound(int index, double new_bound,
      SimpleVector* bound_vector, SimpleVector* i_bound_vector) const
{
   assert( bound_vector->n == i_bound_vector->n );
   assert( index >= 0 && index < bound_vector->n );

   bound_vector->elements()[index] = new_bound;
   if( i_bound_vector->elements()[index] == 0.0 )
      i_bound_vector->elements()[index] = 1.0;
}

void StochPresolverBase::setCurrentPointersToNull()
{
   currAmat = NULL;
   currAmatTrans = NULL;
   currBmat = NULL;
   currBmatTrans = NULL;
   currBlmat = NULL;
   currBlmatTrans = NULL;

   currxlowParent = NULL;
   currIxlowParent = NULL;
   currxuppParent = NULL;
   currIxuppParent = NULL;
   currxlowChild = NULL;
   currIxlowChild = NULL;
   currxuppChild = NULL;
   currIxuppChild = NULL;
   currEqRhs = NULL;
   currIneqLhs = NULL;
   currIclow = NULL;
   currIneqRhs = NULL;
   currIcupp = NULL;
   currEqRhsLink = NULL;
   currIneqLhsLink = NULL;
   currIclowLink = NULL;
   currIneqRhsLink = NULL;
   currIcuppLink = NULL;

   currgParent = NULL;
   currgChild = NULL;

   currRedRow = NULL;
   currNnzRow = NULL;
   currRedRowLink = NULL;
   currRedColParent = NULL;
   currRedColChild = NULL;
   currNnzColParent = NULL;
   currNnzColChild = NULL;
}

/**
 * set all pointers to the currently necessary data
 * If node == -1 we are in the root node
 */
void StochPresolverBase::updatePointersForCurrentNode(int node, SystemType system_type)
{
   assert( !nodeIsDummy(node, system_type) );
   assert(-1 <= node && node <= nChildren );
   assert(system_type == EQUALITY_SYSTEM || system_type == INEQUALITY_SYSTEM);

   GenMatrixHandle matrix = (system_type == EQUALITY_SYSTEM) ? presProb->A : presProb->C;

   /* set matrix pointers for A B and Bl */
   setPointersMatrices(matrix, node);

   /* set lhs rhs for equations */
   setPointersMatrixBounds(system_type, node);

   /* set x lower upper bounds */
   setPointersVarBounds(node);

   /* set adaptions ? todo */

   /* set objective function pointers */
   setPointersObjective(node);

   /* set reduction pointers columns and rows */
   setReductionPointers(system_type, node);
}

// todo : set pointers NULL if no linking constraints?
void StochPresolverBase::setPointersMatrices(GenMatrixHandle mat, int node)
{
   assert(-1 <= node && node < nChildren);
   StochGenMatrix& smat = dynamic_cast<StochGenMatrix&>(*mat);

   /* in root node only A0 and Bl0 are present */
   if( node == -1 )
   {
      currAmat = dynamic_cast<SparseGenMatrix*>(smat.Bmat)->getStorageDynamic();;
      currAmatTrans = dynamic_cast<SparseGenMatrix*>(smat.Bmat)->getStorageDynamicTransposed();

      currBmat = NULL;
      currBmatTrans = NULL;

      currBlmat =
            dynamic_cast<SparseGenMatrix*>(smat.Blmat)->getStorageDynamic();
      currBlmatTrans =
            dynamic_cast<SparseGenMatrix*>(smat.Blmat)->getStorageDynamicTransposed();
   }
   else
   {
      currAmat =
            dynamic_cast<SparseGenMatrix*>(smat.children[node]->Amat)->getStorageDynamic();
      currAmatTrans =
            dynamic_cast<SparseGenMatrix*>(smat.children[node]->Amat)->getStorageDynamicTransposed();

      currBmat =
            dynamic_cast<SparseGenMatrix*>(smat.children[node]->Bmat)->getStorageDynamic();
      currBmatTrans =
            dynamic_cast<SparseGenMatrix*>(smat.children[node]->Bmat)->getStorageDynamicTransposed();
      currBlmat =
            dynamic_cast<SparseGenMatrix*>(smat.children[node]->Blmat)->getStorageDynamic();
      currBlmatTrans =
            dynamic_cast<SparseGenMatrix*>(smat.children[node]->Blmat)->getStorageDynamicTransposed();
   }
}

void StochPresolverBase::setPointersMatrixBounds(SystemType system_type, int node)
{
   assert(-1 <= node && node < nChildren);

   /* non-linking constraints */
   StochVector& lhs = (system_type == EQUALITY_SYSTEM) ? dynamic_cast<StochVector&>(*(presProb->bA))
         : dynamic_cast<StochVector&>(*(presProb->bl));
   StochVector& lhs_idx = (system_type == EQUALITY_SYSTEM) ? dynamic_cast<StochVector&>(*(presProb->bA))
         : dynamic_cast<StochVector&>(*(presProb->iclow));
   StochVector& rhs = (system_type == EQUALITY_SYSTEM) ? dynamic_cast<StochVector&>(*(presProb->bA))
         : dynamic_cast<StochVector&>(*(presProb->bu));
   StochVector& rhs_idx = (system_type == EQUALITY_SYSTEM) ? dynamic_cast<StochVector&>(*(presProb->bA))
         : dynamic_cast<StochVector&>(*(presProb->icupp));

   if( system_type == EQUALITY_SYSTEM )
   {
      if( node == -1 )
      {
         currEqRhs = dynamic_cast<SimpleVector*>(rhs.vec);
      }
      else
      {
         currEqRhs = dynamic_cast<SimpleVector*>(rhs.children[node]->vec);
         assert(rhs.children[node]->vecl == NULL);
      }

      currIneqLhs = currIclow = currIneqRhs = currIcupp = currIneqLhsLink =
            currIclowLink = currIneqRhsLink = currIcuppLink = NULL;

      if( hasLinking(system_type) )
         currEqRhsLink = dynamic_cast<SimpleVector*>(rhs.vecl);
      else
         currEqRhsLink = NULL;
   }
   else
   {

      if( node == -1 )
      {
         currIneqLhs = dynamic_cast<SimpleVector*>(lhs.vec);
         currIclow = dynamic_cast<SimpleVector*>(lhs_idx.vec);
         currIneqRhs = dynamic_cast<SimpleVector*>(rhs.vec);
         currIcupp = dynamic_cast<SimpleVector*>(rhs_idx.vec);
      }
      else
      {
         currIneqLhs = dynamic_cast<SimpleVector*>(lhs.children[node]->vec);
         currIclow = dynamic_cast<SimpleVector*>(lhs_idx.children[node]->vec);
         currIneqRhs = dynamic_cast<SimpleVector*>(rhs.children[node]->vec);
         currIcupp = dynamic_cast<SimpleVector*>(rhs_idx.children[node]->vec);

         assert(lhs.children[node]->vecl == NULL);
         assert(lhs_idx.children[node]->vecl == NULL);
         assert(rhs.children[node]->vecl == NULL);
         assert(rhs_idx.children[node]->vecl == NULL);
      }

      currEqRhs = currEqRhsLink = NULL;

      if(hasLinking(system_type))
      {
         currIneqLhsLink = dynamic_cast<SimpleVector*>(lhs.vecl);
         currIclowLink = dynamic_cast<SimpleVector*>(lhs_idx.vecl);
         currIneqRhsLink = dynamic_cast<SimpleVector*>(rhs.vecl);
         currIcuppLink = dynamic_cast<SimpleVector*>(rhs_idx.vecl);
      }
      else
      {
         currIneqLhsLink = currIclowLink = currIneqRhsLink = currIcuppLink = NULL;
      }
   }
}

void StochPresolverBase::setPointersVarBounds(int node)
{
   assert(-1 <= node && node <= nChildren);

   currxlowParent = dynamic_cast<SimpleVector*>(dynamic_cast<StochVector&>(*(presProb->blx)).vec);
   currIxlowParent = dynamic_cast<SimpleVector*>(dynamic_cast<StochVector&>(*(presProb->ixlow)).vec);
   currxuppParent = dynamic_cast<SimpleVector*>(dynamic_cast<StochVector&>(*(presProb->bux)).vec);
   currIxuppParent = dynamic_cast<SimpleVector*>(dynamic_cast<StochVector&>(*(presProb->ixupp)).vec);

   assert(dynamic_cast<StochVector&>(*(presProb->blx)).vecl == NULL);
   assert(dynamic_cast<StochVector&>(*(presProb->ixlow)).vecl == NULL);
   assert(dynamic_cast<StochVector&>(*(presProb->bux)).vecl == NULL);
   assert(dynamic_cast<StochVector&>(*(presProb->ixupp)).vecl == NULL);

   if(node != -1)
   {
      currxlowChild = dynamic_cast<SimpleVector*>(dynamic_cast<StochVector&>(*(presProb->blx)).children[node]->vec);
      currxuppChild = dynamic_cast<SimpleVector*>(dynamic_cast<StochVector&>(*(presProb->bux)).children[node]->vec);
      currIxlowChild = dynamic_cast<SimpleVector*>(dynamic_cast<StochVector&>(*(presProb->ixlow)).children[node]->vec);
      currIxuppChild = dynamic_cast<SimpleVector*>(dynamic_cast<StochVector&>(*(presProb->ixupp)).children[node]->vec);

      assert(dynamic_cast<StochVector&>(*(presProb->blx)).children[node]->vecl == NULL);
      assert(dynamic_cast<StochVector&>(*(presProb->bux)).children[node]->vecl == NULL);
      assert(dynamic_cast<StochVector&>(*(presProb->ixlow)).children[node]->vecl == NULL);
      assert(dynamic_cast<StochVector&>(*(presProb->ixupp)).children[node]->vecl == NULL);
   }
   else
      currxlowChild = currxuppChild = currIxlowChild = currIxuppChild = NULL;
}

void StochPresolverBase::setPointersObjective(int node)
{
   currgParent = dynamic_cast<SimpleVector*>(dynamic_cast<StochVector&>(*(presProb->g)).vec);
   if(node != -1)
   {
      currgChild = dynamic_cast<SimpleVector*>(dynamic_cast<StochVector&>(*(presProb->g)).children[node]->vec);
      assert(dynamic_cast<StochVector&>(*(presProb->g)).children[node]->vecl == NULL);
   }
   else
      currgChild = NULL;

   assert(dynamic_cast<StochVector&>(*(presProb->g)).vecl == NULL);

}


void StochPresolverBase::setReductionPointers(SystemType system_type, int node){
   assert(-1 <= node && node <= nChildren);

   StochVector& row_red = (system_type == EQUALITY_SYSTEM) ? dynamic_cast<StochVector&>(*(presData.redRowA))
            : dynamic_cast<StochVector&>(*(presData.redRowC));
   StochVector& row_nnz = (system_type == EQUALITY_SYSTEM) ? dynamic_cast<StochVector&>(*(presData.nRowElemsA))
            : dynamic_cast<StochVector&>(*(presData.nRowElemsC));

   /* rows */
   if( node == -1)
   {
      currRedRow = dynamic_cast<SimpleVector*>(row_red.vec);
      currNnzRow = dynamic_cast<SimpleVector*>(row_nnz.vec);
   }
   else
   {
      assert(row_red.children[node]->vec != NULL);
      assert(row_nnz.children[node]->vec != NULL);

      currNnzRow = dynamic_cast<SimpleVector*>(row_nnz.children[node]->vec);
      currRedRow = dynamic_cast<SimpleVector*>(row_red.children[node]->vec);

      assert(row_red.children[node]->vecl == NULL);
      assert(row_nnz.children[node]->vecl == NULL);
   }

   if(hasLinking(system_type))
   {
      currRedRowLink = dynamic_cast<SimpleVector*>(row_red.vecl);
      currNnzRowLink = dynamic_cast<SimpleVector*>(row_nnz.vecl);;
   }
   else
      currRedRowLink = currNnzRowLink = NULL;

   /* colums */
   currRedColParent = dynamic_cast<SimpleVector*>(dynamic_cast<StochVector&>(*(presData.redCol)).vec);
   currNnzColParent = dynamic_cast<SimpleVector*>(dynamic_cast<StochVector&>(*(presData.nColElems)).vec);;

   assert(dynamic_cast<StochVector&>(*(presData.redCol)).vecl == NULL);
   assert(dynamic_cast<StochVector&>(*(presData.nColElems)).vecl == NULL);

   if(node != -1)
   {
      currRedColChild = dynamic_cast<SimpleVector*>(dynamic_cast<StochVector&>(*(presData.redCol)).children[node]->vec);
      currNnzColChild = dynamic_cast<SimpleVector*>(dynamic_cast<StochVector&>(*(presData.nColElems)).children[node]->vec);

      assert(dynamic_cast<StochVector&>(*(presData.redCol)).children[node]->vecl == NULL);
      assert(dynamic_cast<StochVector&>(*(presData.nColElems)).children[node]->vecl == NULL);
   }
   else
      currRedColChild = currNnzColChild = NULL;
}

void StochPresolverBase::resetEqRhsAdaptionsLink()
{
   assert(hasLinking(EQUALITY_SYSTEM));
   for( int i = 0; i < presData.redRowA->vecl->n; i++)
      currEqRhsAdaptionsLink[i] = 0.0;
}

void StochPresolverBase::resetIneqRhsAdaptionsLink()
{
   assert(hasLinking(INEQUALITY_SYSTEM));
   for( int i = 0; i < presData.redRowC->vecl->n; i++ )
   {
      currInEqRhsAdaptionsLink[i] = 0.0;
      currInEqLhsAdaptionsLink[i] = 0.0;
   }
}

/** Removes the specified entry from storage and stores its value in m.
 * Returns false if the specified entry does not exist anymore in storage.
 * For example, if the entry was removed before because of redundancy.
 */ // todo move to sparse storage dynamic
bool StochPresolverBase::removeEntryInDynamicStorage(SparseStorageDynamic& storage, const int rowIdx, const int colIdx, double& m) const
{
   int i = -1;
   int end = storage.rowptr[rowIdx].end;
   int start = storage.rowptr[rowIdx].start;

   for( i = start; i < end; i++)
   {
      if( storage.jcolM[i] == colIdx )
         break;
   }

   if( i < 0 || i == end )
      return false;

   m = storage.M[i];
   std::swap(storage.M[i], storage.M[end-1]);
   std::swap(storage.jcolM[i], storage.jcolM[end-1]);
   storage.rowptr[rowIdx].end--;

   return true;
}

void StochPresolverBase::clearRow(SparseStorageDynamic& storage, const int rowIdx) const
{
   storage.rowptr[rowIdx].end = storage.rowptr[rowIdx].start;
}

/**
 * Remove row rowIdx in Ablock and Bblock. Removes the corresponding column in
 * AblockTrans and BblockTrans. Additionally, sets nnzRow[rowIdx] to 0.0.
 * Increments redColParent by one at each column index the row had an entry.
 * Decrements nnzColChild by one at each column index the row had an entry.
 */
// todo : should rhs and lhs be set to zero too?
void StochPresolverBase::removeRow(int rowIdx, SparseStorageDynamic& Ablock, SparseStorageDynamic& AblockTrans,
      SparseStorageDynamic* Bblock, SparseStorageDynamic* BblockTrans, SimpleVector& nnzRow,
      SimpleVector& redColParent, SimpleVector* nnzColChild)
{
   assert( rowIdx>=0 && rowIdx<Ablock.m );
   assert( Ablock.m == nnzRow.n );
   assert( Ablock.n == redColParent.n );

   const int rowStartA = Ablock.rowptr[rowIdx].start;
   const int rowEndA = Ablock.rowptr[rowIdx].end;
   // delete row in AblockTrans:
   for(int k=rowStartA; k<rowEndA; k++)
   {
      const int colIdx = Ablock.jcolM[k];
      double tmp = 0.0;
      removeEntryInDynamicStorage(AblockTrans, colIdx, rowIdx, tmp);
      // increment redColParent[colIdx]:
      redColParent.elements()[colIdx]++;
   }
   // delete row in Ablock:
   clearRow(Ablock, rowIdx);

   if(Bblock)
   {
      assert( Ablock.m == Bblock->m );
      removeRowInBblock( rowIdx, Bblock, BblockTrans, nnzColChild);
   }
   // set nnzRow[rowIdx] to 0.0:
   nnzRow.elements()[rowIdx] = 0.0;

   // todo : notify postsolver
}

/** Remove row rowIdx in Bblock which should not be a linking variable block.
 * Removes the corresponding column in BblockTrans.
 * Decrements nnzColChild by one at each column index the row had an entry.
 */
void StochPresolverBase::removeRowInBblock(int rowIdx, SparseStorageDynamic* Bblock,
      SparseStorageDynamic* BblockTrans, SimpleVector* nnzColChild)
{
   assert( Bblock && BblockTrans );
   assert( nnzColChild );
   assert( Bblock->n == nnzColChild->n );

   const int rowStartB = Bblock->rowptr[rowIdx].start;
   const int rowEndB = Bblock->rowptr[rowIdx].end;

   // delete row in BblockTrans:
   for(int k = rowStartB; k < rowEndB; k++)
   {
      const int colIdx = Bblock->jcolM[k];
      double tmp = 0.0;
      removeEntryInDynamicStorage(*BblockTrans, colIdx, rowIdx, tmp);
      // decrement nnzColChild[colIdx]:
      nnzColChild->elements()[colIdx]--;

      assert( nnzColChild->elements()[colIdx] >= 0);
   }
   // delete row in Bblock:
   clearRow(*Bblock, rowIdx);

   // todo : notify postsolver
}

bool StochPresolverBase::nodeIsDummy(int node, SystemType system_type) const
{
   assert( node >= -1 && node < nChildren );
   if( node == -1 )
      return false;
   StochGenMatrix& matrix = (system_type == EQUALITY_SYSTEM) ? dynamic_cast<StochGenMatrix&>(*presProb->A) : dynamic_cast<StochGenMatrix&>(*presProb->C);

   if( matrix.children[node]->isKindOf(kStochGenDummyMatrix))
   {
      assert( dynamic_cast<StochVector&>(*(presProb->bux)).children[node]->isKindOf(kStochDummy) );
      assert( dynamic_cast<StochVector&>(*(presProb->blx)).children[node]->isKindOf(kStochDummy) );
      assert( presData.redCol->children[node]->isKindOf(kStochDummy) );

      if( system_type == EQUALITY_SYSTEM)
      {
         assert( dynamic_cast<StochVector&>(*(presProb->bA)).children[node]->isKindOf(kStochDummy) );
         assert( dynamic_cast<StochVector&>(*(presProb->bux)).children[node]->isKindOf(kStochDummy) );
         assert( dynamic_cast<StochVector&>(*(presProb->blx)).children[node]->isKindOf(kStochDummy) );
         assert( presData.nRowElemsA->children[node]->isKindOf(kStochDummy) );
         assert( presData.redRowA->children[node]->isKindOf(kStochDummy) );
      }
      else
      {
         assert( dynamic_cast<StochVector&>(*(presProb->bu)).children[node]->isKindOf(kStochDummy) );
         assert( dynamic_cast<StochVector&>(*(presProb->bl)).children[node]->isKindOf(kStochDummy) );
         assert( dynamic_cast<StochVector&>(*(presProb->icupp)).children[node]->isKindOf(kStochDummy) );
         assert( dynamic_cast<StochVector&>(*(presProb->iclow)).children[node]->isKindOf(kStochDummy) );
         assert( presData.nRowElemsC->children[node]->isKindOf(kStochDummy) );
         assert( presData.redRowC->children[node]->isKindOf(kStochDummy) );
      }
      return true;
   }
   return false;
}

bool StochPresolverBase::hasLinking(SystemType system_type) const
{
   int mlink, nlink;
   if( system_type == EQUALITY_SYSTEM )
   {
      dynamic_cast<StochGenMatrix&>(*(presProb->A)).Blmat->getSize(mlink, nlink);
      if( mlink > 0 )
      {
         // todo: assert that all vectors and matrices have linking part
         assert(presData.redRowA->vecl);
         return true;
      }
   }
   else
   {
      dynamic_cast<StochGenMatrix&>(*(presProb->C)).Blmat->getSize(mlink, nlink);
      if( mlink > 0 )
      {
         // todo: assert that all vectors and matrices have linking part
         assert(presData.redRowC->vecl);
         return true;
      }
   }
   return false;
}

void StochPresolverBase::getRankDistributed( MPI_Comm comm, int& myRank, bool& iAmDistrib ) const
{
   MPI_Comm_rank(comm, &myRank);
   int world_size;
   MPI_Comm_size(comm, &world_size);
   if( world_size > 1) iAmDistrib = true;
   else iAmDistrib = false;
}

/** Call MPI_Abort() and print an error message */
void StochPresolverBase::abortInfeasible(MPI_Comm comm) const
{
   std::cout << "Infesibility detected in presolving. Aborting now." << std::endl;
   MPI_Abort(comm, 1);
}

void StochPresolverBase::synchronize(int& value) const
{
   int myRank;
   bool iAmDistrib;
   getRankDistributed( MPI_COMM_WORLD, myRank, iAmDistrib );
   if( iAmDistrib )
      MPI_Allreduce(MPI_IN_PLACE, &value, 1, MPI_INT, MPI_SUM, MPI_COMM_WORLD);
}

// todo description + use to notify column deletion
// todo notify postsolver! rows and cols
void StochPresolverBase::deleteNonlinkColumnFromSystem(int node, int col_idx, double fixation_value)
{
   assert(node != -1);

   /* equality system */
   /* delete from Bmat */
   deleteNonlinkColumnFromSparseStorageDynamic(EQUALITY_SYSTEM, node, CHILD_BLOCK, col_idx, fixation_value);

   /* delete from Blmat */
   if(hasLinking(EQUALITY_SYSTEM))
      deleteNonlinkColumnFromSparseStorageDynamic(EQUALITY_SYSTEM, node, LINKING_CONS_BLOCK, col_idx, fixation_value);

   /* inequality system */
   /* delete from Bmat */
   deleteNonlinkColumnFromSparseStorageDynamic(INEQUALITY_SYSTEM, node, CHILD_BLOCK, col_idx, fixation_value);

   /* delete from Blmat */
   if(hasLinking(INEQUALITY_SYSTEM))
      deleteNonlinkColumnFromSparseStorageDynamic(INEQUALITY_SYSTEM, node, LINKING_CONS_BLOCK, col_idx, fixation_value);

   /* adjust objective function */
   updatePointersForCurrentNode(node, EQUALITY_SYSTEM);
   indivObjOffset += currgChild->elements()[col_idx] * fixation_value;
}

void StochPresolverBase::deleteNonlinkColumnFromSparseStorageDynamic(SystemType system_type, int node, BlockType block_type, int col_idx, double val)
{
   /* assert non-linking */
   assert(block_type != LINKING_VARS_BLOCK);
   assert(node != -1);

   updatePointersForCurrentNode(node, system_type);

   SparseStorageDynamic& matrix = (block_type == CHILD_BLOCK) ? *currBmat : *currBlmat;
   SparseStorageDynamic& matrix_transp = (block_type == CHILD_BLOCK) ? *currBmatTrans : *currBlmatTrans;
   SimpleVector* curr_row_red = (block_type == CHILD_BLOCK) ? currRedRow : currRedRowLink;
   SimpleVector* rhs = (block_type == CHILD_BLOCK) ? currEqRhs :currEqRhsLink;

   SimpleVector* iclow = (block_type == CHILD_BLOCK) ? currIclow : currIclowLink;
   SimpleVector* clow = (block_type == CHILD_BLOCK) ? currIneqLhs : currIneqLhsLink;
   SimpleVector* icupp = (block_type == CHILD_BLOCK) ? currIcupp : currIcuppLink;
   SimpleVector* cupp = (block_type == CHILD_BLOCK) ? currIneqRhs : currIneqRhsLink;

   SimpleVector* nnz_row = (block_type == CHILD_BLOCK) ? currNnzRow : currNnzRowLink;

   assert(0 <= col_idx && col_idx <= matrix_transp.m);
   for( int j = matrix_transp.rowptr[col_idx].start; j < matrix_transp.rowptr[col_idx].end; j++ )
   {
      int rowIdx = matrix_transp.jcolM[j];
      double m = 0.0;

      if( !removeEntryInDynamicStorage(matrix, rowIdx, col_idx, m) )
         continue;

      curr_row_red->elements()[rowIdx]++;
      /* never linking vars */
      currRedColChild->elements()[col_idx]++;

      if( system_type == EQUALITY_SYSTEM )
      {
         if(block_type == LINKING_CONS_BLOCK)
         {
            currEqRhsAdaptionsLink[rowIdx] -= m * val;
         }
         else
         {
            rhs->elements()[rowIdx] -= m * val;

            /* fixation must be valid */
            if( nnz_row->elements()[rowIdx] - curr_row_red->elements()[rowIdx] == 0.0 )
            {
               assert(matrix.rowptr[rowIdx].start == matrix.rowptr[rowIdx].end);
               if( !PIPSisZero(rhs->elements()[rowIdx], 1e-10) )
               {
                  std::cout << "Presolving detected infeasibility: Fixation of variable to invalid value " << val << "\trhs " << rhs->elements()[rowIdx] << "\tmat " << m << std::endl;
                  std::cout << "Problem infeasible" << std::endl;
                  abortInfeasible(MPI_COMM_WORLD );
               }
            }
         }

      }
      else
      {
         if(block_type == LINKING_CONS_BLOCK)
         {
            if( icupp->elements()[rowIdx] != 0.0 )
               currInEqLhsAdaptionsLink[rowIdx] -= m * val;
            if( iclow->elements()[rowIdx] != 0.0 )
               currInEqRhsAdaptionsLink[rowIdx] -= m * val;

            if(nnz_row->elements()[rowIdx] - curr_row_red->elements()[rowIdx] == 0.0 )
            {
               if( (icupp->elements()[rowIdx] == 1.0 && !PIPSisLE(0.0, cupp->elements()[rowIdx] + currInEqRhsAdaptionsLink[rowIdx]) )
                 || (iclow->elements()[rowIdx] == 1.0 && !PIPSisLE(clow->elements()[rowIdx] + currInEqLhsAdaptionsLink[rowIdx], 0.0)))
               {
                     std::cout << "Presolving detected infeasibility: Fixation of variable to invalid value" << std::endl;
                     std::cout << val << "\t" << m << std::endl;
                     if(icupp->elements()[rowIdx])
                        std::cout << "upper bound: " << cupp->elements()[rowIdx] << std::endl;
                     if(iclow->elements()[rowIdx])
                        std::cout << "lower bound: " << clow->elements()[rowIdx] << std::endl;
                     std::cout << "Problem infeasible" << std::endl;
                     abortInfeasible(MPI_COMM_WORLD);
                  }
               }
         }
         else
         {
            if( icupp->elements()[rowIdx] == 1.0 )
              cupp->elements()[rowIdx] -= m * val;

            if( iclow->elements()[rowIdx] == 1.0 )
               clow->elements()[rowIdx] -= m * val;

            if(nnz_row->elements()[rowIdx] - curr_row_red->elements()[rowIdx] == 0.0 )
            {
            // todo does not work from inequ sys - the rhs is not updated then
               if( (icupp->elements()[rowIdx] == 1.0 && !PIPSisLE(0.0, cupp->elements()[rowIdx]) )
                     || (iclow->elements()[rowIdx] == 1.0 && !PIPSisLE(clow->elements()[rowIdx], 0.0)))
               {
                  std::cout << "Presolving detected infeasibility: Fixation of variable to invalid value" << std::endl;
                  std::cout << val << "\t" << m << std::endl;
                  if(icupp->elements()[rowIdx])
                     std::cout << "upper bound: " << cupp->elements()[rowIdx] << std::endl;
                  if(iclow->elements()[rowIdx])
                     std::cout << "lower bound: " << clow->elements()[rowIdx] << std::endl;
                  std::cout << "Problem infeasible" << std::endl;
                  abortInfeasible(MPI_COMM_WORLD);
               }
            }
         }
      }
   }

   clearRow(matrix_transp, col_idx);
}

/** Adapt the columns for the linking-variable-blocks (the A_i) blocks */
int StochPresolverBase::colAdaptLinkVars(int node, SystemType system_type)
{
   assert( -1 <= node && node < nChildren );
   updatePointersForCurrentNode(node, system_type);

   SparseStorageDynamic* matrix = currAmat;
   SparseStorageDynamic* matrix_transp = currAmatTrans;

   int myRank;
   MPI_Comm_rank(MPI_COMM_WORLD, &myRank);

   int newSingletonRows = 0;
   for( int i = 0; i < presData.getNumberColAdParent(); i++)
   {
      const int colIdxA = presData.getColAdaptParent(i).colIdx;
      const double val = presData.getColAdaptParent(i).val;

      for( int j = matrix_transp->rowptr[colIdxA].start; j < matrix_transp->rowptr[colIdxA].end; j++ )
      {
         const int rowIdxA = matrix_transp->jcolM[j];
         double m = 0.0;

         /* remove entry from matrix */
         if( !removeEntryInDynamicStorage(*matrix, rowIdxA, colIdxA, m) )
            continue;

         /* update reduction counters */
         if( node == -1 )
         {
            if( myRank == 0 )
            {
               currRedColParent->elements()[colIdxA]++;
               currRedRow->elements()[rowIdxA]++;
            }
         }
         else
         {
            currRedColParent->elements()[colIdxA]++;
            currRedRow->elements()[rowIdxA]++;
         }

         /* count newly found singletons */
         if( currNnzRow->elements()[rowIdxA] -currRedRow->elements()[rowIdxA] == 1.0 ) // todo
            if( node > -1 || myRank == 0 )
               newSingletonRows++;

         /* update bounds */
         if( system_type == EQUALITY_SYSTEM )
         {
            currEqRhs->elements()[rowIdxA] -= m * val;
         }
         else
         {
            if( currIcupp->elements()[rowIdxA] != 0.0 )
               currIneqRhs->elements()[rowIdxA] -= m * val;
            if( currIclow->elements()[rowIdxA] != 0.0 )
               currIneqLhs->elements()[rowIdxA] -=  m * val;
         }
      }

      /* clear row in transposed */
      clearRow(*matrix_transp, colIdxA);
   }
   return newSingletonRows;
}

int StochPresolverBase::colAdaptBl0(SystemType system_type)
{
   int myRank;
   MPI_Comm_rank(MPI_COMM_WORLD, &myRank);

   updatePointersForCurrentNode(-1, system_type);

   assert( currBlmat != NULL );
   assert( currNnzRowLink->n == currBlmat->m );

   int newSingletonRows = 0;

   for(int i = 0; i < presData.getNumberColAdParent(); i++)
   {
      const int colIdx = presData.getColAdaptParent(i).colIdx;
      const double val = presData.getColAdaptParent(i).val;

      for( int j = currBlmatTrans->rowptr[colIdx].start; j < currBlmatTrans->rowptr[colIdx].end; j++ )
      {
         const int rowIdx = currBlmatTrans->jcolM[j];
         double m = 0.0;

         /* remove entry from dynamic storage */
         if( !removeEntryInDynamicStorage(*currBlmat, rowIdx, colIdx, m) )
            continue;

         /* update non-zero counters */
         if(myRank == 0)
         {
            currRedRowLink->elements()[rowIdx]++;
            currRedColParent->elements()[colIdx]++;
         }

         /* update bounds */
         if( system_type == EQUALITY_SYSTEM )
            currEqRhsLink->elements()[rowIdx] -= m * val;
         else
         {
            if( currIcuppLink->elements()[rowIdx] != 0.0 )
               currIneqRhsLink->elements()[rowIdx] -= m * val;
            if( currIclowLink->elements()[rowIdx] != 0.0 )
               currIneqLhsLink->elements()[rowIdx] -=  m * val;
         }

         /* count newly found singletons */
         if(currNnzRowLink->elements()[rowIdx] - currRedRowLink->elements()[rowIdx] == 1.0)
            newSingletonRows++;
      }
      clearRow(*currBlmatTrans, colIdx);
   }
   return newSingletonRows;
}

bool StochPresolverBase::newBoundsImplyInfeasible(double new_xlow, double new_xupp, int colIdx,
      const double* ixlow, const double* ixupp, const double* xlow, const double* xupp) const
{
   assert( colIdx >= 0 );

   if( ( ixlow[colIdx] != 0.0 && PIPSisLT(new_xupp, xlow[colIdx]) )
         || (ixupp[colIdx] != 0.0 && PIPSisLT(xupp[colIdx], new_xlow) )
         || (new_xlow > new_xupp))
   {
      std::cout << "Presolving detected infeasibility: variable: " << colIdx << "\tnew bounds = [" << new_xlow << ", " << new_xupp << "]" << "\told bounds: ["
            << ( (ixlow[colIdx] == 0.0) ? -std::numeric_limits<double>::infinity() : xlow[colIdx] ) <<
    		  ", " << ( (ixupp[colIdx] == 0.0) ? std::numeric_limits<double>::infinity() : xupp[colIdx] ) << "]" << std::endl;
      return true;
   }
   return false;
}

bool StochPresolverBase::newBoundsFixVariable(double& value, double newxlow, double newxupp, int colIdx,
      const double* ixlow, const double* ixupp, const double* xlow, const double* xupp) const
{
   assert( colIdx >= 0 );

   if( PIPSisEQ(newxlow, newxupp) || ( ixlow[colIdx] != 0.0 && PIPSisEQ(xlow[colIdx], newxupp) ) )
   {
      value = newxupp;
      return true;
   }
   else if( ixupp[colIdx] != 0.0 && PIPSisEQ(xupp[colIdx], newxlow) )
   {
      value = newxlow;
      return true;
   }

   // if relative difference between newxlow and newxupp is below a threshold, fix the variable:
   double upperbound = newxupp;
   double lowerbound = newxlow;
   if( ixupp[colIdx] != 0.0 && xupp[colIdx] < newxupp )
      upperbound = xupp[colIdx];
   if( ixlow[colIdx] != 0.0 && xlow[colIdx] > newxlow )
      lowerbound = xlow[colIdx];

   if( upperbound == std::numeric_limits<double>::max() || upperbound == std::numeric_limits<double>::infinity()
         || lowerbound == -std::numeric_limits<double>::max() || lowerbound == -std::numeric_limits<double>::infinity() )
      return false;

   double absmax = std::max(std::fabs(upperbound), std::fabs(lowerbound) );
   double absdiff = std::fabs( upperbound - lowerbound );

   if( absdiff / absmax < tolerance4 )
   {
      // verify if one of the bounds is integer:
      double intpart;
      if( std::modf(lowerbound, &intpart) == 0.0 )
         value = lowerbound;
      else if( std::modf(upperbound, &intpart) == 0.0 )
         value = upperbound;
      else  // set the variable to the arithmetic mean:
         value = (lowerbound + upperbound ) / 2.0;

      return true;
   }
   return false;
}

/** Stores colIndex value pair for later fixation.
 *
 * todo : use std::find and stuff
 */
void StochPresolverBase::storeColValInColAdaptParent(int colIdx, double value)
{
   const COLUMNFORDELETION colWithVal = {colIdx, value};

   bool uniqueAdditionToOffset = true;

   for(int i = 0; i < presData.getNumberColAdParent(); i++)
   {
      if( presData.getColAdaptParent(i).colIdx == colIdx )
      {
         if( !PIPSisEQ(presData.getColAdaptParent(i).val, value) )
         {
            std::cout << "Presolving detected infeasibility : fixation of variable that has previously been fixed to a different value" << std::endl;
            abortInfeasible(MPI_COMM_WORLD);
         }
         uniqueAdditionToOffset = false;
      }
   }
   if( uniqueAdditionToOffset )
      presData.addColToAdaptParent(colWithVal);
}

/** Stores the column index colIdx together with the new bounds as a XBOUNDS in newBoundsParent.
 * Should be called only from Process Zero.
 * Returns false if infeasibility is detected (contradictory bounds).
 */
void StochPresolverBase::storeNewBoundsParent(int colIdx, double newxlow, double newxupp)
{
   assert( colIdx >= 0 );
   XBOUNDS newXbounds = {colIdx, newxlow, newxupp};
   for(size_t i = 0; i < newBoundsParent.size(); i++)
   {
      if( newBoundsParent[i].colIdx == colIdx )
      {
         if( PIPSisLT(newxupp, newBoundsParent[i].newxlow) || PIPSisLT(newBoundsParent[i].newxupp, newxlow) )
         {
        	 std::cout << "Presolving detected infeasibility. Two change of bounds requested to invalid values: bounds_a = [" << newxlow << ", " << newxupp << "]\tbounds_b = ["
        			 << newBoundsParent[i].newxlow << ", " << newBoundsParent[i].newxupp << "]" << std::endl;
            abortInfeasible(MPI_COMM_WORLD);
         }
      }
   }
   newBoundsParent.push_back(newXbounds);
}

/** Method similar to combineColAdaptParent(), that is a method going through newBoundsParent
 * and cleaning it up, removing redundant bounds, checking for infeasibility or more tightening.
 */
void StochPresolverBase::combineNewBoundsParent()
{
   int myRank, world_size;
   bool iAmDistrib = false;
   MPI_Comm_rank(MPI_COMM_WORLD, &myRank);
   MPI_Comm_size(MPI_COMM_WORLD, &world_size);
   if( world_size > 1) iAmDistrib = true;

   if( iAmDistrib )
   {
      // allgather the length of each newBoundsParent
      int mylen = getNumberNewBoundsParent();
      int* recvcounts = new int[world_size];

      MPI_Allgather(&mylen, 1, MPI_INT, recvcounts, 1, MPI_INT, MPI_COMM_WORLD);

      // allgatherv the actual newBoundsParent
      // First, extract the colIdx and val into int* and double* arrays:
      int* colIndicesLocal = new int[mylen];
      double* xlowLocal = new double[mylen];
      double* xuppLocal = new double[mylen];
      for(int i=0; i<mylen; i++)
      {
         colIndicesLocal[i] = getNewBoundsParent(i).colIdx;
         xlowLocal[i] = getNewBoundsParent(i).newxlow;
         xuppLocal[i] = getNewBoundsParent(i).newxupp;
      }
      // Second, prepare the receive buffers:
      int lenghtGlobal = recvcounts[0];
      int* displs = new int[world_size];
      displs[0] = 0;
      for(int i=1; i<world_size; i++)
      {
         lenghtGlobal += recvcounts[i];
         displs[i] = displs[i-1] + recvcounts[i-1];
      }
      int* colIndicesGlobal = new int[lenghtGlobal];
      double* xlowGlobal = new double[lenghtGlobal];
      double* xuppGlobal = new double[lenghtGlobal];
      // Then, do the actual MPI communication:
      MPI_Allgatherv(colIndicesLocal, mylen, MPI_INT, colIndicesGlobal, recvcounts, displs , MPI_INT, MPI_COMM_WORLD);
      MPI_Allgatherv(xlowLocal, mylen, MPI_DOUBLE, xlowGlobal, recvcounts, displs , MPI_DOUBLE, MPI_COMM_WORLD);
      MPI_Allgatherv(xuppLocal, mylen, MPI_DOUBLE, xuppGlobal, recvcounts, displs , MPI_DOUBLE, MPI_COMM_WORLD);

      // Reconstruct a newBoundsParent containing all entries:
      clearNewBoundsParent();
      for(int i=0; i<lenghtGlobal; i++)
      {
         XBOUNDS newXBound = {colIndicesGlobal[i], xlowGlobal[i], xuppGlobal[i]};
         addNewBoundsParent(newXBound);
      }

      delete[] recvcounts;
      delete[] colIndicesLocal;
      delete[] xlowLocal;
      delete[] xuppLocal;
      delete[] displs;
      delete[] colIndicesGlobal;
      delete[] xlowGlobal;
      delete[] xuppGlobal;
   }

   // Sort colIndicesGlobal (and xlowGlobal, xuppGlobal accordingly), remove duplicates,
   // tighten bounds and find infeasibilities
   std::sort(newBoundsParent.begin(), newBoundsParent.end(), xbounds_col_is_smaller());

   if(getNumberNewBoundsParent() > 0)
   {
      int colIdxCurrent = getNewBoundsParent(0).colIdx;
      double xlowCurrent = getNewBoundsParent(0).newxlow;
      double xuppCurrent = getNewBoundsParent(0).newxupp;
      for(int i=1; i<getNumberNewBoundsParent(); i++)
      {
         if( getNewBoundsParent(i).colIdx == colIdxCurrent )
         {
            const double bestLow = max(xlowCurrent, getNewBoundsParent(i).newxlow);
            const double bestUpp = min(xuppCurrent, getNewBoundsParent(i).newxupp);
            if( bestLow > bestUpp )
            {
               cout<<"Detected infeasibility in variable "<<colIdxCurrent<<" of parent. bestLow="<<bestLow<<", bestUpp="<<bestUpp<<endl;
               abortInfeasible(MPI_COMM_WORLD);
            }
            else
            {
               // change the vector element newBoundsParent.begin()+(i-1), also das,
               // welches colIdxCurrent definiert hat:
               setNewBoundsParent(i-1, colIdxCurrent, bestLow, bestUpp);
               newBoundsParent.erase(newBoundsParent.begin()+i);   //todo: implement more efficiently
               i--;  // if i is not decremented, then the next entry in newBoundsParent would be omitted
            }
         }
         else
         {
            colIdxCurrent = getNewBoundsParent(i).colIdx;
            xlowCurrent = getNewBoundsParent(i).newxlow;
            xuppCurrent = getNewBoundsParent(i).newxupp;
         }
      }
   }
   assert( getNumberNewBoundsParent() <= presData.nColElems->vec->n );
}

XBOUNDS StochPresolverBase::getNewBoundsParent(int i) const
{
   assert( i<getNumberNewBoundsParent() );
   return newBoundsParent[i];
}
void StochPresolverBase::setNewBoundsParent(int i, int colIdx, double newxlow, double newxupp)
{
   assert( i<getNumberNewBoundsParent() );
   newBoundsParent[i].colIdx = colIdx;
   newBoundsParent[i].newxlow = newxlow;
   newBoundsParent[i].newxupp = newxupp;
}
int StochPresolverBase::getNumberNewBoundsParent() const
{
   return (int)newBoundsParent.size();
}
void StochPresolverBase::addNewBoundsParent(XBOUNDS newXBounds)
{
   newBoundsParent.push_back(newXBounds);
}
void StochPresolverBase::clearNewBoundsParent()
{
   newBoundsParent.clear();
}

/** Sum up the individual objective offset on all processes. */
void StochPresolverBase::sumIndivObjOffset()
{
   int myRank;
   bool iAmDistrib = false;
   MPI_Comm_rank(MPI_COMM_WORLD, &myRank);
   int world_size;
   MPI_Comm_size(MPI_COMM_WORLD, &world_size);
   if( world_size > 1) iAmDistrib = true;

   if( iAmDistrib )
      MPI_Allreduce(MPI_IN_PLACE, &indivObjOffset, 1, MPI_DOUBLE, MPI_SUM, MPI_COMM_WORLD);
}

/**
 * Compute the minimum and maximum activity of the row rowIdx in matrix. If colIdx!=-1, then this entry
 * is excluded in the computation of the activities.
 */
void StochPresolverBase::computeActivityBlockwise( const SparseStorageDynamic& matrix, int rowIdx, int colIdx,
      double& infRow, double& supRow,
      const SimpleVector& xlow, const SimpleVector& ixlow, const SimpleVector& xupp, const SimpleVector& ixupp) const
{
   // todo: possibly add two bools: if infty, indicate if at least two bounds were infty
   assert( rowIdx >= 0 && rowIdx < matrix.m );
   assert( colIdx >= -1 && colIdx < matrix.n );
   assert( xlow.n == matrix.n && ixlow.n == matrix.n && xupp.n == matrix.n && ixupp.n == matrix.n );

   for( int j = matrix.rowptr[rowIdx].start; j < matrix.rowptr[rowIdx].end; j++)
   {
      const int col = matrix.jcolM[j];
      const double entry = matrix.M[j];
      if( col == colIdx )
         continue;
      if( entry > 0)
      {
         // add entry * lower_bound to infRow
         if( ixlow[col] != 0.0)
            infRow += entry * xlow[col];
         else
            infRow = -std::numeric_limits<double>::max();
         // add entry * upper_bound to supRow
         if( ixupp[col] != 0.0 )
            supRow += entry * xupp[col];
         else
            supRow = std::numeric_limits<double>::max();
      }
      else
      {
         // add entry * upper_bound to infRow
         if( ixupp[col] != 0.0 )
            infRow += entry * xupp[col];
         else
            infRow = -std::numeric_limits<double>::max();
         // add entry * lower_bound to supRow
         if( ixlow[col] != 0.0 )
            supRow += entry * xlow[col];
         else
            supRow = std::numeric_limits<double>::max();
      }
      if( supRow == std::numeric_limits<double>::max() && infRow == -std::numeric_limits<double>::max() )
         return;
   }
=======
   localNelims = 0;
   nChildren = presData.getNChildren();
>>>>>>> 9e23bdd1
}

StochPresolverBase::~StochPresolverBase()
{
<<<<<<< HEAD
   // todo: distributed case ok?
   bool nnzCorrect = true;
   StochVectorHandle nnzColOrig(dynamic_cast<StochVector*>(presData.nColElems->cloneFull()));
   StochVectorHandle nnzRowAOrig(dynamic_cast<StochVector*>(presData.nRowElemsA->cloneFull()));
   StochVectorHandle nnzRowCOrig(dynamic_cast<StochVector*>(presData.nRowElemsC->cloneFull()));

   presData.nColElems->setToZero();
   presData.nRowElemsA->setToZero();
   presData.nRowElemsC->setToZero();

   // similar to presData.initNnzCounter():
   StochGenMatrix& A = dynamic_cast<StochGenMatrix&>(*(presProb->A));
   StochGenMatrix& C = dynamic_cast<StochGenMatrix&>(*(presProb->C));
   StochVectorHandle colClone(dynamic_cast<StochVector*>(presData.nColElems->clone()));
   A.getNnzPerRow(*presData.nRowElemsA);
   C.getNnzPerRow(*presData.nRowElemsC);
   A.getNnzPerCol(*presData.nColElems);
   C.getNnzPerCol(*colClone);
   presData.nColElems->axpy(1.0, *colClone);

   // linking variables:
   SimpleVector* nColOrigSimple = dynamic_cast<SimpleVector*>(nnzColOrig->vec);
   SimpleVector* nColUpdatedSimple = dynamic_cast<SimpleVector*>(presData.nColElems->vec);
   assert( nColUpdatedSimple->n == nColOrigSimple->n );
   for( int i=0; i<nColUpdatedSimple->n; i++)
   {
      if( nColUpdatedSimple->elements()[i] != nColOrigSimple->elements()[i])
      {
         std::cout << "Nnz Counter linking column " << i << " not correct: "
               << nColUpdatedSimple->elements()[i] << " vs. " << nColOrigSimple->elements()[i] << std::endl;
         nnzCorrect = false;
         break;
      }
   }
   // non linking variables:
   for( size_t it = 0; it < presData.nColElems->children.size(); it++)
   {
      nColOrigSimple = dynamic_cast<SimpleVector*>(nnzColOrig->children[it]->vec);
      nColUpdatedSimple = dynamic_cast<SimpleVector*>(presData.nColElems->children[it]->vec);
      assert( nColUpdatedSimple->n == nColOrigSimple->n );
      for( int i = 0; i < nColUpdatedSimple->n; i++)
      {
         if( nColUpdatedSimple->elements()[i] != nColOrigSimple->elements()[i])
         {
            std::cout << "Nnz Counter non-linking column " << i << " of child " << it << " not correct: "
                  << nColUpdatedSimple->elements()[i] << " vs. " << nColOrigSimple->elements()[i] << std::endl;
            nnzCorrect = false;
            break;
         }
      }
   }
   // rows A:
   SimpleVector* nRowAOrigSimple = dynamic_cast<SimpleVector*>(nnzRowAOrig->vec);
   SimpleVector* nRowAUpdatedSimple = dynamic_cast<SimpleVector*>(presData.nRowElemsA->vec);
   assert( nRowAUpdatedSimple->n == nRowAOrigSimple->n );
   for( int i = 0; i < nRowAUpdatedSimple->n; i++)
   {
      if( nRowAUpdatedSimple->elements()[i] != nRowAOrigSimple->elements()[i])
      {
         std::cout << "Nnz Counter root A row " << i << " not correct: " << nRowAUpdatedSimple->elements()[i] << " vs. "
               << nRowAOrigSimple->elements()[i] << std::endl;
         nnzCorrect = false;
         break;
      }
   }
   // child rows:
   for( size_t it = 0; it < presData.nRowElemsA->children.size(); it++)
   {
      nRowAOrigSimple = dynamic_cast<SimpleVector*>(nnzRowAOrig->children[it]->vec);
      nRowAUpdatedSimple = dynamic_cast<SimpleVector*>(presData.nRowElemsA->children[it]->vec);
      assert( nRowAUpdatedSimple->n == nRowAOrigSimple->n );
      for( int i = 0; i < nRowAUpdatedSimple->n; i++)
      {
         if( nRowAUpdatedSimple->elements()[i] != nRowAOrigSimple->elements()[i])
         {
            std::cout << "Nnz Counter non-linking A row " << i << " of child " << it << " not correct: "
                  << nRowAUpdatedSimple->elements()[i] << " vs. " << nRowAOrigSimple->elements()[i] << std::endl;
            nnzCorrect = false;
            break;
         }
      }
   }
   if(nnzRowAOrig->vecl) // linking rows:
   {
      nRowAOrigSimple = dynamic_cast<SimpleVector*>(nnzRowAOrig->vecl);
      nRowAUpdatedSimple = dynamic_cast<SimpleVector*>(presData.nRowElemsA->vecl);
      assert( nRowAUpdatedSimple->n == nRowAOrigSimple->n );
      for( int i=0; i<nRowAUpdatedSimple->n; i++)
      {
         if( nRowAUpdatedSimple->elements()[i] != nRowAOrigSimple->elements()[i])
         {
            std::cout << "Nnz Counter linking row of A " << i << " not correct: " << nRowAUpdatedSimple->elements()[i] << " vs. "
                  << nRowAOrigSimple->elements()[i] << std::endl;
            nnzCorrect = false;
            break;
         }
      }
   }
   // rows C:
   SimpleVector* nRowCOrigSimple = dynamic_cast<SimpleVector*>(nnzRowCOrig->vec);
   SimpleVector* nRowCUpdatedSimple = dynamic_cast<SimpleVector*>(presData.nRowElemsC->vec);
   assert( nRowCUpdatedSimple->n == nRowCOrigSimple->n );
   for( int i = 0; i < nRowCUpdatedSimple->n; i++)
   {
      if( nRowCUpdatedSimple->elements()[i] != nRowCOrigSimple->elements()[i])
      {
         std::cout << "Nnz Counter root C row " << i << " not correct: " << nRowCUpdatedSimple->elements()[i] << " vs. "
               << nRowCOrigSimple->elements()[i] << std::endl;
         nnzCorrect = false;
         break;
      }
   }
   // child rows:
   for( size_t it = 0; it < presData.nRowElemsC->children.size(); it++)
   {
      nRowCOrigSimple = dynamic_cast<SimpleVector*>(nnzRowCOrig->children[it]->vec);
      nRowCUpdatedSimple = dynamic_cast<SimpleVector*>(presData.nRowElemsC->children[it]->vec);
      assert( nRowCUpdatedSimple->n == nRowCOrigSimple->n );
      for( int i = 0; i < nRowCUpdatedSimple->n; i++)
      {
         if( nRowCUpdatedSimple->elements()[i] != nRowCOrigSimple->elements()[i])
         {
            std::cout << "Nnz Counter non-linking C row " << i << " of child "<< it <<" not correct: "
                  << nRowCUpdatedSimple->elements()[i] << " vs. " << nRowCOrigSimple->elements()[i] << std::endl;
            nnzCorrect = false;
            break;
         }
      }
   }
   if(nnzRowCOrig->vecl) // linking rows:
   {
      nRowCOrigSimple = dynamic_cast<SimpleVector*>(nnzRowCOrig->vecl);
      nRowCUpdatedSimple = dynamic_cast<SimpleVector*>(presData.nRowElemsC->vecl);
      assert( nRowCUpdatedSimple->n == nRowCOrigSimple->n );
      for( int i = 0; i < nRowCUpdatedSimple->n; i++)
      {
         if( nRowCUpdatedSimple->elements()[i] != nRowCOrigSimple->elements()[i])
         {
            std::cout << "Nnz Counter linking row of C " << i << " not correct: " << nRowCUpdatedSimple->elements()[i]
                  << " vs. " << nRowCOrigSimple->elements()[i] << std::endl;
            nnzCorrect = false;
            break;
         }
      }
   }
   return nnzCorrect;
=======
>>>>>>> 9e23bdd1
}

void StochPresolverBase::countRowsCols()// method is const but changes pointers
{
   int n_rows_eq = 0;
   int n_rows_eq_linking = 0;
   int n_rows_ineq = 0;
   int n_rows_ineq_linking = 0;
   int n_fixed_rows = 0;
   int n_ranged_rows = 0;
   int n_singleton_rows_eq = 0;
   int n_singleton_rows_ineq = 0;
   int n_cols = 0;
   int n_boxed_cols = 0;
   int n_onesided_cols = 0;
   int n_free_cols = 0;
   int n_singleton_cols = 0;
<<<<<<< HEAD
=======
   int n_singleton_implied_free = 0;
>>>>>>> 9e23bdd1

   /* root nodes of equality and inequality system - linking and non linking */
   if( my_rank == 0 )
   {
      updatePointersForCurrentNode(-1, EQUALITY_SYSTEM);

      int n_rows_linking_ranged = 0;
      int n_rows_eq_linking_singleton = 0;
      int n_rows_ineq_linking_singleton = 0;

      countRowsBlock(n_rows_eq, n_ranged_rows, n_fixed_rows, n_singleton_rows_eq, EQUALITY_SYSTEM, LINKING_VARS_BLOCK);
      countRowsBlock(n_rows_eq_linking, n_rows_linking_ranged, n_fixed_rows, n_rows_eq_linking_singleton, EQUALITY_SYSTEM, LINKING_CONS_BLOCK);
      n_singleton_rows_eq += n_rows_eq_linking_singleton;
      assert(n_rows_linking_ranged == 0);

      updatePointersForCurrentNode(-1, INEQUALITY_SYSTEM);

      countRowsBlock(n_rows_ineq, n_ranged_rows, n_fixed_rows, n_singleton_rows_ineq, INEQUALITY_SYSTEM, LINKING_VARS_BLOCK);
      countRowsBlock(n_rows_ineq_linking, n_rows_linking_ranged, n_fixed_rows, n_rows_ineq_linking_singleton, INEQUALITY_SYSTEM, LINKING_CONS_BLOCK);
      n_singleton_rows_ineq += n_rows_ineq_linking_singleton;
      n_ranged_rows += n_rows_linking_ranged;

<<<<<<< HEAD
      countBoxedColumns( n_boxed_cols, n_cols, n_free_cols, n_onesided_cols, n_singleton_cols, LINKING_VARS_BLOCK);

      std::cout << "#linking_vars:\t" << n_cols << "\t(#singleton: " << n_singleton_cols << ", #free: " << n_free_cols << ", #onesided: "
            << n_onesided_cols << ", #boxed: " << n_boxed_cols << ")" << std::endl;

=======
      const SimpleVector& xlow_orig = dynamic_cast<const SimpleVector&>(*dynamic_cast<const StochVector& >(*origProb.blx).vec);
      const SimpleVector& xupp_orig = dynamic_cast<const SimpleVector&>(*dynamic_cast<const StochVector& >(*origProb.bux).vec);
      const SimpleVector& ixlow_orig = dynamic_cast<const SimpleVector&>(*dynamic_cast<const StochVector& >(*origProb.ixlow).vec);
      const SimpleVector& ixupp_orig = dynamic_cast<const SimpleVector&>(*dynamic_cast<const StochVector& >(*origProb.ixupp).vec);

      countBoxedColumns( n_boxed_cols, n_cols, n_free_cols, n_onesided_cols, n_singleton_cols, n_singleton_implied_free, ixlow_orig, xlow_orig, ixupp_orig, xupp_orig, LINKING_VARS_BLOCK);

      std::cout << "#linking_vars:\t" << n_cols << "\t(#singleton: " << n_singleton_cols << ", #free: " << n_free_cols << ", #impliedFree: "
            << n_singleton_implied_free << ", #onesided: " << n_onesided_cols << ", #boxed: " << n_boxed_cols << ")" << std::endl;

>>>>>>> 9e23bdd1
      std::cout << "#rows B0:\t" << n_rows_eq << "\t(#singleton: " << n_singleton_rows_eq << ")" << std::endl;
      std::cout << "#rows Bl_0:\t" << n_rows_eq_linking << "\t(#singleton: " << n_rows_eq_linking_singleton << ")" << std::endl;
      std::cout << "#rows D0:\t" << n_rows_ineq << "\t(#singleton: " << n_singleton_rows_ineq << ")" << std::endl;
      std::cout << "#rows Dl_0:\t" << n_rows_ineq_linking << "\t(#singleton: " << n_rows_ineq_linking_singleton << ", #ranged: "
            << n_rows_linking_ranged << ", #fixed: " << n_fixed_rows << ")" << std::endl;
   }

   /* child nodes in both systems */
   for( int node = 0; node < nChildren; node++)
   {
      assert( (presData.nodeIsDummy( node, EQUALITY_SYSTEM) && presData.nodeIsDummy( node, INEQUALITY_SYSTEM)) ||
            (!presData.nodeIsDummy( node, EQUALITY_SYSTEM) && !presData.nodeIsDummy( node, INEQUALITY_SYSTEM) ));

      /* equality system */
      if(!presData.nodeIsDummy( node, EQUALITY_SYSTEM))
      {
         updatePointersForCurrentNode(node, EQUALITY_SYSTEM);
         countRowsBlock(n_rows_eq, n_ranged_rows, n_fixed_rows, n_singleton_rows_eq, EQUALITY_SYSTEM, CHILD_BLOCK);
      }

      /* inequality system */
      if( !presData.nodeIsDummy( node, INEQUALITY_SYSTEM) )
      {
         updatePointersForCurrentNode(node, INEQUALITY_SYSTEM);
         countRowsBlock(n_rows_ineq, n_ranged_rows, n_fixed_rows, n_singleton_rows_ineq, INEQUALITY_SYSTEM, CHILD_BLOCK);
      }

      if( !presData.nodeIsDummy( node, INEQUALITY_SYSTEM) )
      {
         const SimpleVector& xlow_orig = dynamic_cast<const SimpleVector&>(*dynamic_cast<const StochVector& >(*origProb.blx).children[node]->vec);
         const SimpleVector& xupp_orig = dynamic_cast<const SimpleVector&>(*dynamic_cast<const StochVector& >(*origProb.bux).children[node]->vec);
         const SimpleVector& ixlow_orig = dynamic_cast<const SimpleVector&>(*dynamic_cast<const StochVector& >(*origProb.ixlow).children[node]->vec);
         const SimpleVector& ixupp_orig = dynamic_cast<const SimpleVector&>(*dynamic_cast<const StochVector& >(*origProb.ixupp).children[node]->vec);

<<<<<<< HEAD
         countBoxedColumns( n_boxed_cols, n_cols, n_free_cols, n_onesided_cols, n_singleton_cols, CHILD_BLOCK);
=======
         countBoxedColumns( n_boxed_cols, n_cols, n_free_cols, n_onesided_cols, n_singleton_cols, n_singleton_implied_free, ixlow_orig, xlow_orig, ixupp_orig, xupp_orig, CHILD_BLOCK);
      }
      else if( !presData.nodeIsDummy( node, EQUALITY_SYSTEM) )
      {
         updatePointersForCurrentNode(node, EQUALITY_SYSTEM);

         const SimpleVector& xlow_orig = dynamic_cast<const SimpleVector&>(*dynamic_cast<const StochVector& >(*origProb.blx).children[node]->vec);
         const SimpleVector& xupp_orig = dynamic_cast<const SimpleVector&>(*dynamic_cast<const StochVector& >(*origProb.bux).children[node]->vec);
         const SimpleVector& ixlow_orig = dynamic_cast<const SimpleVector&>(*dynamic_cast<const StochVector& >(*origProb.ixlow).children[node]->vec);
         const SimpleVector& ixupp_orig = dynamic_cast<const SimpleVector&>(*dynamic_cast<const StochVector& >(*origProb.ixupp).children[node]->vec);

         countBoxedColumns( n_boxed_cols, n_cols, n_free_cols, n_onesided_cols, n_singleton_cols, n_singleton_implied_free, ixlow_orig, xlow_orig, ixupp_orig, xupp_orig, CHILD_BLOCK);
>>>>>>> 9e23bdd1
      }
   }

#if 0//TIMING // TODO
   // count how many linking rows do not really link two blocks:
   if( hasLinking(EQUALITY_SYSTEM) )
   {
      currNnzRow = dynamic_cast<SimpleVector*>(presData.nRowElemsA->vecl);
      int* rowHasEntryInBlocks = new int[currNnzRow->n];
      for( int i = 0; i < currNnzRow->n; i++ )
         rowHasEntryInBlocks[i] = 0;
      for( size_t it = 0; it < presData.nRowElemsA->children.size(); it++)
      {
         if( !presData.nodeIsDummy( it, EQUALITY_SYSTEM))
         {
//            setCPBlmatsChild(presProb->A, (int)it); // todo
            for( int i = 0; i < currNnzRow->n; i++ )
            {
               if( currNnzRow->elements()[i] != 0.0 )
                  if( currBlmat->rowptr[i].start != currBlmat->rowptr[i].end)
                     rowHasEntryInBlocks[i]++;
            }
         }
         currNnzRow = dynamic_cast<SimpleVector*>(presData.nRowElemsA->vecl);

      }
      MPI_Allreduce(MPI_IN_PLACE, rowHasEntryInBlocks, currNnzRow->n, MPI_INT, MPI_SUM, MPI_COMM_WORLD);
      int linkRows1Blocks = 0;
      int linkRows2Blocks = 0;
      for( int i = 0; i < currNnzRow->n; i++ )
      {
         if(rowHasEntryInBlocks[i] == 1)
            linkRows1Blocks++;
         if(rowHasEntryInBlocks[i] == 2)
            linkRows2Blocks++;
      }
      if( myRank == 0 )
      {
         cout<<"1-link rows in A: "<<linkRows1Blocks<<endl;
         cout<<"2-link rows in A: "<<linkRows2Blocks<<endl;
      }
   }
   if( hasLinking(INEQUALITY_SYSTEM) )
   {
      currNnzRow = dynamic_cast<SimpleVector*>(presData.nRowElemsC->vecl);
      int* rowHasEntryInBlocks = new int[currNnzRow->n];
      for( int i = 0; i < currNnzRow->n; i++ )
         rowHasEntryInBlocks[i] = 0;
      for( size_t it = 0; it < presData.nRowElemsC->children.size(); it++)
      {
         if( !presData.nodeIsDummy( it, INEQUALITY_SYSTEM))
         {
//            setCPBlmatsChild(presProb->C, (int)it); // todo
            for( int i = 0; i < currNnzRow->n; i++ )
            {
               if( currNnzRow->elements()[i] != 0.0 )
                  if( currBlmat->rowptr[i].start != currBlmat->rowptr[i].end)
                     rowHasEntryInBlocks[i]++;
            }
         }
         currNnzRow = dynamic_cast<SimpleVector*>(presData.nRowElemsC->vecl);
      }

      MPI_Allreduce(MPI_IN_PLACE, rowHasEntryInBlocks, currNnzRow->n, MPI_INT, MPI_SUM, MPI_COMM_WORLD);
      int linkRows1Blocks = 0;
      int linkRows2Blocks = 0;

      for( int i = 0; i < currNnzRow->n; i++ )
      {
         if(rowHasEntryInBlocks[i] == 1)
            linkRows1Blocks++;
         if(rowHasEntryInBlocks[i] == 2)
            linkRows2Blocks++;
      }
      if( myRank == 0 )
      {
         cout<<"1-link rows in C: "<<linkRows1Blocks<<endl;
         cout<<"2-link rows in C: "<<linkRows2Blocks<<endl;
      }
   }
#endif

   /* sync data */
   if( distributed )
   {

      int* count = new int[12];
      count[0] = n_rows_eq;
      count[1] = n_rows_ineq;
      count[2] = n_fixed_rows;
      count[3] = n_ranged_rows;
      count[4] = n_singleton_rows_eq;
      count[5] = n_singleton_rows_ineq;
      count[6] = n_cols;
      count[7] = n_boxed_cols;
      count[8] = n_onesided_cols;
      count[9] = n_free_cols;
      count[10] = n_singleton_cols;
      count[11] = n_singleton_implied_free;

      MPI_Allreduce(MPI_IN_PLACE, count, 9, MPI_INT, MPI_SUM, MPI_COMM_WORLD);
      n_rows_eq = count[0];
      n_rows_ineq = count[1];
      n_fixed_rows = count[2];
      n_ranged_rows = count[3];
      n_singleton_rows_eq = count[4];
      n_singleton_rows_ineq = count[5];
      n_cols = count[6];
      n_boxed_cols = count[7];
      n_onesided_cols = count[8];
      n_free_cols = count[9];
      n_singleton_cols = count[10];
      n_singleton_implied_free = count[11];

      delete[] count;
   }

   if( my_rank == 0 )
   {
      std::cout << "#rows_total:\t" << n_rows_eq + n_rows_ineq << "\t(#fixed: " << n_fixed_rows << ", #ranged: " << n_ranged_rows << ", #singleton: " << n_singleton_rows_eq + n_singleton_rows_ineq<< ")" << std::endl;
      std::cout << "#rows A:\t" << n_rows_eq << "\t(#singleton: " << n_singleton_rows_eq << ")" << std::endl;
      std::cout << "#rows C:\t" << n_rows_ineq << "\t(#singleton: " << n_singleton_rows_ineq << ")" << std::endl;

<<<<<<< HEAD
      std::cout << "#vars_total:\t" << n_cols << "\t(#singleton: " << n_singleton_cols << ", #free: " << n_free_cols << ", #onesided: "
            << n_onesided_cols << ", #boxed: " << n_boxed_cols << ")" << std::endl;
=======
      std::cout << "#vars_total:\t" << n_cols << "\t(#singleton: " << n_singleton_cols << ", #free: " << n_free_cols << ", #impliedFree: "
            << n_singleton_implied_free << ", #onesided: " << n_onesided_cols << ", #boxed: " << n_boxed_cols << ")" << std::endl;
>>>>>>> 9e23bdd1
   }
}

void StochPresolverBase::countRowsBlock(int& n_rows, int& n_ranged_rows, int& n_fixed_rows, int& n_singleton_rows, SystemType system_type, BlockType block_type) const
{
   if(block_type == LINKING_CONS_BLOCK)
      if( !presData.hasLinking(system_type) )
         return;

   const SimpleVector* nnz_row = (block_type != LINKING_CONS_BLOCK) ? currNnzRow : currNnzRowLink;
   const SimpleVector* iclow = (block_type != LINKING_CONS_BLOCK) ? currIclow : currIclowLink;
   const SimpleVector* lhs = (block_type != LINKING_CONS_BLOCK) ? currIneqLhs : currIneqLhsLink;
   const SimpleVector* icupp = (block_type != LINKING_CONS_BLOCK) ? currIcupp : currIcuppLink;
   const SimpleVector* rhs = (block_type != LINKING_CONS_BLOCK) ? currIneqRhs : currIneqRhsLink;

   if(system_type == EQUALITY_SYSTEM)
      rhs = (block_type != LINKING_CONS_BLOCK) ? currEqRhs : currEqRhsLink;

   assert(nnz_row);
   if(system_type == EQUALITY_SYSTEM)
   {
      assert(rhs); assert(lhs == NULL); assert(iclow == NULL); assert(icupp == NULL);
   }
   else
   {
      assert(lhs); assert(rhs); assert(iclow); assert(icupp); assert( iclow->n == icupp->n );
   }

   for(int i = 0; i < rhs->n; ++i)
   {
      if(nnz_row->elements()[i] != 0.0)
      {
         n_rows++;
         if(nnz_row->elements()[i] == 1.0)
            n_singleton_rows++;

         if(system_type == EQUALITY_SYSTEM)
         {
            n_fixed_rows++;
         }
         else
         {
            if( iclow->elements()[i] != 0.0 && icupp->elements()[i] != 0.0 )
            {
               if( PIPSisEQ(lhs->elements()[i], rhs->elements()[i]))
                  n_fixed_rows++;
               else
                  n_ranged_rows++;
            }
            else
               assert(iclow->elements()[i] != 0.0 || icupp->elements()[i] != 0.0);
         }
      }
   }
}

<<<<<<< HEAD
void StochPresolverBase::countBoxedColumns(int& nBoxCols, int& nColsTotal, int& nFreeVars, int& nOnesidedVars, int& nSingletonVars, BlockType block_type) const
{
   SimpleVector* ixlow = (block_type == LINKING_VARS_BLOCK) ? currIxlowParent : currIxlowChild;
   SimpleVector* ixupp = (block_type == LINKING_VARS_BLOCK) ? currIxuppParent : currIxuppChild;
   SimpleVector* curr_nnz = (block_type == LINKING_VARS_BLOCK) ? currNnzColParent : currNnzColChild;

   assert(curr_nnz); assert(ixlow); assert(ixupp); assert( ixlow->n == ixupp->n );
   for( int i = 0; i < ixlow->n; i++ )
=======
void StochPresolverBase::countBoxedColumns(int& nBoxCols, int& nColsTotal, int& nFreeVars, int& nOnesidedVars, int& nSingletonVars, int& nSingletonVarsImpliedFree,
      const SimpleVector& ixlow_orig, const SimpleVector& xlow_orig, const SimpleVector& ixupp_orig, const SimpleVector& xupp_orig, BlockType block_type) const
{
   const SimpleVector& ixlow = (block_type == LINKING_VARS_BLOCK) ? *currIxlowParent : *currIxlowChild;
   const SimpleVector& ixupp = (block_type == LINKING_VARS_BLOCK) ? *currIxuppParent : *currIxuppChild;
   const SimpleVector& xlow = (block_type == LINKING_VARS_BLOCK) ? *currxlowParent : *currxlowChild;
   const SimpleVector& xupp = (block_type == LINKING_VARS_BLOCK) ? *currxuppParent : *currxuppChild;
   const SimpleVector& curr_nnz = (block_type == LINKING_VARS_BLOCK) ? *currNnzColParent : *currNnzColChild;
   int myRank;
   bool iAmDistrib;
   getRankDistributed( MPI_COMM_WORLD, myRank, iAmDistrib );
   assert( ixlow.n == ixupp.n );

   for( int i = 0; i < ixlow.n; i++ )
>>>>>>> 9e23bdd1
   {
      if( curr_nnz[i] != 0.0 )
      {
<<<<<<< HEAD
         if(curr_nnz->elements()[i] == 1.0)
            ++nSingletonVars;

         nColsTotal++;

         if( ixlow->elements()[i] != 0.0 && ixupp->elements()[i] != 0.0 )
=======
         if(curr_nnz[i] == 1.0)
         {
            ++nSingletonVars;

            /* check whether or not implied free */
            if( ( ixlow_orig[i] == 0.0 || PIPSisLT(xlow_orig[i], xlow[i]) ) && ( ixupp[i] == 0.0 && PIPSisLT(xupp[i], xupp_orig[i]) ) )
            {
               ++nSingletonVarsImpliedFree;
            }
         }

         nColsTotal++;
         if( ixlow[i] != 0.0 && ixupp[i] != 0.0 )
>>>>>>> 9e23bdd1
            nBoxCols++;
         else if( ixlow[i] == 0.0 && ixupp[i] == 0.0)
            nFreeVars++;
         else
         {
<<<<<<< HEAD
            assert(ixlow->elements()[i] != 0.0 || ixupp->elements()[i] != 0.0);
=======
            assert(ixlow[i] != 0.0 || ixupp[i] != 0.0);
>>>>>>> 9e23bdd1
            ++nOnesidedVars;
         }
      }
   }
}

/**
 * set all pointers to the currently necessary data
 * If node == -1 we are in the root node
 */
void StochPresolverBase::updatePointersForCurrentNode(int node, SystemType system_type)
{
   assert( !presData.nodeIsDummy(node, system_type) );
   assert(-1 <= node && node <= nChildren );
   assert(system_type == EQUALITY_SYSTEM || system_type == INEQUALITY_SYSTEM);

   const GenMatrixHandle matrix = (system_type == EQUALITY_SYSTEM) ? presData.getPresProb().A : presData.getPresProb().C;

   /* set matrix pointers for A B and Bl */
   setPointersMatrices(matrix, node);

   /* set lhs rhs for equations */
   setPointersMatrixBoundsActivities(system_type, node);

   /* set x lower upper bounds */
   setPointersVarBounds(node);

   /* set adaptions ? todo */

   /* set objective function pointers */
   setPointersObjective(node);

   /* set reduction pointers columns and rows */
   setReductionPointers(system_type, node);
}

// todo : set pointers NULL if no linking constraints?
void StochPresolverBase::setPointersMatrices(const GenMatrixHandle mat, int node)
{
   assert(-1 <= node && node < nChildren);
   const StochGenMatrix& smat = dynamic_cast<const StochGenMatrix&>(*mat);

   /* in root node only A0 and Bl0 are present */
   if( node == -1 )
   {
      currAmat = dynamic_cast<const SparseGenMatrix*>(smat.Bmat)->getStorageDynamic();
      currAmatTrans = dynamic_cast<const SparseGenMatrix*>(smat.Bmat)->getStorageDynamicTransposed();

      currBmat = NULL;
      currBmatTrans = NULL;

      currBlmat =
            dynamic_cast<const SparseGenMatrix*>(smat.Blmat)->getStorageDynamic();
      currBlmatTrans =
            dynamic_cast<const SparseGenMatrix*>(smat.Blmat)->getStorageDynamicTransposed();
   }
   else
   {
      currAmat =
            dynamic_cast<const SparseGenMatrix*>(smat.children[node]->Amat)->getStorageDynamic();
      currAmatTrans =
            dynamic_cast<const SparseGenMatrix*>(smat.children[node]->Amat)->getStorageDynamicTransposed();

      currBmat =
            dynamic_cast<const SparseGenMatrix*>(smat.children[node]->Bmat)->getStorageDynamic();
      currBmatTrans =
            dynamic_cast<const SparseGenMatrix*>(smat.children[node]->Bmat)->getStorageDynamicTransposed();
      currBlmat =
            dynamic_cast<const SparseGenMatrix*>(smat.children[node]->Blmat)->getStorageDynamic();
      currBlmatTrans =
            dynamic_cast<const SparseGenMatrix*>(smat.children[node]->Blmat)->getStorageDynamicTransposed();
   }
}

// todo make one for bounds one for activities
void StochPresolverBase::setPointersMatrixBoundsActivities(SystemType system_type, int node)
{
   assert(-1 <= node && node < nChildren);

   /* non-linking constraints */
   const StochVector& lhs = (system_type == EQUALITY_SYSTEM) ? dynamic_cast<const StochVector&>(*(presData.getPresProb().bA))
         : dynamic_cast<const StochVector&>(*(presData.getPresProb().bl));
   const StochVector& lhs_idx = (system_type == EQUALITY_SYSTEM) ? dynamic_cast<const StochVector&>(*(presData.getPresProb().bA))
         : dynamic_cast<const StochVector&>(*(presData.getPresProb().iclow));
   const StochVector& rhs = (system_type == EQUALITY_SYSTEM) ? dynamic_cast<const StochVector&>(*(presData.getPresProb().bA))
         : dynamic_cast<const StochVector&>(*(presData.getPresProb().bu));
   const StochVector& rhs_idx = (system_type == EQUALITY_SYSTEM) ? dynamic_cast<const StochVector&>(*(presData.getPresProb().bA))
         : dynamic_cast<const StochVector&>(*(presData.getPresProb().icupp));

   if( system_type == EQUALITY_SYSTEM )
   {
      if( node == -1 )
      {
         currEqRhs = dynamic_cast<const SimpleVector*>(rhs.vec);
      }
      else
      {
         currEqRhs = dynamic_cast<const SimpleVector*>(rhs.children[node]->vec);
         assert(rhs.children[node]->vecl == NULL);
      }
      currIneqLhs = currIclow = currIneqRhs = currIcupp = currIneqLhsLink =
            currIclowLink = currIneqRhsLink = currIcuppLink = NULL;

      if( presData.hasLinking(system_type) )
         currEqRhsLink = dynamic_cast<const SimpleVector*>(rhs.vecl);
      else
         currEqRhsLink = NULL;
   }
   else
   {

      if( node == -1 )
      {
         currIneqLhs = dynamic_cast<const SimpleVector*>(lhs.vec);
         currIclow = dynamic_cast<const SimpleVector*>(lhs_idx.vec);
         currIneqRhs = dynamic_cast<const SimpleVector*>(rhs.vec);
         currIcupp = dynamic_cast<const SimpleVector*>(rhs_idx.vec);
      }
      else
      {
         currIneqLhs = dynamic_cast<const SimpleVector*>(lhs.children[node]->vec);
         currIclow = dynamic_cast<const SimpleVector*>(lhs_idx.children[node]->vec);
         currIneqRhs = dynamic_cast<const SimpleVector*>(rhs.children[node]->vec);
         currIcupp = dynamic_cast<const SimpleVector*>(rhs_idx.children[node]->vec);

         assert(lhs.children[node]->vecl == NULL);
         assert(lhs_idx.children[node]->vecl == NULL);
         assert(rhs.children[node]->vecl == NULL);
         assert(rhs_idx.children[node]->vecl == NULL);
      }

      currEqRhs = currEqRhsLink = NULL;

      if( presData.hasLinking(system_type) )
      {
         currIneqLhsLink = dynamic_cast<const SimpleVector*>(lhs.vecl);
         currIclowLink = dynamic_cast<const SimpleVector*>(lhs_idx.vecl);
         currIneqRhsLink = dynamic_cast<const SimpleVector*>(rhs.vecl);
         currIcuppLink = dynamic_cast<const SimpleVector*>(rhs_idx.vecl);
      }
      else
      {
         currIneqLhsLink = currIclowLink = currIneqRhsLink = currIcuppLink = NULL;
      }
   }
}

void StochPresolverBase::setPointersVarBounds(int node)
{
   assert(-1 <= node && node <= nChildren);

   currxlowParent = dynamic_cast<const SimpleVector*>(dynamic_cast<const StochVector&>(*(presData.getPresProb().blx)).vec);
   currIxlowParent = dynamic_cast<const SimpleVector*>(dynamic_cast<const StochVector&>(*(presData.getPresProb().ixlow)).vec);
   currxuppParent = dynamic_cast<const SimpleVector*>(dynamic_cast<const StochVector&>(*(presData.getPresProb().bux)).vec);
   currIxuppParent = dynamic_cast<const SimpleVector*>(dynamic_cast<const StochVector&>(*(presData.getPresProb().ixupp)).vec);

   assert(dynamic_cast<const StochVector&>(*(presData.getPresProb().blx)).vecl == NULL);
   assert(dynamic_cast<const StochVector&>(*(presData.getPresProb().ixlow)).vecl == NULL);
   assert(dynamic_cast<const StochVector&>(*(presData.getPresProb().bux)).vecl == NULL);
   assert(dynamic_cast<const StochVector&>(*(presData.getPresProb().ixupp)).vecl == NULL);

   if(node != -1)
   {
      currxlowChild = dynamic_cast<const SimpleVector*>(dynamic_cast<const StochVector&>(*(presData.getPresProb().blx)).children[node]->vec);
      currxuppChild = dynamic_cast<const SimpleVector*>(dynamic_cast<const StochVector&>(*(presData.getPresProb().bux)).children[node]->vec);
      currIxlowChild = dynamic_cast<const SimpleVector*>(dynamic_cast<const StochVector&>(*(presData.getPresProb().ixlow)).children[node]->vec);
      currIxuppChild = dynamic_cast<const SimpleVector*>(dynamic_cast<const StochVector&>(*(presData.getPresProb().ixupp)).children[node]->vec);

      assert(dynamic_cast<const StochVector&>(*(presData.getPresProb().blx)).children[node]->vecl == NULL);
      assert(dynamic_cast<const StochVector&>(*(presData.getPresProb().bux)).children[node]->vecl == NULL);
      assert(dynamic_cast<const StochVector&>(*(presData.getPresProb().ixlow)).children[node]->vecl == NULL);
      assert(dynamic_cast<const StochVector&>(*(presData.getPresProb().ixupp)).children[node]->vecl == NULL);
   }
   else
      currxlowChild = currxuppChild = currIxlowChild = currIxuppChild = NULL;
}

void StochPresolverBase::setPointersObjective(int node)
{
   currgParent = dynamic_cast<const SimpleVector*>(dynamic_cast<const StochVector&>(*(presData.getPresProb().g)).vec);
   if(node != -1)
   {
      currgChild = dynamic_cast<const SimpleVector*>(dynamic_cast<const StochVector&>(*(presData.getPresProb().g)).children[node]->vec);
      assert(dynamic_cast<const StochVector&>(*(presData.getPresProb().g)).children[node]->vecl == NULL);
   }
   else
      currgChild = NULL;

   assert(dynamic_cast<const StochVector&>(*(presData.getPresProb().g)).vecl == NULL);

}

void StochPresolverBase::setReductionPointers(SystemType system_type, int node){
   assert(-1 <= node && node <= nChildren);

//   const SimpleVectorHandle row_red = (system_type == EQUALITY_SYSTEM) ? presData.nnzs_row_A_chgs : presData.nnzs_row_C_chgs;
   const StochVector& row_nnz = (system_type == EQUALITY_SYSTEM) ? presData.getNnzsRowA() : presData.getNnzsRowC();

   /* rows */
   if( node == -1)
   {
      currNnzRow = dynamic_cast<const SimpleVector*>(row_nnz.vec);
   }
   else
   {
      assert(row_nnz.children[node]->vec != NULL);

      currNnzRow = dynamic_cast<const SimpleVector*>(row_nnz.children[node]->vec);
   }

   if( presData.hasLinking(system_type) )
   {
//      currRedRowLink = &(*row_red);
      currNnzRowLink = dynamic_cast<const SimpleVector*>(row_nnz.vecl);;
   }
   else
//      currRedRowLink = currNnzRowLink = NULL;
      ;
   /* colums */
//   currRedColParent = &(*presData.nnzs_col_chgs);
   currNnzColParent = dynamic_cast<const SimpleVector*>(presData.getNnzsCol().vec);;

   assert(presData.getNnzsCol().vecl == NULL);

   if(node != -1)
   {
      currNnzColChild = dynamic_cast<const SimpleVector*>(presData.getNnzsCol().children[node]->vec);

      assert(presData.getNnzsCol().children[node]->vecl == NULL);
   }
   else
      currNnzColChild = NULL;
}

//void StochPresolverBase::setCurrentPointersToNull()
//{
//   currAmat = NULL;
//   currAmatTrans = NULL;
//   currBmat = NULL;
//   currBmatTrans = NULL;
//   currBlmat = NULL;
//   currBlmatTrans = NULL;
//
//   currxlowParent = NULL;
//   currIxlowParent = NULL;
//   currxuppParent = NULL;
//   currIxuppParent = NULL;
//   currxlowChild = NULL;
//   currIxlowChild = NULL;
//   currxuppChild = NULL;
//   currIxuppChild = NULL;
//   currEqRhs = NULL;
//   currIneqLhs = NULL;
//   currIclow = NULL;
//   currIneqRhs = NULL;
//   currIcupp = NULL;
//   currEqRhsLink = NULL;
//   currIneqLhsLink = NULL;
//   currIclowLink = NULL;
//   currIneqRhsLink = NULL;
//   currIcuppLink = NULL;
//
//   currgParent = NULL;
//   currgChild = NULL;
//
//   currRedRow = NULL;
//   currNnzRow = NULL;
//   currRedRowLink = NULL;
//   currNnzColParent = NULL;
//   currNnzColChild = NULL;
//}
//
//bool StochPresolverBase::variableFixationValid(double fixation_value, const double& ixlow, const double& xlow, const double& ixupp, const double& xupp, bool print_message) const
//{
//   if( (ixlow != 0.0 && PIPSisLT(fixation_value, xlow)) || (ixupp != 0.0 && PIPSisLT(xupp, fixation_value)) )
//   {
//      std::cout << "Presolve detected infeasibility! Fixation of variable to invalid value - value: " << fixation_value << "\t bounds: x € ["
//            << ((ixlow == 0.0) ? -std::numeric_limits<double>::infinity() : xlow) << ", " << ((ixupp == 0.0) ? std::numeric_limits<double>::infinity() : xupp) << "]" << std::endl;
//
//      return false;
//   }
//   return true;
//}<|MERGE_RESOLUTION|>--- conflicted
+++ resolved
@@ -17,1538 +17,17 @@
 #include <cmath> // std::isfinite
 
 
-<<<<<<< HEAD
-StochPresolverBase::StochPresolverBase(PresolveData& presData, StochPostsolver* postsolver) :
-      postsolver(postsolver), presData(presData)
-=======
 StochPresolverBase::StochPresolverBase(PresolveData& presData, const sData& origProb) :
       presData(presData), origProb(origProb)
->>>>>>> 9e23bdd1
 {
    getRankDistributed(MPI_COMM_WORLD, my_rank, distributed);
-
-<<<<<<< HEAD
-   setCurrentPointersToNull();
-
-   if( hasLinking(EQUALITY_SYSTEM) )
-   {
-      currEqRhsAdaptionsLink = new double[presData.redRowA->vecl->n]();
-   }
-   else
-   {
-      currEqRhsAdaptionsLink = NULL;
-   }
-
-   if( hasLinking(INEQUALITY_SYSTEM) )
-   {
-      currInEqRhsAdaptionsLink = new double[presData.redRowC->vecl->n]();
-      currInEqLhsAdaptionsLink = new double[presData.redRowC->vecl->n]();
-   }
-   else
-   {
-      currInEqRhsAdaptionsLink = NULL;
-      currInEqLhsAdaptionsLink = NULL;
-   }
 
    localNelims = 0;
    nChildren = presData.getNChildren();
-
-   indivObjOffset = 0.0;
 }
 
 StochPresolverBase::~StochPresolverBase()
 {
-   delete[] currEqRhsAdaptionsLink;
-   delete[] currInEqRhsAdaptionsLink;
-   delete[] currInEqLhsAdaptionsLink;
-}
-
-/**
- * In the dynamic sparse storage, swap entry (rowidx, jcolM[indexK]) with the last entry in this row.
- * Decrement rowptr[rowidx].end by one. Decrement rowend and indexK. Increment currRedRow[rowidx] and redCol[colIdx].
- */
-void StochPresolverBase::updateAndSwap(SparseStorageDynamic* storage, int rowidx,
-      int& indexK, int& rowEnd, double* redCol, int& nelims, bool linking)
-{
-   if(linking)
-      currRedRowLink->elements()[rowidx]++;
-   else
-      currRedRow->elements()[rowidx]++;
-
-   redCol[storage->jcolM[indexK]]++;
-
-   std::swap(storage->M[indexK], storage->M[rowEnd - 1]);
-   std::swap(storage->jcolM[indexK], storage->jcolM[rowEnd - 1]);
-   storage->rowptr[rowidx].end--;
-   rowEnd = storage->rowptr[rowidx].end;
-   indexK--;
-
-   nelims++;
-}
-
-void StochPresolverBase::updateNnzFromReductions(SystemType system_type)
-{
-
-   StochVectorHandle red_vector;
-   StochVectorHandle nnz_vector;
-
-   /* update column non-zeros */
-   red_vector = presData.redCol;
-   nnz_vector = presData.nColElems;
-
-   assert(red_vector->isRootNodeInSync());
-   assert(nnz_vector->isRootNodeInSync());
-
-   updateNnzUsingReductions(nnz_vector->vec, red_vector->vec);
-
-   for(size_t node = 0; node < red_vector->children.size(); ++node)
-      updateNnzUsingReductions(dynamic_cast<SimpleVector*>(nnz_vector->children[node]->vec),
-            dynamic_cast<SimpleVector*>(red_vector->children[node]->vec));
-
-   /* update row non-zeros for equality system */
-   if(system_type == EQUALITY_SYSTEM)
-   {
-      red_vector = presData.redRowA;
-      nnz_vector = presData.nRowElemsA;
-
-      assert(red_vector->isRootNodeInSync());
-      assert(nnz_vector->isRootNodeInSync());
-
-      updateNnzUsingReductions(nnz_vector, red_vector, EQUALITY_SYSTEM);
-   }
-
-   /* update row non-zeros for inequality system */
-   if(system_type == INEQUALITY_SYSTEM)
-   {
-      red_vector = presData.redRowC;
-      nnz_vector = presData.nRowElemsC;
-
-      assert(red_vector->isRootNodeInSync());
-      assert(nnz_vector->isRootNodeInSync());
-
-      updateNnzUsingReductions(nnz_vector, red_vector, INEQUALITY_SYSTEM);
-   }
-
-   if(system_type == EQUALITY_SYSTEM)
-      presData.redRowA->setToZero();
-   else
-      presData.redRowC->setToZero();
-
-   presData.redCol->setToZero();
-}
-
-void StochPresolverBase::updateNnzUsingReductions( StochVectorHandle nnz_vector, StochVectorHandle red_vector, SystemType system_type) const
-{
-   /* root */
-   if(nnz_vector->vec)
-      updateNnzUsingReductions(nnz_vector->vec, red_vector->vec);
-
-   if(nnz_vector->vecl)
-      updateNnzUsingReductions(nnz_vector->vecl, red_vector->vecl);
-
-   /* children */
-   for(int node = 0; node < nChildren; ++node)
-   {
-      if(!nodeIsDummy(node, system_type)){
-         updateNnzUsingReductions(dynamic_cast<SimpleVector*>(nnz_vector->children[node]->vec),
-               dynamic_cast<SimpleVector*>(red_vector->children[node]->vec));
-
-         assert(nnz_vector->children[node]->vecl == NULL);
-         assert(red_vector->children[node]->vecl == NULL);
-      }
-   }
-}
-
-/** Update the nnzVector by subtracting the reductions vector. */
-void StochPresolverBase::updateNnzUsingReductions( OoqpVector* nnzVector, OoqpVector* redVector) const
-{
-   SimpleVector* redSimple = dynamic_cast<SimpleVector*>(redVector);
-   nnzVector->axpy(-1.0, *redSimple);
-
-#ifndef NDEBUG
-   double minval = -1.0;
-   int index = -1;
-   nnzVector->min(minval, index);
-   assert( minval >= 0.0 );
-#endif
-}
-
-/**
- * Update the vector presData.nColElems->vec (nnzColParent vector).
- * In the distributed case, MPI_allreduce is used to sum up the different
- * redColParent vectors (presData.redCol->vec). Then the reductions are
- * subtracted from the nnz-vector.
- */
-void StochPresolverBase::updateNnzColParent(MPI_Comm comm)
-{
-   int world_size;
-   MPI_Comm_size(comm, &world_size);
-   if( world_size > 1)
-   {
-      double* redColParent = dynamic_cast<SimpleVector*>(presData.redCol->vec)->elements();
-      int message_size = dynamic_cast<SimpleVector*>(presData.redCol->vec)->length();
-      MPI_Allreduce(MPI_IN_PLACE, redColParent, message_size, MPI_DOUBLE, MPI_SUM, comm);
-   }
-   updateNnzUsingReductions(presData.nColElems->vec, presData.redCol->vec);
-}
-
-void StochPresolverBase::allreduceAndUpdate(MPI_Comm comm, SimpleVector& adaptionsVector, SimpleVector& baseVector)
-{
-   assert(adaptionsVector.n == baseVector.n);
-
-   int world_size;
-   MPI_Comm_size(comm, &world_size);
-   if( world_size > 1)
-   {
-      double* adaptionsDouble = adaptionsVector.elements();
-      int message_size = adaptionsVector.length();
-      MPI_Allreduce(MPI_IN_PLACE, adaptionsDouble, message_size, MPI_DOUBLE, MPI_SUM, comm);
-   }
-   baseVector.axpy(1.0, adaptionsVector);
-}
-
-void StochPresolverBase::updateTransposedSubmatrix(
-      SparseStorageDynamic* transStorage,
-      std::vector<std::pair<int, int> >& elements) const
-{
-   for( size_t i = 0; i < elements.size(); ++i)
-   {
-      std::pair<int,int> entry = elements.at(i);
-      const int row_A = entry.first;
-      const int row_At = entry.second;
-
-      const int start = transStorage->rowptr[row_At].start;
-      const int end = transStorage->rowptr[row_At].end;
-      int col_At;
-
-      for( col_At = start; col_At < end; col_At++ )
-      {
-         if( transStorage->jcolM[col_At] == row_A )
-            break;
-      }
-
-      std::swap(transStorage->M[col_At], transStorage->M[end - 1]);
-      std::swap(transStorage->jcolM[col_At], transStorage->jcolM[end - 1]);
-      transStorage->rowptr[row_At].end--;
-   }
-}
-
-
-/** Should be called right after doSingletonRowsA() or another method that stores
- * information to update in the member variable colAdaptParent.
- * Updates the blocks A,C,F0,G0 using colAdaptParent.
- * Returns the number of newly found singleton rows (equality/inequality system)
- * during adaption of A,C,F0,G0.
- * Adapts the objective offset g only once for each column (variable).
- */
-void StochPresolverBase::updateLinkingVarsBlocks(int& newSREq, int& newSRIneq)
-{
-   int myRank;
-   bool iAmDistrib;
-   getRankDistributed(MPI_COMM_WORLD, myRank, iAmDistrib);
-
-   /* objective */
-   if( myRank == 0 )
-   {
-      currgParent = dynamic_cast<SimpleVector*>(dynamic_cast<StochVector&>(*(presProb->g)).vec);
-
-      for( int i = 0; i < currgParent->n; i++ )
-         assert( std::isfinite(currgParent->elements()[i]));
-
-      for( int i = 0; i < presData.getNumberColAdParent(); i++ )
-      {
-         const int colIdx = presData.getColAdaptParent(i).colIdx;
-         const double value = presData.getColAdaptParent(i).val;
-         indivObjOffset += currgParent->elements()[colIdx] * value;
-      }
-   }
-
-   /* B0, A1...An inequality and equality system*/
-   // apply updated colAdaptParent to the Amat blocks
-   for( int node = -1; node < nChildren; node++ )
-   {
-      if( !nodeIsDummy(node, EQUALITY_SYSTEM) )
-      {
-         newSREq += colAdaptLinkVars(node, EQUALITY_SYSTEM);
-      }
-
-      if( !nodeIsDummy(node, INEQUALITY_SYSTEM) )
-      {
-         newSRIneq += colAdaptLinkVars(node, INEQUALITY_SYSTEM);
-      }
-   }
-
-   /* Bl0 inequality and equality system */
-   if( hasLinking(EQUALITY_SYSTEM) )
-      colAdaptBl0(EQUALITY_SYSTEM);
-   if( hasLinking(INEQUALITY_SYSTEM) )
-      colAdaptBl0(INEQUALITY_SYSTEM);
-
-   presData.clearColAdaptParent();
-
-   if( iAmDistrib )
-   { // communicate newly found number of singleton rows so that all processes share this information
-      int newSR[2] = { newSREq, newSRIneq };
-      MPI_Allreduce(MPI_IN_PLACE, newSR, 2, MPI_INT, MPI_SUM, MPI_COMM_WORLD );
-      newSREq = newSR[0];
-      newSRIneq = newSR[1];
-   }
-}
-
-bool StochPresolverBase::newBoundsTightenOldBounds(double new_low, double new_upp, int index,
-      double* ilow, double* iupp, double* low, double* upp) const
-{
-   if( ( ilow[index] != 0.0 && PIPSisLT(low[index], new_low) )
-         || ( ilow[index] == 0.0 && new_low > -std::numeric_limits<double>::max() )
-         || ( iupp[index] != 0.0 && PIPSisLT(new_upp, upp[index]) )
-         || ( iupp[index] == 0.0 && new_upp < std::numeric_limits<double>::max() ) )
-      return true;
-   return false;
-}
-
-/**
- * Compares and sets the new lower and upper bounds, if they tighten the bounds.
- */
-void StochPresolverBase::setNewBounds(int index, double new_low, double new_upp,
-      double* ilow, double* low, double* iupp, double* upp) const
-{
-   if( (ilow[index] != 0.0 && PIPSisLT(low[index], new_low) )
-      || (ilow[index] == 0.0 && new_low > -std::numeric_limits<double>::max()) )
-   {
-      ilow[index] = 1.0;
-      low[index] = new_low;
-   }
-   if( (iupp[index] != 0.0 && PIPSisLT(new_upp, upp[index]) )
-         || (iupp[index] == 0.0 && new_upp < std::numeric_limits<double>::max()))
-   {
-      iupp[index] = 1.0;
-      upp[index] = new_upp;
-   }
-}
-
-/**
- * Sets a given new bound at the specified index into the bound_vector
- * and sets 1.0 into the i_bound_vector.
- */
-void StochPresolverBase::setNewBound(int index, double new_bound,
-      SimpleVector* bound_vector, SimpleVector* i_bound_vector) const
-{
-   assert( bound_vector->n == i_bound_vector->n );
-   assert( index >= 0 && index < bound_vector->n );
-
-   bound_vector->elements()[index] = new_bound;
-   if( i_bound_vector->elements()[index] == 0.0 )
-      i_bound_vector->elements()[index] = 1.0;
-}
-
-void StochPresolverBase::setCurrentPointersToNull()
-{
-   currAmat = NULL;
-   currAmatTrans = NULL;
-   currBmat = NULL;
-   currBmatTrans = NULL;
-   currBlmat = NULL;
-   currBlmatTrans = NULL;
-
-   currxlowParent = NULL;
-   currIxlowParent = NULL;
-   currxuppParent = NULL;
-   currIxuppParent = NULL;
-   currxlowChild = NULL;
-   currIxlowChild = NULL;
-   currxuppChild = NULL;
-   currIxuppChild = NULL;
-   currEqRhs = NULL;
-   currIneqLhs = NULL;
-   currIclow = NULL;
-   currIneqRhs = NULL;
-   currIcupp = NULL;
-   currEqRhsLink = NULL;
-   currIneqLhsLink = NULL;
-   currIclowLink = NULL;
-   currIneqRhsLink = NULL;
-   currIcuppLink = NULL;
-
-   currgParent = NULL;
-   currgChild = NULL;
-
-   currRedRow = NULL;
-   currNnzRow = NULL;
-   currRedRowLink = NULL;
-   currRedColParent = NULL;
-   currRedColChild = NULL;
-   currNnzColParent = NULL;
-   currNnzColChild = NULL;
-}
-
-/**
- * set all pointers to the currently necessary data
- * If node == -1 we are in the root node
- */
-void StochPresolverBase::updatePointersForCurrentNode(int node, SystemType system_type)
-{
-   assert( !nodeIsDummy(node, system_type) );
-   assert(-1 <= node && node <= nChildren );
-   assert(system_type == EQUALITY_SYSTEM || system_type == INEQUALITY_SYSTEM);
-
-   GenMatrixHandle matrix = (system_type == EQUALITY_SYSTEM) ? presProb->A : presProb->C;
-
-   /* set matrix pointers for A B and Bl */
-   setPointersMatrices(matrix, node);
-
-   /* set lhs rhs for equations */
-   setPointersMatrixBounds(system_type, node);
-
-   /* set x lower upper bounds */
-   setPointersVarBounds(node);
-
-   /* set adaptions ? todo */
-
-   /* set objective function pointers */
-   setPointersObjective(node);
-
-   /* set reduction pointers columns and rows */
-   setReductionPointers(system_type, node);
-}
-
-// todo : set pointers NULL if no linking constraints?
-void StochPresolverBase::setPointersMatrices(GenMatrixHandle mat, int node)
-{
-   assert(-1 <= node && node < nChildren);
-   StochGenMatrix& smat = dynamic_cast<StochGenMatrix&>(*mat);
-
-   /* in root node only A0 and Bl0 are present */
-   if( node == -1 )
-   {
-      currAmat = dynamic_cast<SparseGenMatrix*>(smat.Bmat)->getStorageDynamic();;
-      currAmatTrans = dynamic_cast<SparseGenMatrix*>(smat.Bmat)->getStorageDynamicTransposed();
-
-      currBmat = NULL;
-      currBmatTrans = NULL;
-
-      currBlmat =
-            dynamic_cast<SparseGenMatrix*>(smat.Blmat)->getStorageDynamic();
-      currBlmatTrans =
-            dynamic_cast<SparseGenMatrix*>(smat.Blmat)->getStorageDynamicTransposed();
-   }
-   else
-   {
-      currAmat =
-            dynamic_cast<SparseGenMatrix*>(smat.children[node]->Amat)->getStorageDynamic();
-      currAmatTrans =
-            dynamic_cast<SparseGenMatrix*>(smat.children[node]->Amat)->getStorageDynamicTransposed();
-
-      currBmat =
-            dynamic_cast<SparseGenMatrix*>(smat.children[node]->Bmat)->getStorageDynamic();
-      currBmatTrans =
-            dynamic_cast<SparseGenMatrix*>(smat.children[node]->Bmat)->getStorageDynamicTransposed();
-      currBlmat =
-            dynamic_cast<SparseGenMatrix*>(smat.children[node]->Blmat)->getStorageDynamic();
-      currBlmatTrans =
-            dynamic_cast<SparseGenMatrix*>(smat.children[node]->Blmat)->getStorageDynamicTransposed();
-   }
-}
-
-void StochPresolverBase::setPointersMatrixBounds(SystemType system_type, int node)
-{
-   assert(-1 <= node && node < nChildren);
-
-   /* non-linking constraints */
-   StochVector& lhs = (system_type == EQUALITY_SYSTEM) ? dynamic_cast<StochVector&>(*(presProb->bA))
-         : dynamic_cast<StochVector&>(*(presProb->bl));
-   StochVector& lhs_idx = (system_type == EQUALITY_SYSTEM) ? dynamic_cast<StochVector&>(*(presProb->bA))
-         : dynamic_cast<StochVector&>(*(presProb->iclow));
-   StochVector& rhs = (system_type == EQUALITY_SYSTEM) ? dynamic_cast<StochVector&>(*(presProb->bA))
-         : dynamic_cast<StochVector&>(*(presProb->bu));
-   StochVector& rhs_idx = (system_type == EQUALITY_SYSTEM) ? dynamic_cast<StochVector&>(*(presProb->bA))
-         : dynamic_cast<StochVector&>(*(presProb->icupp));
-
-   if( system_type == EQUALITY_SYSTEM )
-   {
-      if( node == -1 )
-      {
-         currEqRhs = dynamic_cast<SimpleVector*>(rhs.vec);
-      }
-      else
-      {
-         currEqRhs = dynamic_cast<SimpleVector*>(rhs.children[node]->vec);
-         assert(rhs.children[node]->vecl == NULL);
-      }
-
-      currIneqLhs = currIclow = currIneqRhs = currIcupp = currIneqLhsLink =
-            currIclowLink = currIneqRhsLink = currIcuppLink = NULL;
-
-      if( hasLinking(system_type) )
-         currEqRhsLink = dynamic_cast<SimpleVector*>(rhs.vecl);
-      else
-         currEqRhsLink = NULL;
-   }
-   else
-   {
-
-      if( node == -1 )
-      {
-         currIneqLhs = dynamic_cast<SimpleVector*>(lhs.vec);
-         currIclow = dynamic_cast<SimpleVector*>(lhs_idx.vec);
-         currIneqRhs = dynamic_cast<SimpleVector*>(rhs.vec);
-         currIcupp = dynamic_cast<SimpleVector*>(rhs_idx.vec);
-      }
-      else
-      {
-         currIneqLhs = dynamic_cast<SimpleVector*>(lhs.children[node]->vec);
-         currIclow = dynamic_cast<SimpleVector*>(lhs_idx.children[node]->vec);
-         currIneqRhs = dynamic_cast<SimpleVector*>(rhs.children[node]->vec);
-         currIcupp = dynamic_cast<SimpleVector*>(rhs_idx.children[node]->vec);
-
-         assert(lhs.children[node]->vecl == NULL);
-         assert(lhs_idx.children[node]->vecl == NULL);
-         assert(rhs.children[node]->vecl == NULL);
-         assert(rhs_idx.children[node]->vecl == NULL);
-      }
-
-      currEqRhs = currEqRhsLink = NULL;
-
-      if(hasLinking(system_type))
-      {
-         currIneqLhsLink = dynamic_cast<SimpleVector*>(lhs.vecl);
-         currIclowLink = dynamic_cast<SimpleVector*>(lhs_idx.vecl);
-         currIneqRhsLink = dynamic_cast<SimpleVector*>(rhs.vecl);
-         currIcuppLink = dynamic_cast<SimpleVector*>(rhs_idx.vecl);
-      }
-      else
-      {
-         currIneqLhsLink = currIclowLink = currIneqRhsLink = currIcuppLink = NULL;
-      }
-   }
-}
-
-void StochPresolverBase::setPointersVarBounds(int node)
-{
-   assert(-1 <= node && node <= nChildren);
-
-   currxlowParent = dynamic_cast<SimpleVector*>(dynamic_cast<StochVector&>(*(presProb->blx)).vec);
-   currIxlowParent = dynamic_cast<SimpleVector*>(dynamic_cast<StochVector&>(*(presProb->ixlow)).vec);
-   currxuppParent = dynamic_cast<SimpleVector*>(dynamic_cast<StochVector&>(*(presProb->bux)).vec);
-   currIxuppParent = dynamic_cast<SimpleVector*>(dynamic_cast<StochVector&>(*(presProb->ixupp)).vec);
-
-   assert(dynamic_cast<StochVector&>(*(presProb->blx)).vecl == NULL);
-   assert(dynamic_cast<StochVector&>(*(presProb->ixlow)).vecl == NULL);
-   assert(dynamic_cast<StochVector&>(*(presProb->bux)).vecl == NULL);
-   assert(dynamic_cast<StochVector&>(*(presProb->ixupp)).vecl == NULL);
-
-   if(node != -1)
-   {
-      currxlowChild = dynamic_cast<SimpleVector*>(dynamic_cast<StochVector&>(*(presProb->blx)).children[node]->vec);
-      currxuppChild = dynamic_cast<SimpleVector*>(dynamic_cast<StochVector&>(*(presProb->bux)).children[node]->vec);
-      currIxlowChild = dynamic_cast<SimpleVector*>(dynamic_cast<StochVector&>(*(presProb->ixlow)).children[node]->vec);
-      currIxuppChild = dynamic_cast<SimpleVector*>(dynamic_cast<StochVector&>(*(presProb->ixupp)).children[node]->vec);
-
-      assert(dynamic_cast<StochVector&>(*(presProb->blx)).children[node]->vecl == NULL);
-      assert(dynamic_cast<StochVector&>(*(presProb->bux)).children[node]->vecl == NULL);
-      assert(dynamic_cast<StochVector&>(*(presProb->ixlow)).children[node]->vecl == NULL);
-      assert(dynamic_cast<StochVector&>(*(presProb->ixupp)).children[node]->vecl == NULL);
-   }
-   else
-      currxlowChild = currxuppChild = currIxlowChild = currIxuppChild = NULL;
-}
-
-void StochPresolverBase::setPointersObjective(int node)
-{
-   currgParent = dynamic_cast<SimpleVector*>(dynamic_cast<StochVector&>(*(presProb->g)).vec);
-   if(node != -1)
-   {
-      currgChild = dynamic_cast<SimpleVector*>(dynamic_cast<StochVector&>(*(presProb->g)).children[node]->vec);
-      assert(dynamic_cast<StochVector&>(*(presProb->g)).children[node]->vecl == NULL);
-   }
-   else
-      currgChild = NULL;
-
-   assert(dynamic_cast<StochVector&>(*(presProb->g)).vecl == NULL);
-
-}
-
-
-void StochPresolverBase::setReductionPointers(SystemType system_type, int node){
-   assert(-1 <= node && node <= nChildren);
-
-   StochVector& row_red = (system_type == EQUALITY_SYSTEM) ? dynamic_cast<StochVector&>(*(presData.redRowA))
-            : dynamic_cast<StochVector&>(*(presData.redRowC));
-   StochVector& row_nnz = (system_type == EQUALITY_SYSTEM) ? dynamic_cast<StochVector&>(*(presData.nRowElemsA))
-            : dynamic_cast<StochVector&>(*(presData.nRowElemsC));
-
-   /* rows */
-   if( node == -1)
-   {
-      currRedRow = dynamic_cast<SimpleVector*>(row_red.vec);
-      currNnzRow = dynamic_cast<SimpleVector*>(row_nnz.vec);
-   }
-   else
-   {
-      assert(row_red.children[node]->vec != NULL);
-      assert(row_nnz.children[node]->vec != NULL);
-
-      currNnzRow = dynamic_cast<SimpleVector*>(row_nnz.children[node]->vec);
-      currRedRow = dynamic_cast<SimpleVector*>(row_red.children[node]->vec);
-
-      assert(row_red.children[node]->vecl == NULL);
-      assert(row_nnz.children[node]->vecl == NULL);
-   }
-
-   if(hasLinking(system_type))
-   {
-      currRedRowLink = dynamic_cast<SimpleVector*>(row_red.vecl);
-      currNnzRowLink = dynamic_cast<SimpleVector*>(row_nnz.vecl);;
-   }
-   else
-      currRedRowLink = currNnzRowLink = NULL;
-
-   /* colums */
-   currRedColParent = dynamic_cast<SimpleVector*>(dynamic_cast<StochVector&>(*(presData.redCol)).vec);
-   currNnzColParent = dynamic_cast<SimpleVector*>(dynamic_cast<StochVector&>(*(presData.nColElems)).vec);;
-
-   assert(dynamic_cast<StochVector&>(*(presData.redCol)).vecl == NULL);
-   assert(dynamic_cast<StochVector&>(*(presData.nColElems)).vecl == NULL);
-
-   if(node != -1)
-   {
-      currRedColChild = dynamic_cast<SimpleVector*>(dynamic_cast<StochVector&>(*(presData.redCol)).children[node]->vec);
-      currNnzColChild = dynamic_cast<SimpleVector*>(dynamic_cast<StochVector&>(*(presData.nColElems)).children[node]->vec);
-
-      assert(dynamic_cast<StochVector&>(*(presData.redCol)).children[node]->vecl == NULL);
-      assert(dynamic_cast<StochVector&>(*(presData.nColElems)).children[node]->vecl == NULL);
-   }
-   else
-      currRedColChild = currNnzColChild = NULL;
-}
-
-void StochPresolverBase::resetEqRhsAdaptionsLink()
-{
-   assert(hasLinking(EQUALITY_SYSTEM));
-   for( int i = 0; i < presData.redRowA->vecl->n; i++)
-      currEqRhsAdaptionsLink[i] = 0.0;
-}
-
-void StochPresolverBase::resetIneqRhsAdaptionsLink()
-{
-   assert(hasLinking(INEQUALITY_SYSTEM));
-   for( int i = 0; i < presData.redRowC->vecl->n; i++ )
-   {
-      currInEqRhsAdaptionsLink[i] = 0.0;
-      currInEqLhsAdaptionsLink[i] = 0.0;
-   }
-}
-
-/** Removes the specified entry from storage and stores its value in m.
- * Returns false if the specified entry does not exist anymore in storage.
- * For example, if the entry was removed before because of redundancy.
- */ // todo move to sparse storage dynamic
-bool StochPresolverBase::removeEntryInDynamicStorage(SparseStorageDynamic& storage, const int rowIdx, const int colIdx, double& m) const
-{
-   int i = -1;
-   int end = storage.rowptr[rowIdx].end;
-   int start = storage.rowptr[rowIdx].start;
-
-   for( i = start; i < end; i++)
-   {
-      if( storage.jcolM[i] == colIdx )
-         break;
-   }
-
-   if( i < 0 || i == end )
-      return false;
-
-   m = storage.M[i];
-   std::swap(storage.M[i], storage.M[end-1]);
-   std::swap(storage.jcolM[i], storage.jcolM[end-1]);
-   storage.rowptr[rowIdx].end--;
-
-   return true;
-}
-
-void StochPresolverBase::clearRow(SparseStorageDynamic& storage, const int rowIdx) const
-{
-   storage.rowptr[rowIdx].end = storage.rowptr[rowIdx].start;
-}
-
-/**
- * Remove row rowIdx in Ablock and Bblock. Removes the corresponding column in
- * AblockTrans and BblockTrans. Additionally, sets nnzRow[rowIdx] to 0.0.
- * Increments redColParent by one at each column index the row had an entry.
- * Decrements nnzColChild by one at each column index the row had an entry.
- */
-// todo : should rhs and lhs be set to zero too?
-void StochPresolverBase::removeRow(int rowIdx, SparseStorageDynamic& Ablock, SparseStorageDynamic& AblockTrans,
-      SparseStorageDynamic* Bblock, SparseStorageDynamic* BblockTrans, SimpleVector& nnzRow,
-      SimpleVector& redColParent, SimpleVector* nnzColChild)
-{
-   assert( rowIdx>=0 && rowIdx<Ablock.m );
-   assert( Ablock.m == nnzRow.n );
-   assert( Ablock.n == redColParent.n );
-
-   const int rowStartA = Ablock.rowptr[rowIdx].start;
-   const int rowEndA = Ablock.rowptr[rowIdx].end;
-   // delete row in AblockTrans:
-   for(int k=rowStartA; k<rowEndA; k++)
-   {
-      const int colIdx = Ablock.jcolM[k];
-      double tmp = 0.0;
-      removeEntryInDynamicStorage(AblockTrans, colIdx, rowIdx, tmp);
-      // increment redColParent[colIdx]:
-      redColParent.elements()[colIdx]++;
-   }
-   // delete row in Ablock:
-   clearRow(Ablock, rowIdx);
-
-   if(Bblock)
-   {
-      assert( Ablock.m == Bblock->m );
-      removeRowInBblock( rowIdx, Bblock, BblockTrans, nnzColChild);
-   }
-   // set nnzRow[rowIdx] to 0.0:
-   nnzRow.elements()[rowIdx] = 0.0;
-
-   // todo : notify postsolver
-}
-
-/** Remove row rowIdx in Bblock which should not be a linking variable block.
- * Removes the corresponding column in BblockTrans.
- * Decrements nnzColChild by one at each column index the row had an entry.
- */
-void StochPresolverBase::removeRowInBblock(int rowIdx, SparseStorageDynamic* Bblock,
-      SparseStorageDynamic* BblockTrans, SimpleVector* nnzColChild)
-{
-   assert( Bblock && BblockTrans );
-   assert( nnzColChild );
-   assert( Bblock->n == nnzColChild->n );
-
-   const int rowStartB = Bblock->rowptr[rowIdx].start;
-   const int rowEndB = Bblock->rowptr[rowIdx].end;
-
-   // delete row in BblockTrans:
-   for(int k = rowStartB; k < rowEndB; k++)
-   {
-      const int colIdx = Bblock->jcolM[k];
-      double tmp = 0.0;
-      removeEntryInDynamicStorage(*BblockTrans, colIdx, rowIdx, tmp);
-      // decrement nnzColChild[colIdx]:
-      nnzColChild->elements()[colIdx]--;
-
-      assert( nnzColChild->elements()[colIdx] >= 0);
-   }
-   // delete row in Bblock:
-   clearRow(*Bblock, rowIdx);
-
-   // todo : notify postsolver
-}
-
-bool StochPresolverBase::nodeIsDummy(int node, SystemType system_type) const
-{
-   assert( node >= -1 && node < nChildren );
-   if( node == -1 )
-      return false;
-   StochGenMatrix& matrix = (system_type == EQUALITY_SYSTEM) ? dynamic_cast<StochGenMatrix&>(*presProb->A) : dynamic_cast<StochGenMatrix&>(*presProb->C);
-
-   if( matrix.children[node]->isKindOf(kStochGenDummyMatrix))
-   {
-      assert( dynamic_cast<StochVector&>(*(presProb->bux)).children[node]->isKindOf(kStochDummy) );
-      assert( dynamic_cast<StochVector&>(*(presProb->blx)).children[node]->isKindOf(kStochDummy) );
-      assert( presData.redCol->children[node]->isKindOf(kStochDummy) );
-
-      if( system_type == EQUALITY_SYSTEM)
-      {
-         assert( dynamic_cast<StochVector&>(*(presProb->bA)).children[node]->isKindOf(kStochDummy) );
-         assert( dynamic_cast<StochVector&>(*(presProb->bux)).children[node]->isKindOf(kStochDummy) );
-         assert( dynamic_cast<StochVector&>(*(presProb->blx)).children[node]->isKindOf(kStochDummy) );
-         assert( presData.nRowElemsA->children[node]->isKindOf(kStochDummy) );
-         assert( presData.redRowA->children[node]->isKindOf(kStochDummy) );
-      }
-      else
-      {
-         assert( dynamic_cast<StochVector&>(*(presProb->bu)).children[node]->isKindOf(kStochDummy) );
-         assert( dynamic_cast<StochVector&>(*(presProb->bl)).children[node]->isKindOf(kStochDummy) );
-         assert( dynamic_cast<StochVector&>(*(presProb->icupp)).children[node]->isKindOf(kStochDummy) );
-         assert( dynamic_cast<StochVector&>(*(presProb->iclow)).children[node]->isKindOf(kStochDummy) );
-         assert( presData.nRowElemsC->children[node]->isKindOf(kStochDummy) );
-         assert( presData.redRowC->children[node]->isKindOf(kStochDummy) );
-      }
-      return true;
-   }
-   return false;
-}
-
-bool StochPresolverBase::hasLinking(SystemType system_type) const
-{
-   int mlink, nlink;
-   if( system_type == EQUALITY_SYSTEM )
-   {
-      dynamic_cast<StochGenMatrix&>(*(presProb->A)).Blmat->getSize(mlink, nlink);
-      if( mlink > 0 )
-      {
-         // todo: assert that all vectors and matrices have linking part
-         assert(presData.redRowA->vecl);
-         return true;
-      }
-   }
-   else
-   {
-      dynamic_cast<StochGenMatrix&>(*(presProb->C)).Blmat->getSize(mlink, nlink);
-      if( mlink > 0 )
-      {
-         // todo: assert that all vectors and matrices have linking part
-         assert(presData.redRowC->vecl);
-         return true;
-      }
-   }
-   return false;
-}
-
-void StochPresolverBase::getRankDistributed( MPI_Comm comm, int& myRank, bool& iAmDistrib ) const
-{
-   MPI_Comm_rank(comm, &myRank);
-   int world_size;
-   MPI_Comm_size(comm, &world_size);
-   if( world_size > 1) iAmDistrib = true;
-   else iAmDistrib = false;
-}
-
-/** Call MPI_Abort() and print an error message */
-void StochPresolverBase::abortInfeasible(MPI_Comm comm) const
-{
-   std::cout << "Infesibility detected in presolving. Aborting now." << std::endl;
-   MPI_Abort(comm, 1);
-}
-
-void StochPresolverBase::synchronize(int& value) const
-{
-   int myRank;
-   bool iAmDistrib;
-   getRankDistributed( MPI_COMM_WORLD, myRank, iAmDistrib );
-   if( iAmDistrib )
-      MPI_Allreduce(MPI_IN_PLACE, &value, 1, MPI_INT, MPI_SUM, MPI_COMM_WORLD);
-}
-
-// todo description + use to notify column deletion
-// todo notify postsolver! rows and cols
-void StochPresolverBase::deleteNonlinkColumnFromSystem(int node, int col_idx, double fixation_value)
-{
-   assert(node != -1);
-
-   /* equality system */
-   /* delete from Bmat */
-   deleteNonlinkColumnFromSparseStorageDynamic(EQUALITY_SYSTEM, node, CHILD_BLOCK, col_idx, fixation_value);
-
-   /* delete from Blmat */
-   if(hasLinking(EQUALITY_SYSTEM))
-      deleteNonlinkColumnFromSparseStorageDynamic(EQUALITY_SYSTEM, node, LINKING_CONS_BLOCK, col_idx, fixation_value);
-
-   /* inequality system */
-   /* delete from Bmat */
-   deleteNonlinkColumnFromSparseStorageDynamic(INEQUALITY_SYSTEM, node, CHILD_BLOCK, col_idx, fixation_value);
-
-   /* delete from Blmat */
-   if(hasLinking(INEQUALITY_SYSTEM))
-      deleteNonlinkColumnFromSparseStorageDynamic(INEQUALITY_SYSTEM, node, LINKING_CONS_BLOCK, col_idx, fixation_value);
-
-   /* adjust objective function */
-   updatePointersForCurrentNode(node, EQUALITY_SYSTEM);
-   indivObjOffset += currgChild->elements()[col_idx] * fixation_value;
-}
-
-void StochPresolverBase::deleteNonlinkColumnFromSparseStorageDynamic(SystemType system_type, int node, BlockType block_type, int col_idx, double val)
-{
-   /* assert non-linking */
-   assert(block_type != LINKING_VARS_BLOCK);
-   assert(node != -1);
-
-   updatePointersForCurrentNode(node, system_type);
-
-   SparseStorageDynamic& matrix = (block_type == CHILD_BLOCK) ? *currBmat : *currBlmat;
-   SparseStorageDynamic& matrix_transp = (block_type == CHILD_BLOCK) ? *currBmatTrans : *currBlmatTrans;
-   SimpleVector* curr_row_red = (block_type == CHILD_BLOCK) ? currRedRow : currRedRowLink;
-   SimpleVector* rhs = (block_type == CHILD_BLOCK) ? currEqRhs :currEqRhsLink;
-
-   SimpleVector* iclow = (block_type == CHILD_BLOCK) ? currIclow : currIclowLink;
-   SimpleVector* clow = (block_type == CHILD_BLOCK) ? currIneqLhs : currIneqLhsLink;
-   SimpleVector* icupp = (block_type == CHILD_BLOCK) ? currIcupp : currIcuppLink;
-   SimpleVector* cupp = (block_type == CHILD_BLOCK) ? currIneqRhs : currIneqRhsLink;
-
-   SimpleVector* nnz_row = (block_type == CHILD_BLOCK) ? currNnzRow : currNnzRowLink;
-
-   assert(0 <= col_idx && col_idx <= matrix_transp.m);
-   for( int j = matrix_transp.rowptr[col_idx].start; j < matrix_transp.rowptr[col_idx].end; j++ )
-   {
-      int rowIdx = matrix_transp.jcolM[j];
-      double m = 0.0;
-
-      if( !removeEntryInDynamicStorage(matrix, rowIdx, col_idx, m) )
-         continue;
-
-      curr_row_red->elements()[rowIdx]++;
-      /* never linking vars */
-      currRedColChild->elements()[col_idx]++;
-
-      if( system_type == EQUALITY_SYSTEM )
-      {
-         if(block_type == LINKING_CONS_BLOCK)
-         {
-            currEqRhsAdaptionsLink[rowIdx] -= m * val;
-         }
-         else
-         {
-            rhs->elements()[rowIdx] -= m * val;
-
-            /* fixation must be valid */
-            if( nnz_row->elements()[rowIdx] - curr_row_red->elements()[rowIdx] == 0.0 )
-            {
-               assert(matrix.rowptr[rowIdx].start == matrix.rowptr[rowIdx].end);
-               if( !PIPSisZero(rhs->elements()[rowIdx], 1e-10) )
-               {
-                  std::cout << "Presolving detected infeasibility: Fixation of variable to invalid value " << val << "\trhs " << rhs->elements()[rowIdx] << "\tmat " << m << std::endl;
-                  std::cout << "Problem infeasible" << std::endl;
-                  abortInfeasible(MPI_COMM_WORLD );
-               }
-            }
-         }
-
-      }
-      else
-      {
-         if(block_type == LINKING_CONS_BLOCK)
-         {
-            if( icupp->elements()[rowIdx] != 0.0 )
-               currInEqLhsAdaptionsLink[rowIdx] -= m * val;
-            if( iclow->elements()[rowIdx] != 0.0 )
-               currInEqRhsAdaptionsLink[rowIdx] -= m * val;
-
-            if(nnz_row->elements()[rowIdx] - curr_row_red->elements()[rowIdx] == 0.0 )
-            {
-               if( (icupp->elements()[rowIdx] == 1.0 && !PIPSisLE(0.0, cupp->elements()[rowIdx] + currInEqRhsAdaptionsLink[rowIdx]) )
-                 || (iclow->elements()[rowIdx] == 1.0 && !PIPSisLE(clow->elements()[rowIdx] + currInEqLhsAdaptionsLink[rowIdx], 0.0)))
-               {
-                     std::cout << "Presolving detected infeasibility: Fixation of variable to invalid value" << std::endl;
-                     std::cout << val << "\t" << m << std::endl;
-                     if(icupp->elements()[rowIdx])
-                        std::cout << "upper bound: " << cupp->elements()[rowIdx] << std::endl;
-                     if(iclow->elements()[rowIdx])
-                        std::cout << "lower bound: " << clow->elements()[rowIdx] << std::endl;
-                     std::cout << "Problem infeasible" << std::endl;
-                     abortInfeasible(MPI_COMM_WORLD);
-                  }
-               }
-         }
-         else
-         {
-            if( icupp->elements()[rowIdx] == 1.0 )
-              cupp->elements()[rowIdx] -= m * val;
-
-            if( iclow->elements()[rowIdx] == 1.0 )
-               clow->elements()[rowIdx] -= m * val;
-
-            if(nnz_row->elements()[rowIdx] - curr_row_red->elements()[rowIdx] == 0.0 )
-            {
-            // todo does not work from inequ sys - the rhs is not updated then
-               if( (icupp->elements()[rowIdx] == 1.0 && !PIPSisLE(0.0, cupp->elements()[rowIdx]) )
-                     || (iclow->elements()[rowIdx] == 1.0 && !PIPSisLE(clow->elements()[rowIdx], 0.0)))
-               {
-                  std::cout << "Presolving detected infeasibility: Fixation of variable to invalid value" << std::endl;
-                  std::cout << val << "\t" << m << std::endl;
-                  if(icupp->elements()[rowIdx])
-                     std::cout << "upper bound: " << cupp->elements()[rowIdx] << std::endl;
-                  if(iclow->elements()[rowIdx])
-                     std::cout << "lower bound: " << clow->elements()[rowIdx] << std::endl;
-                  std::cout << "Problem infeasible" << std::endl;
-                  abortInfeasible(MPI_COMM_WORLD);
-               }
-            }
-         }
-      }
-   }
-
-   clearRow(matrix_transp, col_idx);
-}
-
-/** Adapt the columns for the linking-variable-blocks (the A_i) blocks */
-int StochPresolverBase::colAdaptLinkVars(int node, SystemType system_type)
-{
-   assert( -1 <= node && node < nChildren );
-   updatePointersForCurrentNode(node, system_type);
-
-   SparseStorageDynamic* matrix = currAmat;
-   SparseStorageDynamic* matrix_transp = currAmatTrans;
-
-   int myRank;
-   MPI_Comm_rank(MPI_COMM_WORLD, &myRank);
-
-   int newSingletonRows = 0;
-   for( int i = 0; i < presData.getNumberColAdParent(); i++)
-   {
-      const int colIdxA = presData.getColAdaptParent(i).colIdx;
-      const double val = presData.getColAdaptParent(i).val;
-
-      for( int j = matrix_transp->rowptr[colIdxA].start; j < matrix_transp->rowptr[colIdxA].end; j++ )
-      {
-         const int rowIdxA = matrix_transp->jcolM[j];
-         double m = 0.0;
-
-         /* remove entry from matrix */
-         if( !removeEntryInDynamicStorage(*matrix, rowIdxA, colIdxA, m) )
-            continue;
-
-         /* update reduction counters */
-         if( node == -1 )
-         {
-            if( myRank == 0 )
-            {
-               currRedColParent->elements()[colIdxA]++;
-               currRedRow->elements()[rowIdxA]++;
-            }
-         }
-         else
-         {
-            currRedColParent->elements()[colIdxA]++;
-            currRedRow->elements()[rowIdxA]++;
-         }
-
-         /* count newly found singletons */
-         if( currNnzRow->elements()[rowIdxA] -currRedRow->elements()[rowIdxA] == 1.0 ) // todo
-            if( node > -1 || myRank == 0 )
-               newSingletonRows++;
-
-         /* update bounds */
-         if( system_type == EQUALITY_SYSTEM )
-         {
-            currEqRhs->elements()[rowIdxA] -= m * val;
-         }
-         else
-         {
-            if( currIcupp->elements()[rowIdxA] != 0.0 )
-               currIneqRhs->elements()[rowIdxA] -= m * val;
-            if( currIclow->elements()[rowIdxA] != 0.0 )
-               currIneqLhs->elements()[rowIdxA] -=  m * val;
-         }
-      }
-
-      /* clear row in transposed */
-      clearRow(*matrix_transp, colIdxA);
-   }
-   return newSingletonRows;
-}
-
-int StochPresolverBase::colAdaptBl0(SystemType system_type)
-{
-   int myRank;
-   MPI_Comm_rank(MPI_COMM_WORLD, &myRank);
-
-   updatePointersForCurrentNode(-1, system_type);
-
-   assert( currBlmat != NULL );
-   assert( currNnzRowLink->n == currBlmat->m );
-
-   int newSingletonRows = 0;
-
-   for(int i = 0; i < presData.getNumberColAdParent(); i++)
-   {
-      const int colIdx = presData.getColAdaptParent(i).colIdx;
-      const double val = presData.getColAdaptParent(i).val;
-
-      for( int j = currBlmatTrans->rowptr[colIdx].start; j < currBlmatTrans->rowptr[colIdx].end; j++ )
-      {
-         const int rowIdx = currBlmatTrans->jcolM[j];
-         double m = 0.0;
-
-         /* remove entry from dynamic storage */
-         if( !removeEntryInDynamicStorage(*currBlmat, rowIdx, colIdx, m) )
-            continue;
-
-         /* update non-zero counters */
-         if(myRank == 0)
-         {
-            currRedRowLink->elements()[rowIdx]++;
-            currRedColParent->elements()[colIdx]++;
-         }
-
-         /* update bounds */
-         if( system_type == EQUALITY_SYSTEM )
-            currEqRhsLink->elements()[rowIdx] -= m * val;
-         else
-         {
-            if( currIcuppLink->elements()[rowIdx] != 0.0 )
-               currIneqRhsLink->elements()[rowIdx] -= m * val;
-            if( currIclowLink->elements()[rowIdx] != 0.0 )
-               currIneqLhsLink->elements()[rowIdx] -=  m * val;
-         }
-
-         /* count newly found singletons */
-         if(currNnzRowLink->elements()[rowIdx] - currRedRowLink->elements()[rowIdx] == 1.0)
-            newSingletonRows++;
-      }
-      clearRow(*currBlmatTrans, colIdx);
-   }
-   return newSingletonRows;
-}
-
-bool StochPresolverBase::newBoundsImplyInfeasible(double new_xlow, double new_xupp, int colIdx,
-      const double* ixlow, const double* ixupp, const double* xlow, const double* xupp) const
-{
-   assert( colIdx >= 0 );
-
-   if( ( ixlow[colIdx] != 0.0 && PIPSisLT(new_xupp, xlow[colIdx]) )
-         || (ixupp[colIdx] != 0.0 && PIPSisLT(xupp[colIdx], new_xlow) )
-         || (new_xlow > new_xupp))
-   {
-      std::cout << "Presolving detected infeasibility: variable: " << colIdx << "\tnew bounds = [" << new_xlow << ", " << new_xupp << "]" << "\told bounds: ["
-            << ( (ixlow[colIdx] == 0.0) ? -std::numeric_limits<double>::infinity() : xlow[colIdx] ) <<
-    		  ", " << ( (ixupp[colIdx] == 0.0) ? std::numeric_limits<double>::infinity() : xupp[colIdx] ) << "]" << std::endl;
-      return true;
-   }
-   return false;
-}
-
-bool StochPresolverBase::newBoundsFixVariable(double& value, double newxlow, double newxupp, int colIdx,
-      const double* ixlow, const double* ixupp, const double* xlow, const double* xupp) const
-{
-   assert( colIdx >= 0 );
-
-   if( PIPSisEQ(newxlow, newxupp) || ( ixlow[colIdx] != 0.0 && PIPSisEQ(xlow[colIdx], newxupp) ) )
-   {
-      value = newxupp;
-      return true;
-   }
-   else if( ixupp[colIdx] != 0.0 && PIPSisEQ(xupp[colIdx], newxlow) )
-   {
-      value = newxlow;
-      return true;
-   }
-
-   // if relative difference between newxlow and newxupp is below a threshold, fix the variable:
-   double upperbound = newxupp;
-   double lowerbound = newxlow;
-   if( ixupp[colIdx] != 0.0 && xupp[colIdx] < newxupp )
-      upperbound = xupp[colIdx];
-   if( ixlow[colIdx] != 0.0 && xlow[colIdx] > newxlow )
-      lowerbound = xlow[colIdx];
-
-   if( upperbound == std::numeric_limits<double>::max() || upperbound == std::numeric_limits<double>::infinity()
-         || lowerbound == -std::numeric_limits<double>::max() || lowerbound == -std::numeric_limits<double>::infinity() )
-      return false;
-
-   double absmax = std::max(std::fabs(upperbound), std::fabs(lowerbound) );
-   double absdiff = std::fabs( upperbound - lowerbound );
-
-   if( absdiff / absmax < tolerance4 )
-   {
-      // verify if one of the bounds is integer:
-      double intpart;
-      if( std::modf(lowerbound, &intpart) == 0.0 )
-         value = lowerbound;
-      else if( std::modf(upperbound, &intpart) == 0.0 )
-         value = upperbound;
-      else  // set the variable to the arithmetic mean:
-         value = (lowerbound + upperbound ) / 2.0;
-
-      return true;
-   }
-   return false;
-}
-
-/** Stores colIndex value pair for later fixation.
- *
- * todo : use std::find and stuff
- */
-void StochPresolverBase::storeColValInColAdaptParent(int colIdx, double value)
-{
-   const COLUMNFORDELETION colWithVal = {colIdx, value};
-
-   bool uniqueAdditionToOffset = true;
-
-   for(int i = 0; i < presData.getNumberColAdParent(); i++)
-   {
-      if( presData.getColAdaptParent(i).colIdx == colIdx )
-      {
-         if( !PIPSisEQ(presData.getColAdaptParent(i).val, value) )
-         {
-            std::cout << "Presolving detected infeasibility : fixation of variable that has previously been fixed to a different value" << std::endl;
-            abortInfeasible(MPI_COMM_WORLD);
-         }
-         uniqueAdditionToOffset = false;
-      }
-   }
-   if( uniqueAdditionToOffset )
-      presData.addColToAdaptParent(colWithVal);
-}
-
-/** Stores the column index colIdx together with the new bounds as a XBOUNDS in newBoundsParent.
- * Should be called only from Process Zero.
- * Returns false if infeasibility is detected (contradictory bounds).
- */
-void StochPresolverBase::storeNewBoundsParent(int colIdx, double newxlow, double newxupp)
-{
-   assert( colIdx >= 0 );
-   XBOUNDS newXbounds = {colIdx, newxlow, newxupp};
-   for(size_t i = 0; i < newBoundsParent.size(); i++)
-   {
-      if( newBoundsParent[i].colIdx == colIdx )
-      {
-         if( PIPSisLT(newxupp, newBoundsParent[i].newxlow) || PIPSisLT(newBoundsParent[i].newxupp, newxlow) )
-         {
-        	 std::cout << "Presolving detected infeasibility. Two change of bounds requested to invalid values: bounds_a = [" << newxlow << ", " << newxupp << "]\tbounds_b = ["
-        			 << newBoundsParent[i].newxlow << ", " << newBoundsParent[i].newxupp << "]" << std::endl;
-            abortInfeasible(MPI_COMM_WORLD);
-         }
-      }
-   }
-   newBoundsParent.push_back(newXbounds);
-}
-
-/** Method similar to combineColAdaptParent(), that is a method going through newBoundsParent
- * and cleaning it up, removing redundant bounds, checking for infeasibility or more tightening.
- */
-void StochPresolverBase::combineNewBoundsParent()
-{
-   int myRank, world_size;
-   bool iAmDistrib = false;
-   MPI_Comm_rank(MPI_COMM_WORLD, &myRank);
-   MPI_Comm_size(MPI_COMM_WORLD, &world_size);
-   if( world_size > 1) iAmDistrib = true;
-
-   if( iAmDistrib )
-   {
-      // allgather the length of each newBoundsParent
-      int mylen = getNumberNewBoundsParent();
-      int* recvcounts = new int[world_size];
-
-      MPI_Allgather(&mylen, 1, MPI_INT, recvcounts, 1, MPI_INT, MPI_COMM_WORLD);
-
-      // allgatherv the actual newBoundsParent
-      // First, extract the colIdx and val into int* and double* arrays:
-      int* colIndicesLocal = new int[mylen];
-      double* xlowLocal = new double[mylen];
-      double* xuppLocal = new double[mylen];
-      for(int i=0; i<mylen; i++)
-      {
-         colIndicesLocal[i] = getNewBoundsParent(i).colIdx;
-         xlowLocal[i] = getNewBoundsParent(i).newxlow;
-         xuppLocal[i] = getNewBoundsParent(i).newxupp;
-      }
-      // Second, prepare the receive buffers:
-      int lenghtGlobal = recvcounts[0];
-      int* displs = new int[world_size];
-      displs[0] = 0;
-      for(int i=1; i<world_size; i++)
-      {
-         lenghtGlobal += recvcounts[i];
-         displs[i] = displs[i-1] + recvcounts[i-1];
-      }
-      int* colIndicesGlobal = new int[lenghtGlobal];
-      double* xlowGlobal = new double[lenghtGlobal];
-      double* xuppGlobal = new double[lenghtGlobal];
-      // Then, do the actual MPI communication:
-      MPI_Allgatherv(colIndicesLocal, mylen, MPI_INT, colIndicesGlobal, recvcounts, displs , MPI_INT, MPI_COMM_WORLD);
-      MPI_Allgatherv(xlowLocal, mylen, MPI_DOUBLE, xlowGlobal, recvcounts, displs , MPI_DOUBLE, MPI_COMM_WORLD);
-      MPI_Allgatherv(xuppLocal, mylen, MPI_DOUBLE, xuppGlobal, recvcounts, displs , MPI_DOUBLE, MPI_COMM_WORLD);
-
-      // Reconstruct a newBoundsParent containing all entries:
-      clearNewBoundsParent();
-      for(int i=0; i<lenghtGlobal; i++)
-      {
-         XBOUNDS newXBound = {colIndicesGlobal[i], xlowGlobal[i], xuppGlobal[i]};
-         addNewBoundsParent(newXBound);
-      }
-
-      delete[] recvcounts;
-      delete[] colIndicesLocal;
-      delete[] xlowLocal;
-      delete[] xuppLocal;
-      delete[] displs;
-      delete[] colIndicesGlobal;
-      delete[] xlowGlobal;
-      delete[] xuppGlobal;
-   }
-
-   // Sort colIndicesGlobal (and xlowGlobal, xuppGlobal accordingly), remove duplicates,
-   // tighten bounds and find infeasibilities
-   std::sort(newBoundsParent.begin(), newBoundsParent.end(), xbounds_col_is_smaller());
-
-   if(getNumberNewBoundsParent() > 0)
-   {
-      int colIdxCurrent = getNewBoundsParent(0).colIdx;
-      double xlowCurrent = getNewBoundsParent(0).newxlow;
-      double xuppCurrent = getNewBoundsParent(0).newxupp;
-      for(int i=1; i<getNumberNewBoundsParent(); i++)
-      {
-         if( getNewBoundsParent(i).colIdx == colIdxCurrent )
-         {
-            const double bestLow = max(xlowCurrent, getNewBoundsParent(i).newxlow);
-            const double bestUpp = min(xuppCurrent, getNewBoundsParent(i).newxupp);
-            if( bestLow > bestUpp )
-            {
-               cout<<"Detected infeasibility in variable "<<colIdxCurrent<<" of parent. bestLow="<<bestLow<<", bestUpp="<<bestUpp<<endl;
-               abortInfeasible(MPI_COMM_WORLD);
-            }
-            else
-            {
-               // change the vector element newBoundsParent.begin()+(i-1), also das,
-               // welches colIdxCurrent definiert hat:
-               setNewBoundsParent(i-1, colIdxCurrent, bestLow, bestUpp);
-               newBoundsParent.erase(newBoundsParent.begin()+i);   //todo: implement more efficiently
-               i--;  // if i is not decremented, then the next entry in newBoundsParent would be omitted
-            }
-         }
-         else
-         {
-            colIdxCurrent = getNewBoundsParent(i).colIdx;
-            xlowCurrent = getNewBoundsParent(i).newxlow;
-            xuppCurrent = getNewBoundsParent(i).newxupp;
-         }
-      }
-   }
-   assert( getNumberNewBoundsParent() <= presData.nColElems->vec->n );
-}
-
-XBOUNDS StochPresolverBase::getNewBoundsParent(int i) const
-{
-   assert( i<getNumberNewBoundsParent() );
-   return newBoundsParent[i];
-}
-void StochPresolverBase::setNewBoundsParent(int i, int colIdx, double newxlow, double newxupp)
-{
-   assert( i<getNumberNewBoundsParent() );
-   newBoundsParent[i].colIdx = colIdx;
-   newBoundsParent[i].newxlow = newxlow;
-   newBoundsParent[i].newxupp = newxupp;
-}
-int StochPresolverBase::getNumberNewBoundsParent() const
-{
-   return (int)newBoundsParent.size();
-}
-void StochPresolverBase::addNewBoundsParent(XBOUNDS newXBounds)
-{
-   newBoundsParent.push_back(newXBounds);
-}
-void StochPresolverBase::clearNewBoundsParent()
-{
-   newBoundsParent.clear();
-}
-
-/** Sum up the individual objective offset on all processes. */
-void StochPresolverBase::sumIndivObjOffset()
-{
-   int myRank;
-   bool iAmDistrib = false;
-   MPI_Comm_rank(MPI_COMM_WORLD, &myRank);
-   int world_size;
-   MPI_Comm_size(MPI_COMM_WORLD, &world_size);
-   if( world_size > 1) iAmDistrib = true;
-
-   if( iAmDistrib )
-      MPI_Allreduce(MPI_IN_PLACE, &indivObjOffset, 1, MPI_DOUBLE, MPI_SUM, MPI_COMM_WORLD);
-}
-
-/**
- * Compute the minimum and maximum activity of the row rowIdx in matrix. If colIdx!=-1, then this entry
- * is excluded in the computation of the activities.
- */
-void StochPresolverBase::computeActivityBlockwise( const SparseStorageDynamic& matrix, int rowIdx, int colIdx,
-      double& infRow, double& supRow,
-      const SimpleVector& xlow, const SimpleVector& ixlow, const SimpleVector& xupp, const SimpleVector& ixupp) const
-{
-   // todo: possibly add two bools: if infty, indicate if at least two bounds were infty
-   assert( rowIdx >= 0 && rowIdx < matrix.m );
-   assert( colIdx >= -1 && colIdx < matrix.n );
-   assert( xlow.n == matrix.n && ixlow.n == matrix.n && xupp.n == matrix.n && ixupp.n == matrix.n );
-
-   for( int j = matrix.rowptr[rowIdx].start; j < matrix.rowptr[rowIdx].end; j++)
-   {
-      const int col = matrix.jcolM[j];
-      const double entry = matrix.M[j];
-      if( col == colIdx )
-         continue;
-      if( entry > 0)
-      {
-         // add entry * lower_bound to infRow
-         if( ixlow[col] != 0.0)
-            infRow += entry * xlow[col];
-         else
-            infRow = -std::numeric_limits<double>::max();
-         // add entry * upper_bound to supRow
-         if( ixupp[col] != 0.0 )
-            supRow += entry * xupp[col];
-         else
-            supRow = std::numeric_limits<double>::max();
-      }
-      else
-      {
-         // add entry * upper_bound to infRow
-         if( ixupp[col] != 0.0 )
-            infRow += entry * xupp[col];
-         else
-            infRow = -std::numeric_limits<double>::max();
-         // add entry * lower_bound to supRow
-         if( ixlow[col] != 0.0 )
-            supRow += entry * xlow[col];
-         else
-            supRow = std::numeric_limits<double>::max();
-      }
-      if( supRow == std::numeric_limits<double>::max() && infRow == -std::numeric_limits<double>::max() )
-         return;
-   }
-=======
-   localNelims = 0;
-   nChildren = presData.getNChildren();
->>>>>>> 9e23bdd1
-}
-
-StochPresolverBase::~StochPresolverBase()
-{
-<<<<<<< HEAD
-   // todo: distributed case ok?
-   bool nnzCorrect = true;
-   StochVectorHandle nnzColOrig(dynamic_cast<StochVector*>(presData.nColElems->cloneFull()));
-   StochVectorHandle nnzRowAOrig(dynamic_cast<StochVector*>(presData.nRowElemsA->cloneFull()));
-   StochVectorHandle nnzRowCOrig(dynamic_cast<StochVector*>(presData.nRowElemsC->cloneFull()));
-
-   presData.nColElems->setToZero();
-   presData.nRowElemsA->setToZero();
-   presData.nRowElemsC->setToZero();
-
-   // similar to presData.initNnzCounter():
-   StochGenMatrix& A = dynamic_cast<StochGenMatrix&>(*(presProb->A));
-   StochGenMatrix& C = dynamic_cast<StochGenMatrix&>(*(presProb->C));
-   StochVectorHandle colClone(dynamic_cast<StochVector*>(presData.nColElems->clone()));
-   A.getNnzPerRow(*presData.nRowElemsA);
-   C.getNnzPerRow(*presData.nRowElemsC);
-   A.getNnzPerCol(*presData.nColElems);
-   C.getNnzPerCol(*colClone);
-   presData.nColElems->axpy(1.0, *colClone);
-
-   // linking variables:
-   SimpleVector* nColOrigSimple = dynamic_cast<SimpleVector*>(nnzColOrig->vec);
-   SimpleVector* nColUpdatedSimple = dynamic_cast<SimpleVector*>(presData.nColElems->vec);
-   assert( nColUpdatedSimple->n == nColOrigSimple->n );
-   for( int i=0; i<nColUpdatedSimple->n; i++)
-   {
-      if( nColUpdatedSimple->elements()[i] != nColOrigSimple->elements()[i])
-      {
-         std::cout << "Nnz Counter linking column " << i << " not correct: "
-               << nColUpdatedSimple->elements()[i] << " vs. " << nColOrigSimple->elements()[i] << std::endl;
-         nnzCorrect = false;
-         break;
-      }
-   }
-   // non linking variables:
-   for( size_t it = 0; it < presData.nColElems->children.size(); it++)
-   {
-      nColOrigSimple = dynamic_cast<SimpleVector*>(nnzColOrig->children[it]->vec);
-      nColUpdatedSimple = dynamic_cast<SimpleVector*>(presData.nColElems->children[it]->vec);
-      assert( nColUpdatedSimple->n == nColOrigSimple->n );
-      for( int i = 0; i < nColUpdatedSimple->n; i++)
-      {
-         if( nColUpdatedSimple->elements()[i] != nColOrigSimple->elements()[i])
-         {
-            std::cout << "Nnz Counter non-linking column " << i << " of child " << it << " not correct: "
-                  << nColUpdatedSimple->elements()[i] << " vs. " << nColOrigSimple->elements()[i] << std::endl;
-            nnzCorrect = false;
-            break;
-         }
-      }
-   }
-   // rows A:
-   SimpleVector* nRowAOrigSimple = dynamic_cast<SimpleVector*>(nnzRowAOrig->vec);
-   SimpleVector* nRowAUpdatedSimple = dynamic_cast<SimpleVector*>(presData.nRowElemsA->vec);
-   assert( nRowAUpdatedSimple->n == nRowAOrigSimple->n );
-   for( int i = 0; i < nRowAUpdatedSimple->n; i++)
-   {
-      if( nRowAUpdatedSimple->elements()[i] != nRowAOrigSimple->elements()[i])
-      {
-         std::cout << "Nnz Counter root A row " << i << " not correct: " << nRowAUpdatedSimple->elements()[i] << " vs. "
-               << nRowAOrigSimple->elements()[i] << std::endl;
-         nnzCorrect = false;
-         break;
-      }
-   }
-   // child rows:
-   for( size_t it = 0; it < presData.nRowElemsA->children.size(); it++)
-   {
-      nRowAOrigSimple = dynamic_cast<SimpleVector*>(nnzRowAOrig->children[it]->vec);
-      nRowAUpdatedSimple = dynamic_cast<SimpleVector*>(presData.nRowElemsA->children[it]->vec);
-      assert( nRowAUpdatedSimple->n == nRowAOrigSimple->n );
-      for( int i = 0; i < nRowAUpdatedSimple->n; i++)
-      {
-         if( nRowAUpdatedSimple->elements()[i] != nRowAOrigSimple->elements()[i])
-         {
-            std::cout << "Nnz Counter non-linking A row " << i << " of child " << it << " not correct: "
-                  << nRowAUpdatedSimple->elements()[i] << " vs. " << nRowAOrigSimple->elements()[i] << std::endl;
-            nnzCorrect = false;
-            break;
-         }
-      }
-   }
-   if(nnzRowAOrig->vecl) // linking rows:
-   {
-      nRowAOrigSimple = dynamic_cast<SimpleVector*>(nnzRowAOrig->vecl);
-      nRowAUpdatedSimple = dynamic_cast<SimpleVector*>(presData.nRowElemsA->vecl);
-      assert( nRowAUpdatedSimple->n == nRowAOrigSimple->n );
-      for( int i=0; i<nRowAUpdatedSimple->n; i++)
-      {
-         if( nRowAUpdatedSimple->elements()[i] != nRowAOrigSimple->elements()[i])
-         {
-            std::cout << "Nnz Counter linking row of A " << i << " not correct: " << nRowAUpdatedSimple->elements()[i] << " vs. "
-                  << nRowAOrigSimple->elements()[i] << std::endl;
-            nnzCorrect = false;
-            break;
-         }
-      }
-   }
-   // rows C:
-   SimpleVector* nRowCOrigSimple = dynamic_cast<SimpleVector*>(nnzRowCOrig->vec);
-   SimpleVector* nRowCUpdatedSimple = dynamic_cast<SimpleVector*>(presData.nRowElemsC->vec);
-   assert( nRowCUpdatedSimple->n == nRowCOrigSimple->n );
-   for( int i = 0; i < nRowCUpdatedSimple->n; i++)
-   {
-      if( nRowCUpdatedSimple->elements()[i] != nRowCOrigSimple->elements()[i])
-      {
-         std::cout << "Nnz Counter root C row " << i << " not correct: " << nRowCUpdatedSimple->elements()[i] << " vs. "
-               << nRowCOrigSimple->elements()[i] << std::endl;
-         nnzCorrect = false;
-         break;
-      }
-   }
-   // child rows:
-   for( size_t it = 0; it < presData.nRowElemsC->children.size(); it++)
-   {
-      nRowCOrigSimple = dynamic_cast<SimpleVector*>(nnzRowCOrig->children[it]->vec);
-      nRowCUpdatedSimple = dynamic_cast<SimpleVector*>(presData.nRowElemsC->children[it]->vec);
-      assert( nRowCUpdatedSimple->n == nRowCOrigSimple->n );
-      for( int i = 0; i < nRowCUpdatedSimple->n; i++)
-      {
-         if( nRowCUpdatedSimple->elements()[i] != nRowCOrigSimple->elements()[i])
-         {
-            std::cout << "Nnz Counter non-linking C row " << i << " of child "<< it <<" not correct: "
-                  << nRowCUpdatedSimple->elements()[i] << " vs. " << nRowCOrigSimple->elements()[i] << std::endl;
-            nnzCorrect = false;
-            break;
-         }
-      }
-   }
-   if(nnzRowCOrig->vecl) // linking rows:
-   {
-      nRowCOrigSimple = dynamic_cast<SimpleVector*>(nnzRowCOrig->vecl);
-      nRowCUpdatedSimple = dynamic_cast<SimpleVector*>(presData.nRowElemsC->vecl);
-      assert( nRowCUpdatedSimple->n == nRowCOrigSimple->n );
-      for( int i = 0; i < nRowCUpdatedSimple->n; i++)
-      {
-         if( nRowCUpdatedSimple->elements()[i] != nRowCOrigSimple->elements()[i])
-         {
-            std::cout << "Nnz Counter linking row of C " << i << " not correct: " << nRowCUpdatedSimple->elements()[i]
-                  << " vs. " << nRowCOrigSimple->elements()[i] << std::endl;
-            nnzCorrect = false;
-            break;
-         }
-      }
-   }
-   return nnzCorrect;
-=======
->>>>>>> 9e23bdd1
 }
 
 void StochPresolverBase::countRowsCols()// method is const but changes pointers
@@ -1566,10 +45,7 @@
    int n_onesided_cols = 0;
    int n_free_cols = 0;
    int n_singleton_cols = 0;
-<<<<<<< HEAD
-=======
    int n_singleton_implied_free = 0;
->>>>>>> 9e23bdd1
 
    /* root nodes of equality and inequality system - linking and non linking */
    if( my_rank == 0 )
@@ -1592,13 +68,6 @@
       n_singleton_rows_ineq += n_rows_ineq_linking_singleton;
       n_ranged_rows += n_rows_linking_ranged;
 
-<<<<<<< HEAD
-      countBoxedColumns( n_boxed_cols, n_cols, n_free_cols, n_onesided_cols, n_singleton_cols, LINKING_VARS_BLOCK);
-
-      std::cout << "#linking_vars:\t" << n_cols << "\t(#singleton: " << n_singleton_cols << ", #free: " << n_free_cols << ", #onesided: "
-            << n_onesided_cols << ", #boxed: " << n_boxed_cols << ")" << std::endl;
-
-=======
       const SimpleVector& xlow_orig = dynamic_cast<const SimpleVector&>(*dynamic_cast<const StochVector& >(*origProb.blx).vec);
       const SimpleVector& xupp_orig = dynamic_cast<const SimpleVector&>(*dynamic_cast<const StochVector& >(*origProb.bux).vec);
       const SimpleVector& ixlow_orig = dynamic_cast<const SimpleVector&>(*dynamic_cast<const StochVector& >(*origProb.ixlow).vec);
@@ -1609,7 +78,6 @@
       std::cout << "#linking_vars:\t" << n_cols << "\t(#singleton: " << n_singleton_cols << ", #free: " << n_free_cols << ", #impliedFree: "
             << n_singleton_implied_free << ", #onesided: " << n_onesided_cols << ", #boxed: " << n_boxed_cols << ")" << std::endl;
 
->>>>>>> 9e23bdd1
       std::cout << "#rows B0:\t" << n_rows_eq << "\t(#singleton: " << n_singleton_rows_eq << ")" << std::endl;
       std::cout << "#rows Bl_0:\t" << n_rows_eq_linking << "\t(#singleton: " << n_rows_eq_linking_singleton << ")" << std::endl;
       std::cout << "#rows D0:\t" << n_rows_ineq << "\t(#singleton: " << n_singleton_rows_ineq << ")" << std::endl;
@@ -1644,9 +112,6 @@
          const SimpleVector& ixlow_orig = dynamic_cast<const SimpleVector&>(*dynamic_cast<const StochVector& >(*origProb.ixlow).children[node]->vec);
          const SimpleVector& ixupp_orig = dynamic_cast<const SimpleVector&>(*dynamic_cast<const StochVector& >(*origProb.ixupp).children[node]->vec);
 
-<<<<<<< HEAD
-         countBoxedColumns( n_boxed_cols, n_cols, n_free_cols, n_onesided_cols, n_singleton_cols, CHILD_BLOCK);
-=======
          countBoxedColumns( n_boxed_cols, n_cols, n_free_cols, n_onesided_cols, n_singleton_cols, n_singleton_implied_free, ixlow_orig, xlow_orig, ixupp_orig, xupp_orig, CHILD_BLOCK);
       }
       else if( !presData.nodeIsDummy( node, EQUALITY_SYSTEM) )
@@ -1659,7 +124,6 @@
          const SimpleVector& ixupp_orig = dynamic_cast<const SimpleVector&>(*dynamic_cast<const StochVector& >(*origProb.ixupp).children[node]->vec);
 
          countBoxedColumns( n_boxed_cols, n_cols, n_free_cols, n_onesided_cols, n_singleton_cols, n_singleton_implied_free, ixlow_orig, xlow_orig, ixupp_orig, xupp_orig, CHILD_BLOCK);
->>>>>>> 9e23bdd1
       }
    }
 
@@ -1782,14 +246,8 @@
       std::cout << "#rows_total:\t" << n_rows_eq + n_rows_ineq << "\t(#fixed: " << n_fixed_rows << ", #ranged: " << n_ranged_rows << ", #singleton: " << n_singleton_rows_eq + n_singleton_rows_ineq<< ")" << std::endl;
       std::cout << "#rows A:\t" << n_rows_eq << "\t(#singleton: " << n_singleton_rows_eq << ")" << std::endl;
       std::cout << "#rows C:\t" << n_rows_ineq << "\t(#singleton: " << n_singleton_rows_ineq << ")" << std::endl;
-
-<<<<<<< HEAD
-      std::cout << "#vars_total:\t" << n_cols << "\t(#singleton: " << n_singleton_cols << ", #free: " << n_free_cols << ", #onesided: "
-            << n_onesided_cols << ", #boxed: " << n_boxed_cols << ")" << std::endl;
-=======
       std::cout << "#vars_total:\t" << n_cols << "\t(#singleton: " << n_singleton_cols << ", #free: " << n_free_cols << ", #impliedFree: "
             << n_singleton_implied_free << ", #onesided: " << n_onesided_cols << ", #boxed: " << n_boxed_cols << ")" << std::endl;
->>>>>>> 9e23bdd1
    }
 }
 
@@ -1846,16 +304,6 @@
    }
 }
 
-<<<<<<< HEAD
-void StochPresolverBase::countBoxedColumns(int& nBoxCols, int& nColsTotal, int& nFreeVars, int& nOnesidedVars, int& nSingletonVars, BlockType block_type) const
-{
-   SimpleVector* ixlow = (block_type == LINKING_VARS_BLOCK) ? currIxlowParent : currIxlowChild;
-   SimpleVector* ixupp = (block_type == LINKING_VARS_BLOCK) ? currIxuppParent : currIxuppChild;
-   SimpleVector* curr_nnz = (block_type == LINKING_VARS_BLOCK) ? currNnzColParent : currNnzColChild;
-
-   assert(curr_nnz); assert(ixlow); assert(ixupp); assert( ixlow->n == ixupp->n );
-   for( int i = 0; i < ixlow->n; i++ )
-=======
 void StochPresolverBase::countBoxedColumns(int& nBoxCols, int& nColsTotal, int& nFreeVars, int& nOnesidedVars, int& nSingletonVars, int& nSingletonVarsImpliedFree,
       const SimpleVector& ixlow_orig, const SimpleVector& xlow_orig, const SimpleVector& ixupp_orig, const SimpleVector& xupp_orig, BlockType block_type) const
 {
@@ -1870,18 +318,9 @@
    assert( ixlow.n == ixupp.n );
 
    for( int i = 0; i < ixlow.n; i++ )
->>>>>>> 9e23bdd1
    {
       if( curr_nnz[i] != 0.0 )
       {
-<<<<<<< HEAD
-         if(curr_nnz->elements()[i] == 1.0)
-            ++nSingletonVars;
-
-         nColsTotal++;
-
-         if( ixlow->elements()[i] != 0.0 && ixupp->elements()[i] != 0.0 )
-=======
          if(curr_nnz[i] == 1.0)
          {
             ++nSingletonVars;
@@ -1895,17 +334,12 @@
 
          nColsTotal++;
          if( ixlow[i] != 0.0 && ixupp[i] != 0.0 )
->>>>>>> 9e23bdd1
             nBoxCols++;
          else if( ixlow[i] == 0.0 && ixupp[i] == 0.0)
             nFreeVars++;
          else
          {
-<<<<<<< HEAD
-            assert(ixlow->elements()[i] != 0.0 || ixupp->elements()[i] != 0.0);
-=======
             assert(ixlow[i] != 0.0 || ixupp[i] != 0.0);
->>>>>>> 9e23bdd1
             ++nOnesidedVars;
          }
       }
@@ -1968,7 +402,6 @@
             dynamic_cast<const SparseGenMatrix*>(smat.children[node]->Amat)->getStorageDynamic();
       currAmatTrans =
             dynamic_cast<const SparseGenMatrix*>(smat.children[node]->Amat)->getStorageDynamicTransposed();
-
       currBmat =
             dynamic_cast<const SparseGenMatrix*>(smat.children[node]->Bmat)->getStorageDynamic();
       currBmatTrans =
