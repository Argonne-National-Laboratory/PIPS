--- conflicted
+++ resolved
@@ -615,75 +615,6 @@
       currRedColChild = currNnzColChild = NULL;
 }
 
-<<<<<<< HEAD
-=======
-/** Set currAmat = root.Bmat */
-void StochPresolverBase::setCPAmatsRoot(GenMatrixHandle matrixHandle)
-{
-   StochGenMatrix& matrix = dynamic_cast<StochGenMatrix&>(*matrixHandle);
-   currAmat = dynamic_cast<SparseGenMatrix*>(matrix.Bmat)->getStorageDynamic();
-   currAmatTrans = dynamic_cast<SparseGenMatrix*>(matrix.Bmat)->getStorageDynamicTransposed();
-}
-
-bool StochPresolverBase::setCPAmatsChild(GenMatrixHandle matrixHandle, int it, SystemType system_type)
-{
-   assert( it >= 0 && it<nChildren );
-   StochGenMatrix& matrix = dynamic_cast<StochGenMatrix&>(*matrixHandle);
-   if( nodeIsDummy(it, system_type) )
-      return false;
-   currAmat = dynamic_cast<SparseGenMatrix*>(matrix.children[it]->Amat)->getStorageDynamic();
-   currAmatTrans = dynamic_cast<SparseGenMatrix*>(matrix.children[it]->Amat)->getStorageDynamicTransposed();
-   return true;
-}
-
-bool StochPresolverBase::setCPBmatsChild(GenMatrixHandle matrixHandle, int it, SystemType system_type)
-{
-   assert( it >= 0 && it<nChildren );
-   StochGenMatrix& matrix = dynamic_cast<StochGenMatrix&>(*matrixHandle);
-   if( nodeIsDummy(it, system_type) )
-      return false;
-   currBmat = dynamic_cast<SparseGenMatrix*>(matrix.children[it]->Bmat)->getStorageDynamic();
-   currBmatTrans = dynamic_cast<SparseGenMatrix*>(matrix.children[it]->Bmat)->getStorageDynamicTransposed();
-   return true;
-}
-
-void StochPresolverBase::setCPColumnRoot()
-{
-   currRedColParent = dynamic_cast<SimpleVector*>(presData.redCol->vec);
-   currxlowParent = dynamic_cast<SimpleVector*>(dynamic_cast<StochVector&>(*(presProb->blx)).vec);
-   currIxlowParent = dynamic_cast<SimpleVector*>(dynamic_cast<StochVector&>(*(presProb->ixlow)).vec);
-   currxuppParent = dynamic_cast<SimpleVector*>(dynamic_cast<StochVector&>(*(presProb->bux)).vec);
-   currIxuppParent = dynamic_cast<SimpleVector*>(dynamic_cast<StochVector&>(*(presProb->ixupp)).vec);
-}
-
-void StochPresolverBase::setCPColumnChild(int it)
-{
-   assert( it >= 0 && it < nChildren );
-   currRedColChild = dynamic_cast<SimpleVector*>(presData.redCol->children[it]->vec);
-   currxlowChild = dynamic_cast<SimpleVector*>(dynamic_cast<StochVector&>(*(presProb->blx)).children[it]->vec);
-   currxuppChild = dynamic_cast<SimpleVector*>(dynamic_cast<StochVector&>(*(presProb->bux)).children[it]->vec);
-   currIxlowChild = dynamic_cast<SimpleVector*>(dynamic_cast<StochVector&>(*(presProb->ixlow)).children[it]->vec);
-   currIxuppChild = dynamic_cast<SimpleVector*>(dynamic_cast<StochVector&>(*(presProb->ixupp)).children[it]->vec);
-}
-
-void StochPresolverBase::setCPRowRootIneqOnlyLhsRhs()
-{
-   currIneqRhs = dynamic_cast<SimpleVector*>(dynamic_cast<StochVector&>(*(presProb->bu)).vec);
-   currIneqLhs = dynamic_cast<SimpleVector*>(dynamic_cast<StochVector&>(*(presProb->bl)).vec);
-   currIcupp = dynamic_cast<SimpleVector*>(dynamic_cast<StochVector&>(*(presProb->icupp)).vec);
-   currIclow = dynamic_cast<SimpleVector*>(dynamic_cast<StochVector&>(*(presProb->iclow)).vec);
-}
-
-void StochPresolverBase::setCPRowChildIneqOnlyLhsRhs(int it)
-{
-   assert( it >= 0 && it<nChildren );
-   currIneqRhs = dynamic_cast<SimpleVector*>(dynamic_cast<StochVector&>(*(presProb->bu)).children[it]->vec);
-   currIneqLhs = dynamic_cast<SimpleVector*>(dynamic_cast<StochVector&>(*(presProb->bl)).children[it]->vec);
-   currIcupp = dynamic_cast<SimpleVector*>(dynamic_cast<StochVector&>(*(presProb->icupp)).children[it]->vec);
-   currIclow = dynamic_cast<SimpleVector*>(dynamic_cast<StochVector&>(*(presProb->iclow)).children[it]->vec);
-}
-
->>>>>>> 81ef0e54
 void StochPresolverBase::resetEqRhsAdaptionsLink()
 {
    assert(hasLinking(EQUALITY_SYSTEM));
@@ -891,10 +822,7 @@
 }
 
 // todo description + use to notify column deletion
-<<<<<<< HEAD
 // todo notify postsolver! rows and cols
-=======
->>>>>>> 81ef0e54
 void StochPresolverBase::deleteNonlinkColumnFromSystem(int node, int col_idx, double fixation_value)
 {
    assert(node != -1);
@@ -918,11 +846,6 @@
    /* adjust objective function */
    updatePointersForCurrentNode(node, EQUALITY_SYSTEM);
    indivObjOffset += currgChild->elements()[col_idx] * fixation_value;
-<<<<<<< HEAD
-=======
-   if( !PIPSisZero(currgChild->elements()[col_idx] * fixation_value) ) // todo remove
-      std::cout << indivObjOffset << std::endl;
->>>>>>> 81ef0e54
 }
 
 void StochPresolverBase::deleteNonlinkColumnFromSparseStorageDynamic(SystemType system_type, int node, BlockType block_type, int col_idx, double val)
@@ -937,7 +860,6 @@
    SparseStorageDynamic& matrix_transp = (block_type == CHILD_BLOCK) ? *currBmatTrans : *currBlmatTrans;
    SimpleVector* curr_row_red = (block_type == CHILD_BLOCK) ? currRedRow : currRedRowLink;
    SimpleVector* rhs = (block_type == CHILD_BLOCK) ? currEqRhs :currEqRhsLink;
-<<<<<<< HEAD
 
    SimpleVector* iclow = (block_type == CHILD_BLOCK) ? currIclow : currIclowLink;
    SimpleVector* clow = (block_type == CHILD_BLOCK) ? currIneqLhs : currIneqLhsLink;
@@ -946,16 +868,6 @@
 
    SimpleVector* nnz_row = (block_type == CHILD_BLOCK) ? currNnzRow : currNnzRowLink;
 
-=======
-
-   SimpleVector* iclow = (block_type == CHILD_BLOCK) ? currIclow : currIclowLink;
-   SimpleVector* clow = (block_type == CHILD_BLOCK) ? currIneqLhs : currIneqLhsLink;
-   SimpleVector* icupp = (block_type == CHILD_BLOCK) ? currIcupp : currIcuppLink;
-   SimpleVector* cupp = (block_type == CHILD_BLOCK) ? currIneqRhs : currIneqRhsLink;
-
-   SimpleVector* nnz_row = (block_type == CHILD_BLOCK) ? currNnzRow : currNnzRowLink;
-
->>>>>>> 81ef0e54
    assert(0 <= col_idx && col_idx <= matrix_transp.m);
    for( int j = matrix_transp.rowptr[col_idx].start; j < matrix_transp.rowptr[col_idx].end; j++ )
    {
@@ -1648,13 +1560,9 @@
    int n_singleton_rows_ineq = 0;
    int n_cols = 0;
    int n_boxed_cols = 0;
-<<<<<<< HEAD
    int n_onesided_cols = 0;
    int n_free_cols = 0;
    int n_singleton_cols = 0;
-=======
-   int n_free_cols = 0;
->>>>>>> 81ef0e54
 
    /* root nodes of equality and inequality system - linking and non linking */
    if( myRank == 0 )
@@ -1677,7 +1585,6 @@
       n_singleton_rows_ineq += n_rows_ineq_linking_singleton;
       n_ranged_rows += n_rows_linking_ranged;
 
-<<<<<<< HEAD
       countBoxedColumns( n_boxed_cols, n_cols, n_free_cols, n_onesided_cols, n_singleton_cols, LINKING_VARS_BLOCK);
 
       std::cout << "#linking_vars:\t" << n_cols << "\t(#singleton: " << n_singleton_cols << ", #free: " << n_free_cols << ", #onesided: "
@@ -1688,16 +1595,6 @@
       std::cout << "#rows D0:\t" << n_rows_ineq << "\t(#singleton: " << n_singleton_rows_ineq << ")" << std::endl;
       std::cout << "#rows Dl_0:\t" << n_rows_ineq_linking << "\t(#singleton: " << n_rows_ineq_linking_singleton << ", #ranged: "
             << n_rows_linking_ranged << ", #fixed: " << n_fixed_rows << ")" << std::endl;
-=======
-      countBoxedColumns( n_boxed_cols, n_cols, n_free_cols, LINKING_VARS_BLOCK);
-
-      std::cout << "#Linking_vars:\t" << n_cols << " (#free: " << n_free_cols << ", #boxed: " << n_boxed_cols << ")" << std::endl;
-
-      std::cout << "#rows B0:\t" << n_rows_eq << std::endl;
-      std::cout << "#rows Bl_0:\t" << n_rows_eq_linking << " (#singleton: " << n_rows_eq_linking_singleton << ")" << std::endl;
-      std::cout << "#rows D0:\t" << n_rows_ineq << std::endl;
-      std::cout << "#rows Dl_0:\t" << n_rows_ineq_linking << " (#singleton: " << n_rows_ineq_linking_singleton << ", #ranged: " << n_rows_linking_ranged << ")" << std::endl;
->>>>>>> 81ef0e54
    }
 
    /* child nodes in both systems */
@@ -1719,11 +1616,7 @@
          updatePointersForCurrentNode(node, INEQUALITY_SYSTEM);
          countRowsBlock(n_rows_ineq, n_ranged_rows, n_fixed_rows, n_singleton_rows_ineq, INEQUALITY_SYSTEM, CHILD_BLOCK);
 
-<<<<<<< HEAD
          countBoxedColumns( n_boxed_cols, n_cols, n_free_cols, n_onesided_cols, n_singleton_cols, CHILD_BLOCK);
-=======
-         countBoxedColumns( n_boxed_cols, n_cols, n_free_cols, CHILD_BLOCK);
->>>>>>> 81ef0e54
       }
    }
 
@@ -1836,20 +1729,12 @@
 
    if( myRank == 0 )
    {
-<<<<<<< HEAD
       std::cout << "#rows_total:\t" << n_rows_eq + n_rows_ineq << "\t(#fixed: " << n_fixed_rows << ", #ranged: " << n_ranged_rows << ", #singleton: " << n_singleton_rows_eq + n_singleton_rows_ineq<< ")" << std::endl;
       std::cout << "#rows A:\t" << n_rows_eq << "\t(#singleton: " << n_singleton_rows_eq << ")" << std::endl;
       std::cout << "#rows C:\t" << n_rows_ineq << "\t(#singleton: " << n_singleton_rows_ineq << ")" << std::endl;
 
       std::cout << "#vars_total:\t" << n_cols << "\t(#singleton: " << n_singleton_cols << ", #free: " << n_free_cols << ", #onesided: "
             << n_onesided_cols << ", #boxed: " << n_boxed_cols << ")" << std::endl;
-=======
-      std::cout << "#rows_total:\t" << n_rows_eq + n_rows_ineq << " (#fixed: " << n_fixed_rows << ", #ranged: " << n_ranged_rows << ", #singleton: " << n_singleton_rows_eq + n_singleton_rows_ineq<< ")" << std::endl;
-      std::cout << "#rows A:\t" << n_rows_eq << " (#singleton: " << n_singleton_rows_eq << ")" << std::endl;
-      std::cout << "#rows C:\t" << n_rows_ineq << " (#singleton: " << n_singleton_rows_ineq << ")" << std::endl;
-
-      std::cout <<"#vars_total:\t" << n_cols << " (#bounded: " << n_boxed_cols << ", #free: " << n_free_cols << ")" << std::endl;
->>>>>>> 81ef0e54
    }
 }
 
@@ -1858,7 +1743,6 @@
    if(block_type == LINKING_CONS_BLOCK)
       if( !hasLinking(system_type) )
          return;
-<<<<<<< HEAD
 
    SimpleVector* nnz_row = (block_type != LINKING_CONS_BLOCK) ? currNnzRow : currNnzRowLink;
    SimpleVector* iclow = (block_type != LINKING_CONS_BLOCK) ? currIclow : currIclowLink;
@@ -1881,30 +1765,6 @@
 
    for(int i = 0; i < rhs->n; ++i)
    {
-=======
-
-   SimpleVector* nnz_row = (block_type != LINKING_CONS_BLOCK) ? currNnzRow : currNnzRowLink;
-   SimpleVector* iclow = (block_type != LINKING_CONS_BLOCK) ? currIclow : currIclowLink;
-   SimpleVector* lhs = (block_type != LINKING_CONS_BLOCK) ? currIneqLhs : currIneqLhsLink;
-   SimpleVector* icupp = (block_type != LINKING_CONS_BLOCK) ? currIcupp : currIcuppLink;
-   SimpleVector* rhs = (block_type != LINKING_CONS_BLOCK) ? currIneqRhs : currIneqRhsLink;
-
-   if(system_type == EQUALITY_SYSTEM)
-      rhs = (block_type != LINKING_CONS_BLOCK) ? currEqRhs : currEqRhsLink;
-
-   assert(nnz_row);
-   if(system_type == EQUALITY_SYSTEM)
-   {
-      assert(rhs); assert(lhs == NULL); assert(iclow == NULL); assert(icupp == NULL);
-   }
-   else
-   {
-      assert(lhs); assert(rhs); assert(iclow); assert(icupp); assert( iclow->n == icupp->n );
-   }
-
-   for(int i = 0; i < rhs->n; ++i)
-   {
->>>>>>> 81ef0e54
       if(nnz_row->elements()[i] != 0.0)
       {
          n_rows++;
@@ -1931,55 +1791,36 @@
    }
 }
 
-<<<<<<< HEAD
 void StochPresolverBase::countBoxedColumns(int& nBoxCols, int& nColsTotal, int& nFreeVars, int& nOnesidedVars, int& nSingletonVars, BlockType block_type) const
-=======
-void StochPresolverBase::countBoxedColumns(int& nBoxCols, int& nColsTotal, int& nFreeVars, BlockType block_type) const
->>>>>>> 81ef0e54
 {
    SimpleVector* ixlow = (block_type == LINKING_VARS_BLOCK) ? currIxlowParent : currIxlowChild;
    SimpleVector* ixupp = (block_type == LINKING_VARS_BLOCK) ? currIxuppParent : currIxuppChild;
    SimpleVector* curr_nnz = (block_type == LINKING_VARS_BLOCK) ? currNnzColParent : currNnzColChild;
-<<<<<<< HEAD
 
    assert(curr_nnz); assert(ixlow); assert(ixupp); assert( ixlow->n == ixupp->n );
-
-=======
-
-   assert(curr_nnz); assert(ixlow); assert(ixupp); assert( ixlow->n == ixupp->n );
-
->>>>>>> 81ef0e54
    for( int i = 0; i < ixlow->n; i++ )
    {
       if( curr_nnz->elements()[i] != 0.0 )
       {
-<<<<<<< HEAD
          if(curr_nnz->elements()[i] == 1.0)
             ++nSingletonVars;
 
          nColsTotal++;
-=======
-         nColsTotal ++;
->>>>>>> 81ef0e54
+
          if( ixlow->elements()[i] != 0.0 && ixupp->elements()[i] != 0.0 )
             nBoxCols++;
          else if( ixlow->elements()[i] == 0.0 && ixupp->elements()[i] == 0.0)
             nFreeVars++;
          else
-<<<<<<< HEAD
          {
             assert(ixlow->elements()[i] != 0.0 || ixupp->elements()[i] != 0.0);
             ++nOnesidedVars;
          }
-=======
-            assert(ixlow->elements()[i] != 0.0 || ixupp->elements()[i] != 0.0);
->>>>>>> 81ef0e54
       }
    }
 }
 
 void StochPresolverBase::countSingletonRows(int& n_singletons_equality, int& n_singletons_inequality) const
-<<<<<<< HEAD
 {
 	countSingletonRowsSystem(n_singletons_equality, EQUALITY_SYSTEM);
 	countSingletonRowsSystem(n_singletons_inequality, INEQUALITY_SYSTEM);
@@ -1995,23 +1836,6 @@
 	StochVector& nnz_vec = (system_type == EQUALITY_SYSTEM) ? *presData.nRowElemsA : *presData.nRowElemsC;
 	assert(nnz_vec.vec);
 
-=======
-{
-	countSingletonRowsSystem(n_singletons_equality, EQUALITY_SYSTEM);
-	countSingletonRowsSystem(n_singletons_inequality, INEQUALITY_SYSTEM);
-}
-
-void StochPresolverBase::countSingletonRowsSystem(int& n_singletons, SystemType system_type) const
-{
-	n_singletons = 0;
-
-   int myRank;
-   MPI_Comm_rank(MPI_COMM_WORLD, &myRank);
-
-	StochVector& nnz_vec = (system_type == EQUALITY_SYSTEM) ? *presData.nRowElemsA : *presData.nRowElemsC;
-	assert(nnz_vec.vec);
-
->>>>>>> 81ef0e54
 	/* root node */
    if( myRank == 0 )
    {
@@ -2081,7 +1905,6 @@
          }
 
          resetIneqRhsAdaptionsLink();
-<<<<<<< HEAD
       }
    }
 }
@@ -2164,90 +1987,6 @@
    }
 }
 
-=======
-      }
-   }
-}
-
-/* collects all non-zero reductions from all processes and adds them together - afterwards updates local counters and resets reduction counters */
-void StochPresolverBase::allreduceAndApplyNnzReductions(SystemType system_type)
-{
-   int myRank;
-   bool iAmDistrib;
-   getRankDistributed( MPI_COMM_WORLD, myRank, iAmDistrib );
-
-   StochVectorHandle red_row = (system_type == EQUALITY_SYSTEM) ? presData.redRowA : presData.redRowC;
-
-   if( iAmDistrib )
-   {
-      // allreduce the linking variables columns
-      double* red_col_linking_vars = dynamic_cast<SimpleVector*>(presData.redCol->vec)->elements();
-      int message_size =
-            dynamic_cast<SimpleVector*>(presData.redCol->vec)->length();
-      MPI_Allreduce(MPI_IN_PLACE, red_col_linking_vars, message_size, MPI_DOUBLE, MPI_SUM, MPI_COMM_WORLD );
-
-      // allreduce B0 row
-      double* red_row_b0 = dynamic_cast<SimpleVector*>(red_row->vec)->elements();
-      message_size = dynamic_cast<SimpleVector*>(red_row->vec)->length();
-      MPI_Allreduce(MPI_IN_PLACE, red_row_b0, message_size, MPI_DOUBLE, MPI_SUM, MPI_COMM_WORLD );
-
-      if( hasLinking(system_type) )
-      {
-         // allreduce the linking conss rows
-         // non-zero counters
-         double* red_row_link =
-               dynamic_cast<SimpleVector*>(red_row->vecl)->elements();
-         message_size = dynamic_cast<SimpleVector*>(red_row->vecl)->length();
-         MPI_Allreduce(MPI_IN_PLACE, red_row_link, message_size, MPI_DOUBLE, MPI_SUM, MPI_COMM_WORLD );
-      }
-
-   }
-
-   /* update local nnzCounters */
-   updateNnzFromReductions(system_type);
-}
-
-/* Set lower and upper bounds to best found values over all processors
- *
- */
-void StochPresolverBase::allreduceAndUpdateVarBounds()
-{
-   int myRank;
-   bool iAmDistrib;
-   getRankDistributed( MPI_COMM_WORLD, myRank, iAmDistrib );
-
-   if(iAmDistrib)
-   {
-      StochVector& xlow = dynamic_cast<StochVector&>(*presData.presProb->blx);
-      StochVector& xupp = dynamic_cast<StochVector&>(*presData.presProb->bux);
-      StochVector& ixlow = dynamic_cast<StochVector&>(*presData.presProb->ixlow);
-      StochVector& ixupp = dynamic_cast<StochVector&>(*presData.presProb->ixupp);
-
-      setVarboundsToInftyForAllreduce();
-
-      /* allreduce root node bounds */
-      SimpleVector& vec_xlow = dynamic_cast<SimpleVector&>(*xlow.vec);
-      SimpleVector& vec_ixlow = dynamic_cast<SimpleVector&>(*ixlow.vec);
-      SimpleVector& vec_xupp = dynamic_cast<SimpleVector&>(*xupp.vec);
-      SimpleVector& vec_ixupp = dynamic_cast<SimpleVector&>(*ixupp.vec);
-
-      MPI_Allreduce(MPI_IN_PLACE, vec_xlow.elements(), vec_xlow.length(), MPI_DOUBLE, MPI_MAX, MPI_COMM_WORLD );
-      MPI_Allreduce(MPI_IN_PLACE, vec_ixlow.elements(), vec_ixlow.length(), MPI_DOUBLE, MPI_MAX, MPI_COMM_WORLD );
-      MPI_Allreduce(MPI_IN_PLACE, vec_xupp.elements(), vec_xupp.length(), MPI_DOUBLE, MPI_MIN, MPI_COMM_WORLD );
-      MPI_Allreduce(MPI_IN_PLACE, vec_ixupp.elements(), vec_ixupp.length(), MPI_DOUBLE, MPI_MAX, MPI_COMM_WORLD );
-
-      for(int i = 0; i < vec_xlow.length(); ++i)
-      {
-         if(vec_ixlow.elements()[i] == 0.0)
-            vec_xlow.elements()[i] = 0;
-
-         if(vec_ixupp.elements()[i] == 0.0)
-            vec_xupp.elements()[i] = 0;
-      }
-   }
-}
-
->>>>>>> 81ef0e54
 void StochPresolverBase::setVarboundsToInftyForAllreduce() const
 {
    StochVector& xlow = dynamic_cast<StochVector&>(*presData.presProb->blx);
