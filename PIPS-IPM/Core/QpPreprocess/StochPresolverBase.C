--- conflicted
+++ resolved
@@ -17,13 +17,8 @@
 #include <cmath> // std::isfinite
 
 
-<<<<<<< HEAD
-StochPresolverBase::StochPresolverBase(PresolveData& presData, const sData& origProb) :
-      presData(presData), origProb(origProb)
-=======
-StochPresolverBase::StochPresolverBase(PresolveData& presData, StochPostsolver* postsolver) :
-      postsolver(postsolver), presData(presData)
->>>>>>> ba0945a1
+StochPresolverBase::StochPresolverBase(PresolveData& presData, const sData& origProb, StochPostsolver* postsolver) :
+      postsolver(postsolver), presData(presData), origProb(origProb)
 {
    presProb = presData.presProb;
 
