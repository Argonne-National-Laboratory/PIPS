/*
 * PresolveData.h
 *
 *  Created on: 06.04.2018
 *      Author: bzfrehfe
 */

#ifndef PIPS_IPM_CORE_QPPREPROCESS_PRESOLVEDATA_H_
#define PIPS_IPM_CORE_QPPREPROCESS_PRESOLVEDATA_H_

#include "sData.h"
#include "StochPostsolver.h"
#include "StochVectorHandle.h"
#include "SimpleVectorHandle.h"
#include "SparseStorageDynamic.h"
#include "SystemType.h"
#include <algorithm>
#include <list>
#include <limits>
#include <queue>

struct sCOLINDEX
{
      sCOLINDEX(int node, int index) : node(node), index(index) {};
      int node;
      int index;
};

struct sROWINDEX
{
      sROWINDEX(SystemType system_type, int node, int index ) :
         system_type(system_type), node(node), index(index) {};
      SystemType system_type;
      int node;
      int index;
};

class PresolveData
{
private:
      sData* presProb;

      StochPostsolver* const postsolver;

      // todo make these ints
      bool outdated_lhsrhs;
      bool outdated_nnzs;
      bool outdated_linking_var_bounds;
      bool outdated_activities;
      bool outdated_obj_vector;

      bool outdated_objvector;


      /* counter to indicate how many linking row bounds got changed locally and thus need activity recomputation */
      int linking_rows_need_act_computation;

      /* number of non-zero elements of each row / column */
      StochVectorHandle nnzs_row_A;
      StochVectorHandle nnzs_row_C;
      StochVectorHandle nnzs_col;

      /* size of non-zero changes array = #linking rows A + #linking rows C + # linking variables */
      int length_array_nnz_chgs;
      double* array_nnz_chgs;
      SimpleVectorHandle nnzs_row_A_chgs;
      SimpleVectorHandle nnzs_row_C_chgs;
      SimpleVectorHandle nnzs_col_chgs;

      /* In the constructor all unbounded entries will be counted.
       * Unbounded entries mean variables with non-zero multiplier that are unbounded in either upper or lower direction.
       * Activities will be computed once the amount of unbounded variables in upper or lower direction falls below 2 so
       * that bound strengthening becomes possible.
       */
      /* StochVecs for upper and lower activities and unbounded entries */
      StochVectorHandle actmax_eq_part;
      StochVectorHandle actmin_eq_part;

      StochVectorHandle actmax_eq_ubndd;
      StochVectorHandle actmin_eq_ubndd;

      StochVectorHandle actmax_ineq_part;
      StochVectorHandle actmin_ineq_part;

      StochVectorHandle actmax_ineq_ubndd;
      StochVectorHandle actmin_ineq_ubndd;

      /// changes in boundedness and activities of linking rows get stored and synchronized
      int lenght_array_act_chgs;
      double* array_act_chgs;
      SimpleVectorHandle actmax_eq_chgs;
      SimpleVectorHandle actmin_eq_chgs;
      SimpleVectorHandle actmax_ineq_chgs;
      SimpleVectorHandle actmin_ineq_chgs;

      double* array_act_unbounded_chgs;
      SimpleVectorHandle actmax_eq_ubndd_chgs;
      SimpleVectorHandle actmin_eq_ubndd_chgs;
      SimpleVectorHandle actmax_ineq_ubndd_chgs;
      SimpleVectorHandle actmin_ineq_ubndd_chgs;

      /* handling changes in bounds */
      int lenght_array_bound_chgs;
      double* array_bound_chgs;
      SimpleVectorHandle bound_chgs_A;
      SimpleVectorHandle bound_chgs_C;

      /* changes in objective vector root node */
      SimpleVectorHandle obj_vector_chgs;

      /* storing so far found singleton rows and columns */
      std::vector<sROWINDEX> singleton_rows;
      std::vector<sCOLINDEX> singleton_cols;

      int my_rank;
      bool distributed;

      // number of children
      int nChildren;

      // objective offset created by presolving
      double objOffset;
      double obj_offset_chgs;
      SimpleVectorHandle objective_vec_chgs;

      // store free variables which bounds are only implied by bound tightening to remove bounds later again
      StochVectorHandle lower_bound_implied_by_system;
      StochVectorHandle lower_bound_implied_by_row;
      StochVectorHandle lower_bound_implied_by_node;

      StochVectorHandle upper_bound_implied_by_system;
      StochVectorHandle upper_bound_implied_by_row;
      StochVectorHandle upper_bound_implied_by_node;

      // necessary ?
      int elements_deleted;
      int elements_deleted_transposed;

public :
      const sData& getPresProb() const { return *presProb; };

      void getRowActivities(SystemType system_type, int node, BlockType block_type, int row,
            double& max_act, double& min_act, int& max_ubndd, int& min_ubndd) const;

      const StochVector& getNnzsRowA() const { return *nnzs_row_A; }; // todo maybe this is a problem - these counters might not be up to date
      const StochVector& getNnzsRowC() const { return *nnzs_row_C; };
      const StochVector& getNnzsCol() const { return *nnzs_col; };

      int getNnzsRowA(int node, BlockType block_type, int row) const { return getSimpleVecRowFromStochVec(*nnzs_row_A, node, block_type)[row]; };
      int getNnzsRowC(int node, BlockType block_type, int row) const { return getSimpleVecRowFromStochVec(*nnzs_row_C, node, block_type)[row]; };
      int getNnzsCol(int node, int col) const { return getSimpleVecColFromStochVec(*nnzs_col, node)[col]; };

      std::vector<sROWINDEX>& getSingletonRows() { return singleton_rows; };
      std::vector<sCOLINDEX>& getSingletonCols() { return singleton_cols; };

      /* methods for initializing the object */
   private:
      // initialize row and column nnz counter
      void initNnzCounter(StochVector& nnzs_row_A, StochVector& nnzs_row_C, StochVector& nnzs_col) const;
      void initSingletons();
      void setUndefinedVarboundsTo(double value);

   public:
      PresolveData(const sData* sorigprob, StochPostsolver* postsolver);
      ~PresolveData();

      sData* finalize();
      bool reductionsEmpty();

      /* compute and update activities */
      void recomputeActivities() { recomputeActivities(false); }

      /* computes all row activities and number of unbounded variables per row
       * If there is more than one unbounded variable in the min/max activity of a row
       * +/-infinity() is stored. Else the actual partial activity is computed and stored.
       * For rows with one unbounded variable we store the partial activity without that
       * one variable, for rows with zero unbounded vars the stored activity is the actual
       * activity of that row.
       */
      void recomputeActivities(bool linking_only);
   private:
      void addActivityOfBlock( const SparseStorageDynamic& matrix, SimpleVector& min_partact, SimpleVector& unbounded_min, SimpleVector& max_partact,
            SimpleVector& unbounded_max, const SimpleVector& xlow, const SimpleVector& ixlow, const SimpleVector& xupp, const SimpleVector& ixupp) const;

public:
      // todo getter, setter for element access of nnz counter???
      double getObjOffset() const { return objOffset; };

      int getNChildren() const { return nChildren; };

      void resetOriginallyFreeVarsBounds(const sData& orig_prob);

      /// synchronizing the problem over all mpi processes if necessary
      void allreduceLinkingVarBounds();
      void allreduceAndApplyLinkingRowActivities();
      void allreduceAndApplyNnzChanges();
      void allreduceAndApplyBoundChanges();
<<<<<<< HEAD
      void allreduceAndApplyObjVectorChanges();
=======
      void allreduceAndApplyObjVecChanges();
>>>>>>> aea22acb
      void allreduceObjOffset();

      /// interface methods called from the presolvers when they detect a possible modification
      // todo make bool and give feedback or even better - return some enum maybe?
      void fixColumn(int node, int col, double value);
      void fixEmptyColumn(int node, int col, double val);

      bool rowPropagatedBounds( SystemType system_type, int node, BlockType block_type, int row, int col, double ubx, double lbx);
      void substituteVariableParallelRows(SystemType system_type, int node, int var1, int row1, int node_var1, int var2, int row2, int node_var2,
            double scalar, double translation);
      void removeRedundantRow(SystemType system_type, int node, int row, bool linking);
      void removeParallelRow(SystemType system_type, int node, int row, bool linking);
      void removeImpliedFreeColumnSingleton( SystemType system_type, int node_row, int row, bool linking_row, int node_col, int col );

      void adaptObjectiveSubstitutedRow( SystemType system_type, int node_row, int row, bool linking_row, int node_col, int col );

      // todo : hackish functions not properly working with presolve/postsolve
      void tightenRowBoundsParallelRow(SystemType system_type, int node, int row, double lhs, double rhs, bool linking);
      void tightenVarBoundsParallelRow(SystemType system_type, int node, int row, int col, bool linking);

      /* call whenever a single entry has been deleted from the matrix */
      void deleteEntry(SystemType system_type, int node, BlockType block_type, int row, int& col_idx, int& row_end);
      void updateTransposedSubmatrix( SystemType system_type, int node, BlockType block_type, std::vector<std::pair<int, int> >& elements);

      /* methods for verifying state of presData or querying the problem */
      bool verifyNnzcounters() const;
      bool verifyActivities();
      bool elementsDeletedInTransposed() { return elements_deleted == elements_deleted_transposed; };

      bool nodeIsDummy(int node, SystemType system_type) const;
      bool hasLinking(SystemType system_type) const;

      bool varBoundImpliedFreeBy( bool upper, int node_col, int col, SystemType system_type, int node_row, int row, bool linking_row );
private:
      long resetOriginallyFreeVarsBounds(const SimpleVector& ixlow_orig, const SimpleVector& ixupp_orig, int node);

      void adjustMatrixRhsLhsBy(SystemType system_type, int node, BlockType block_type, int row_index, double value);
      /// methods for modifying the problem
      void adjustRowActivityFromDeletion(SystemType system_type, int node, BlockType block_type, int row, int col, double coeff);
      /// set bounds if new bound is better than old bound
      bool updateUpperBoundVariable(int node, int col, double ubx)
      { return updateBoundsVariable(node, col, ubx, -std::numeric_limits<double>::infinity()); };
      bool updateLowerBoundVariable(int node, int col, double lbx)
      { return updateBoundsVariable(node, col, std::numeric_limits<double>::infinity(), lbx); };

      bool updateBoundsVariable(int node, int col, double ubx, double lbx);
      void updateRowActivities(int node, int col, double ubx, double lbx, double old_ubx, double old_lbx);
      void updateRowActivitiesBlock(SystemType system_type, int node, BlockType block_type, int col, double bound,
            double old_bound, bool upper);

      double computeLocalLinkingRowMinOrMaxActivity(SystemType system_type, int row, bool upper) const;
      void computeRowMinOrMaxActivity(SystemType system_type, int node, BlockType block_type, int row, bool upper);

      void removeColumn(int node, int col, double fixation);
      void removeColumnFromMatrix(SystemType system_type, int node, BlockType block_type, int col, double fixation);
      void removeRow(SystemType system_type, int node, int row, bool linking);
      void removeRowFromMatrix(SystemType system_type, int node, BlockType block_type, int row);

      void removeIndexRow(SystemType system_type, int node, BlockType block_type, int row_index, int amount);
      void removeIndexColumn(int node, BlockType block_type, int col_index, int amount);

/// methods for querying the problem in order to get certain structures etc.
      SparseGenMatrix* getSparseGenMatrix(SystemType system_type, int node, BlockType block_type) const;
      SimpleVector& getSimpleVecRowFromStochVec(const OoqpVector& ooqpvec, int node, BlockType block_type) const
         { return getSimpleVecRowFromStochVec(dynamic_cast<const StochVector&>(ooqpvec), node, block_type); };
      SimpleVector& getSimpleVecColFromStochVec(const OoqpVector& ooqpvec, int node) const
         { return getSimpleVecColFromStochVec(dynamic_cast<const StochVector&>(ooqpvec), node); };
      SimpleVector& getSimpleVecRowFromStochVec(const StochVector& stochvec, int node, BlockType block_type) const;
      SimpleVector& getSimpleVecColFromStochVec(const StochVector& stochvec, int node) const;

/// methods for printing debug information
public:
      void printVarBoundStatistics(std::ostream& out) const;
      void writeRowLocalToStreamDense(std::ostream& out, SystemType system_type, int node, BlockType block_type, int row) const;
private:
      void writeMatrixRowToStreamDense(std::ostream& out, const SparseGenMatrix& mat, int node, int row, const SimpleVector& ixupp, const SimpleVector& xupp,
            const SimpleVector& ixlow, const SimpleVector& xlow) const;

      /* stupid slow.. */
      StochVectorHandle getRowAsStochVector(SystemType system_type, int node, int row, bool linking);
      StochVectorHandle getColAsStochVector(SystemType system_type, int node, int col);


};

#endif /* PIPS_IPM_CORE_QPPREPROCESS_PRESOLVEDATA_H_ */
<|MERGE_RESOLUTION|>--- conflicted
+++ resolved
@@ -195,11 +195,7 @@
       void allreduceAndApplyLinkingRowActivities();
       void allreduceAndApplyNnzChanges();
       void allreduceAndApplyBoundChanges();
-<<<<<<< HEAD
-      void allreduceAndApplyObjVectorChanges();
-=======
       void allreduceAndApplyObjVecChanges();
->>>>>>> aea22acb
       void allreduceObjOffset();
 
       /// interface methods called from the presolvers when they detect a possible modification
