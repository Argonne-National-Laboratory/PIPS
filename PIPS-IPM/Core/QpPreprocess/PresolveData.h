--- conflicted
+++ resolved
@@ -108,12 +108,9 @@
       SimpleVectorHandle bound_chgs_A;
       SimpleVectorHandle bound_chgs_C;
 
-      /* changes in objective vector root node */
-      SimpleVectorHandle obj_vector_chgs;
-
       /* storing so far found singleton rows and columns */
-      std::vector<sROWINDEX> singleton_rows;
-      std::vector<sCOLINDEX> singleton_cols;
+      std::queue<sROWINDEX> singleton_rows;
+      std::queue<sCOLINDEX> singleton_cols;
 
       const int my_rank;
       const bool distributed;
@@ -160,8 +157,8 @@
       int getNnzsRowC(int node, BlockType block_type, int row) const { return getSimpleVecFromRowStochVec(*nnzs_row_C, node, block_type)[row]; };
       int getNnzsCol(int node, int col) const { return getSimpleVecFromColStochVec(*nnzs_col, node)[col]; };
 
-      std::vector<sROWINDEX>& getSingletonRows() { return singleton_rows; };
-      std::vector<sCOLINDEX>& getSingletonCols() { return singleton_cols; };
+      std::queue<sROWINDEX>& getSingletonRows() { return singleton_rows; };
+      std::queue<sCOLINDEX>& getSingletonCols() { return singleton_cols; };
 
       sData* finalize();
 
@@ -221,14 +218,8 @@
       bool nodeIsDummy(int node) const;
       bool hasLinking(SystemType system_type) const;
 
-<<<<<<< HEAD
       bool varBoundImpliedFreeBy( bool upper, int node_col, int col, SystemType system_type, int node_row, int row, bool linking_row );
-=======
       /// methods for printing debug information
-      void printVarBoundStatistics(std::ostream& out) const;
-      void writeRowLocalToStreamDense(std::ostream& out, SystemType system_type, int node, bool linking, int row) const;
-
->>>>>>> f1876a8d
 private:
       // initialize row and column nnz counter
       void initNnzCounter(StochVectorBase<int>& nnzs_row_A, StochVectorBase<int>& nnzs_row_C, StochVectorBase<int>& nnzs_col) const;
@@ -242,13 +233,9 @@
             const SimpleVector& ixlow, const SimpleVector& xupp, 
             const SimpleVector& ixupp) const ;
 
-<<<<<<< HEAD
-      void adjustMatrixRhsLhsBy(SystemType system_type, int node, BlockType block_type, int row_index, double value);
-=======
       long resetOriginallyFreeVarsBounds(const SimpleVector& ixlow_orig, const SimpleVector& ixupp_orig, int node);
 
       void adjustMatrixRhsLhsBy(SystemType system_type, int node, bool linking, int row_index, double value);
->>>>>>> f1876a8d
       /// methods for modifying the problem
       void adjustRowActivityFromDeletion(SystemType system_type, int node, BlockType block_type, int row, int col, double coeff);
       /// set bounds if new bound is better than old bound
@@ -279,32 +266,16 @@
 
       /// methods for querying the problem in order to get certain structures etc. todo: move?
       SparseGenMatrix* getSparseGenMatrix(SystemType system_type, int node, BlockType block_type) const;
-<<<<<<< HEAD
-      SimpleVector& getSimpleVecRowFromStochVec(const OoqpVector& ooqpvec, int node, BlockType block_type) const
-         { return getSimpleVecRowFromStochVec(dynamic_cast<const StochVector&>(ooqpvec), node, block_type); };
-      SimpleVector& getSimpleVecColFromStochVec(const OoqpVector& ooqpvec, int node) const
-         { return getSimpleVecColFromStochVec(dynamic_cast<const StochVector&>(ooqpvec), node); };
-      SimpleVector& getSimpleVecRowFromStochVec(const StochVector& stochvec, int node, BlockType block_type) const;
-      SimpleVector& getSimpleVecColFromStochVec(const StochVector& stochvec, int node) const;
-
-/// methods for printing debug information
-public:
-      void printVarBoundStatistics(std::ostream& out) const;
-      void writeRowLocalToStreamDense(std::ostream& out, SystemType system_type, int node, BlockType block_type, int row) const;
-private:
+
       void writeMatrixRowToStreamDense(std::ostream& out, const SparseGenMatrix& mat, int node, int row, const SimpleVector& ixupp, const SimpleVector& xupp,
             const SimpleVector& ixlow, const SimpleVector& xlow) const;
-
-      /* stupid slow.. */
-      StochVectorHandle getRowAsStochVector(SystemType system_type, int node, int row, bool linking);
-      StochVectorHandle getColAsStochVector(SystemType system_type, int node, int col);
-
-
-=======
-
-      void writeMatrixRowToStreamDense(std::ostream& out, const SparseGenMatrix& mat, int node, int row, const SimpleVector& ixupp, const SimpleVector& xupp,
-            const SimpleVector& ixlow, const SimpleVector& xlow) const;
->>>>>>> f1876a8d
+      void writeRowLocalToStreamDense(std::ostream& out, SystemType system_type, int node, bool linking, int row) const;
+      void printVarBoundStatistics(std::ostream& out) const;
+
+      StochVectorHandle getRowAsStochVector(SystemType system_type, int node, int row, bool linking_row) const;
+      StochVectorHandle getColAsStochVector(SystemType system_type, int node, int col) const;
+
+
 };
 
 #endif /* PIPS_IPM_CORE_QPPREPROCESS_PRESOLVEDATA_H_ */
