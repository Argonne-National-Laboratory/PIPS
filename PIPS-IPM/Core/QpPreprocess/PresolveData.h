/*
 * PresolveData.h
 *
 *  Created on: 06.04.2018
 *      Author: bzfrehfe
 */

#ifndef PIPS_IPM_CORE_QPPREPROCESS_PRESOLVEDATA_H_
#define PIPS_IPM_CORE_QPPREPROCESS_PRESOLVEDATA_H_

#include "sData.h"
#include "StochPostsolver.h"
#include "StochVectorHandle.h"
#include "SimpleVectorHandle.h"
#include "SparseStorageDynamic.h"
#include "SystemType.h"

#include <algorithm>
#include <list>
#include <limits>
#include <queue>

class PresolveData
{
private:
      sData* presProb;

      StochPostsolver* const postsolver;

      const double limit_max_bound_accepted;

      const int length_array_outdated_indicators;
      bool* array_outdated_indicators;
      bool& outdated_lhsrhs;
      bool& outdated_nnzs;
      bool& outdated_linking_var_bounds;
      bool& outdated_activities;
      bool& outdated_obj_vector;
      bool& postsolve_linking_row_propagation_needed;

      /* counter to indicate how many linking row bounds got changed locally and thus need activity recomputation */
      int linking_rows_need_act_computation;

      /* number of non-zero elements of each row / column */
      StochVectorBaseHandle<int> nnzs_row_A;
      StochVectorBaseHandle<int> nnzs_row_C;
      StochVectorBaseHandle<int> nnzs_col;

      /* size of non-zero changes array = #linking rows A + #linking rows C + # linking variables */
      int length_array_nnz_chgs;
      int* array_nnz_chgs;
      SimpleVectorBaseHandle<int> nnzs_row_A_chgs;
      SimpleVectorBaseHandle<int> nnzs_row_C_chgs;
      SimpleVectorBaseHandle<int> nnzs_col_chgs;

      /* In the constructor all unbounded entries will be counted.
       * Unbounded entries mean variables with non-zero multiplier that are unbounded in either upper or lower direction.
       * Activities will be computed once the amount of unbounded variables in upper or lower direction falls below 2 so
       * that bound strengthening becomes possible.
       */
      /* StochVecs for upper and lower activities and unbounded entries */
      StochVectorHandle actmax_eq_part;
      StochVectorHandle actmin_eq_part;

      StochVectorBaseHandle<int> actmax_eq_ubndd;
      StochVectorBaseHandle<int> actmin_eq_ubndd;

      StochVectorHandle actmax_ineq_part;
      StochVectorHandle actmin_ineq_part;

      StochVectorBaseHandle<int> actmax_ineq_ubndd;
      StochVectorBaseHandle<int> actmin_ineq_ubndd;

      /// changes in boundedness and activities of linking rows get stored and synchronized
      int lenght_array_act_chgs;
      double* array_act_chgs;
      SimpleVectorHandle actmax_eq_chgs;
      SimpleVectorHandle actmin_eq_chgs;
      SimpleVectorHandle actmax_ineq_chgs;
      SimpleVectorHandle actmin_ineq_chgs;

      int* array_act_unbounded_chgs;
      SimpleVectorBaseHandle<int> actmax_eq_ubndd_chgs;
      SimpleVectorBaseHandle<int> actmin_eq_ubndd_chgs;
      SimpleVectorBaseHandle<int> actmax_ineq_ubndd_chgs;
      SimpleVectorBaseHandle<int> actmin_ineq_ubndd_chgs;

      /* handling changes in bounds */
      int lenght_array_bound_chgs;
      double* array_bound_chgs;
      SimpleVectorHandle bound_chgs_A;
      SimpleVectorHandle bound_chgs_C;

      /* storing so far found singleton rows and columns */
      std::queue<INDEX> singleton_rows;
      std::queue<INDEX> singleton_cols;

      const int my_rank;
      const bool distributed;

      const double INF_NEG;
      const double INF_POS;

      // number of children
      const int nChildren;

      /* should we track a row/column through the presolving process - set in StochOptions */
      const bool track_row;
      const bool track_col;

      const INDEX tracked_row;
      const INDEX tracked_col;

      // objective offset created by presolving
      double objOffset;
      double obj_offset_chgs;
      SimpleVectorHandle objective_vec_chgs;

      // store free variables which bounds are only implied by bound tightening to remove bounds later again
      StochVectorBaseHandle<int> lower_bound_implied_by_system;
      StochVectorBaseHandle<int> lower_bound_implied_by_row;
      StochVectorBaseHandle<int> lower_bound_implied_by_node;

      // TODO a vector of INDEX would be nicer
      StochVectorBaseHandle<int> upper_bound_implied_by_system;
      StochVectorBaseHandle<int> upper_bound_implied_by_row;
      StochVectorBaseHandle<int> upper_bound_implied_by_node;

      /* storing biggest and smallest absolute nonzero-coefficient in system matrix (including objective vector) */
      StochVectorHandle absmin_col;
      StochVectorHandle absmax_col;

      bool in_bound_tightening;
      std::vector<int> store_linking_row_boundTightening_A;
      std::vector<int> store_linking_row_boundTightening_C;

public :

      PresolveData(const sData* sorigprob, StochPostsolver* postsolver);
      ~PresolveData();

      const sData& getPresProb() const { return *presProb; };

      double getObjOffset() const { return objOffset; };
      int getNChildren() const { return nChildren; };

      void getRowActivities( const INDEX& row, double& max_act, double& min_act, int& max_ubndd, int& min_ubndd) const;
      void getRowBounds( const INDEX& row, double& lhs, double& rhs) const;
      void getColBounds( const INDEX& col, double& xlow, double& xupp) const;


      double getRowCoeff( const INDEX& row, const INDEX& col ) const;

      const StochVectorBase<int>& getNnzsRow(SystemType system_type) const { return (system_type == EQUALITY_SYSTEM) ? *nnzs_row_A : *nnzs_row_C; }
      const StochVectorBase<int>& getNnzsRowA() const { return *nnzs_row_A; }; // todo maybe this is a problem - these counters might not be up to date
      const StochVectorBase<int>& getNnzsRowC() const { return *nnzs_row_C; };
      const StochVectorBase<int>& getNnzsCol() const { return *nnzs_col; };

      int getNnzsRow(const INDEX& row) const;
      int getNnzsCol(const INDEX& col) const;

      std::queue<INDEX>& getSingletonRows() { return singleton_rows; };
      std::queue<INDEX>& getSingletonCols() { return singleton_cols; };

      sData* finalize();

      /* reset originally free variables' bounds to +- inf iff their current bounds are still implied by the problem */
      void resetOriginallyFreeVarsBounds( const sData& orig_prob );

      /* whether or not there is currently changes buffered that need synchronization among all procs */
      bool reductionsEmpty();

      /* checks activities, non-zeros and root node */
      bool presDataInSync() const;

      /// synchronizing the problem over all mpi processes if necessary
      // TODO : add a allreduceEverything method that simply calls all the others
      void allreduceLinkingVarBounds();
      void allreduceAndApplyLinkingRowActivities();
      void allreduceAndApplyNnzChanges();
      void allreduceAndApplyBoundChanges();
      void allreduceAndApplyObjVecChanges();
      void allreduceObjOffset();

      bool wasColumnRemoved( const INDEX& col ) const;
      bool wasRowRemoved( const INDEX& row ) const;

      /// interface methods called from the presolvers when they detect a possible modification
      void startColumnFixation();
      void fixColumn( const INDEX& col, double value);
      void fixEmptyColumn( const INDEX& col, double val);

      void removeSingletonRow(const INDEX& row, const INDEX& col, double xlow_new, double xupp_new, double coeff);
      void removeSingletonRowSynced(const INDEX& row, const INDEX& col, double xlow_new, double xupp_new, double coeff);

      void syncPostsolveOfBoundsPropagatedByLinkingRows();

      void startBoundTightening();
      bool rowPropagatedBounds( const INDEX& row, const INDEX& col, double ubx, double lbx);
      void endBoundTightening();

      void startParallelRowPresolve();
      void substituteVariableNearlyParallelRows(const INDEX& row1, const INDEX& row2, const INDEX& col1, const INDEX& col2, double scalar,
         double translation, double parallelity );
      void tightenBoundsNearlyParallelRows( const INDEX& row1, const INDEX& row2, const INDEX& col1, const INDEX& col2, double xlow_new, double xupp_new, double scalar,
            double translation, double parallel_factor );

      void removeRedundantParallelRow( const INDEX& rm_row, const INDEX& par_row );
      void removeRedundantRow( const INDEX& row );

      void startSingletonColumnPresolve();
      void fixColumnInequalitySingleton( const INDEX& col, const INDEX& row, double value, double coeff );
      void removeImpliedFreeColumnSingletonEqualityRow( const INDEX& row, const INDEX& col);
      void removeImpliedFreeColumnSingletonEqualityRowSynced( const INDEX& row, const INDEX& col );

      void removeFreeColumnSingletonInequalityRow( const INDEX& row, const INDEX& col, double coeff );
      void removeFreeColumnSingletonInequalityRowSynced( const INDEX& row, const INDEX& col, double coeff );

      void tightenRowBoundsParallelRow( const INDEX& row_tightened, const INDEX& row_tightening, double clow_new, double cupp_new, double factor );

      /* call whenever a single entry has been deleted from the matrix */
      void deleteEntryAtIndex(const INDEX& row, const INDEX& col, int col_index);

      /* methods for verifying state of presData or querying the problem */
      bool verifyNnzcounters() const;
      bool verifyActivities() const;

      bool nodeIsDummy(int node) const;
      bool hasLinking(SystemType system_type) const;

      bool varBoundImpliedFreeBy( bool upper, const INDEX& col, const INDEX& row);
private:
      bool iTrackColumn() const;
      bool iTrackRow() const;

      void setRowBounds( const INDEX& row, double clow, double cupp);
      bool updateColBounds( const INDEX& col, double xlow, double xupp);

      void setRowUpperBound( const INDEX& row, double rhs )
      {
         row.inEqSys() ? setRowBounds( row, rhs, rhs ) : setRowBounds( row, INF_NEG, rhs );
      }

      void setRowLowerBound( const INDEX& row, double lhs )
      {
         row.inEqSys() ? setRowBounds( row, lhs, lhs ) : setRowBounds( row, lhs, INF_POS );
      }

      bool updateColLowerBound( const INDEX& col, double xlow )
      {
         return updateColBounds( col, xlow, INF_POS );
      }

      bool updateColUpperBound( const INDEX& col, double xupp )
      {
         return updateColBounds( col, INF_NEG, xupp );
      }

      void adaptObjectiveSubstitutedRow( const INDEX& row, const INDEX& col, double obj_coeff, double col_coeff );
      void addCoeffColToRow( double coeff, const INDEX& col, const INDEX& row );

      INDEX getRowMarkedAsImplyingColumnBound(const INDEX& col, bool upper_bound);
      void markRowAsImplyingColumnBound(const INDEX& col, const INDEX& row, bool upper_bound);

      void markColumnRemoved( const INDEX& col );

      void varboundImpliedFreeFullCheck(bool& upper_implied, bool& lower_implied, const INDEX& col, const INDEX& row) const;

      /// methods for printing debug information
      // initialize row and column nnz counter
      void initNnzCounter(StochVectorBase<int>& nnzs_row_A, StochVectorBase<int>& nnzs_row_C, StochVectorBase<int>& nnzs_col) const;
      void initSingletons();

      void initAbsminAbsmaxInCols(StochVector& absmin, StochVector& absmax) const;

      void setUndefinedVarboundsTo(double value);
      void setUndefinedRowboundsTo(double value);

      // TODO : this should probably go into StochVector and SimpleVector
      void setNotIndicatedEntriesTo(StochVector& svec, StochVector& sivec, double value);


      void addActivityOfBlock( const SparseStorageDynamic& matrix, SimpleVector& min_partact, 
            SimpleVectorBase<int>& unbounded_min, SimpleVector& max_partact,
            SimpleVectorBase<int>& unbounded_max, const SimpleVector& xlow, 
            const SimpleVector& ixlow, const SimpleVector& xupp, 
            const SimpleVector& ixupp) const ;

      long resetOriginallyFreeVarsBounds(const SimpleVector& ixlow_orig, const SimpleVector& ixupp_orig, int node);

      void adjustMatrixRhsLhsBy( const INDEX& row, double value, bool at_root );
      /// methods for modifying the problem
      void adjustRowActivityFromDeletion( const INDEX& row, const INDEX& col, double coeff );
      /// set bounds if new bound is better than old bound
<<<<<<< HEAD
      bool updateUpperBoundVariable( const INDEX& col, double xupp_new)
      { return updateBoundsVariable( col, INF_NEG, xupp_new ); };
      bool updateLowerBoundVariable( const INDEX& col, double xlow_new)
      { return updateBoundsVariable( col, xlow_new, INF_POS); };

      bool updateBoundsVariable( const INDEX& col, double xlow_new, double xupp_new );
=======
>>>>>>> 7c1967bc
      void updateRowActivities( const INDEX& col, double xlow_new, double xupp_new, double xlow_old, double xupp_old);

      void updateRowActivitiesBlock( const INDEX& row, const INDEX& col, double xlow_new, double xupp_new, double xlow_old, double xupp_old);

      void updateRowActivitiesBlock( const INDEX& row, const INDEX& col, double bound, double old_bound, bool upper);

      /* compute and update activities */
      void recomputeActivities() { recomputeActivities(false); }

      /* computes all row activities and number of unbounded variables per row
       * If there is more than one unbounded variable in the min/max activity of a row
       * +/-infinity() is stored. Else the actual partial activity is computed and stored.
       * For rows with one unbounded variable we store the partial activity without that
       * one variable, for rows with zero unbounded vars the stored activity is the actual
       * activity of that row.
       */
      void recomputeActivities(bool linking_only);

      void recomputeActivities(bool linkinig_only, StochVector& actmax_eq_part, StochVector& actmin_eq_part, StochVectorBase<int>& actmax_eq_ubndd,
         StochVectorBase<int>& actmin_eq_ubndd, StochVector& actmax_ineq_part, StochVector& actmin_ineq_part, StochVectorBase<int>& actmax_ineq_ubndd,
         StochVectorBase<int>& actmin_ineq_ubndd) const;

      double computeLocalLinkingRowMinOrMaxActivity(const INDEX& row, bool upper) const;
      void computeRowMinOrMaxActivity(const INDEX& row, bool upper);

      void removeColumn(const INDEX& col, double fixation);
      void removeColumnFromMatrix(const INDEX& row, const INDEX& col, double fixation);
      void removeRow( const INDEX& row );
      void removeRowFromMatrix(const INDEX& row, const INDEX& col);

      void reduceNnzCounterRowBy(const INDEX& row, int amount, bool at_root);
      void increaseNnzCounterRowBy(const INDEX& row, int amount, bool at_root);

      void changeNnzCounterRow(const INDEX& row, int amount, bool at_root);

      void reduceNnzCounterColumnBy(const INDEX& col, int amount, bool at_root);
      void increaseNnzCounterColumnBy(const INDEX& col, int amount, bool at_root);

      void changeNnzCounterColumn(const INDEX& col, int amount, bool at_root);

      /// methods for querying the problem in order to get certain structures etc.
      StochGenMatrix& getSystemMatrix(SystemType system_type) const;
      SparseGenMatrix* getSparseGenMatrix(const INDEX& row, const INDEX& col) const;

      void checkBoundsInfeasible(const INDEX& col, double xlow_new, double xupp_new) const;
public:
      void writeRowLocalToStreamDense(std::ostream& out, const INDEX& row) const;
      void printRowColStats() const;
private:
      void writeMatrixRowToStreamDense(std::ostream& out, const SparseGenMatrix& mat, int node, int row, const SimpleVector& ixupp, const SimpleVector& xupp,
            const SimpleVector& ixlow, const SimpleVector& xlow) const;
      void printVarBoundStatistics(std::ostream& out) const;
};

#endif /* PIPS_IPM_CORE_QPPREPROCESS_PRESOLVEDATA_H_ */<|MERGE_RESOLUTION|>--- conflicted
+++ resolved
@@ -292,15 +292,6 @@
       /// methods for modifying the problem
       void adjustRowActivityFromDeletion( const INDEX& row, const INDEX& col, double coeff );
       /// set bounds if new bound is better than old bound
-<<<<<<< HEAD
-      bool updateUpperBoundVariable( const INDEX& col, double xupp_new)
-      { return updateBoundsVariable( col, INF_NEG, xupp_new ); };
-      bool updateLowerBoundVariable( const INDEX& col, double xlow_new)
-      { return updateBoundsVariable( col, xlow_new, INF_POS); };
-
-      bool updateBoundsVariable( const INDEX& col, double xlow_new, double xupp_new );
-=======
->>>>>>> 7c1967bc
       void updateRowActivities( const INDEX& col, double xlow_new, double xupp_new, double xlow_old, double xupp_old);
 
       void updateRowActivitiesBlock( const INDEX& row, const INDEX& col, double xlow_new, double xupp_new, double xlow_old, double xupp_old);
