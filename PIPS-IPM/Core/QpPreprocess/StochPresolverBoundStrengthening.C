/*
 * StochPresolverBoundStrengthening.C
 *
 *  Created on: 28.05.2018
 *      Author: Svenja Uslu
 */

#include "StochPresolverBoundStrengthening.h"
#include <limits>
#include <cmath>
#include "pipsdef.h"
#include "StochOptions.h"


StochPresolverBoundStrengthening::StochPresolverBoundStrengthening(
      PresolveData& presData, const sData& origProb) :
      StochPresolverBase(presData, origProb),
      limit_iter( pips_options::getIntParameter("PRESOLVE_BOUND_STR_MAX_ITER") ),
      limit_entry( pips_options::getDoubleParameter("PRESOLVE_BOUND_STR_NUMERIC_LIMIT_ENTRY") ),
      limit_partial_activity( pips_options::getDoubleParameter("PRESOLVE_BOUND_STR_MAX_PARTIAL_ACTIVITY") ),
      limit_bounds( pips_options::getDoubleParameter("PRESOLVE_BOUND_STR_NUMERIC_LIMIT_BOUNDS") ),
<<<<<<< HEAD
      tightenings(0)
=======
      tightenings(0),
      local_bound_tightenings(false),
      n_linking_vars( dynamic_cast<const StochVector&>(*origProb.g).vec->length() ),
      n_eq_linking_rows( dynamic_cast<const StochVector&>(*origProb.bA).vecl->length() ),
      n_ineq_linking_rows( dynamic_cast<const StochVector&>(*origProb.bl).vecl->length() ),
      ub_linking_var(n_linking_vars),
      lb_linking_var(n_linking_vars),
      rows_ub(n_linking_vars),
      rows_lb(n_linking_vars),
      used_linking_eq_row(n_eq_linking_rows),
      used_linking_ineq_row(n_ineq_linking_rows)
>>>>>>> 7c1967bc
{
}

StochPresolverBoundStrengthening::~StochPresolverBoundStrengthening()
{
}

<<<<<<< HEAD
=======
void StochPresolverBoundStrengthening::resetArrays()
{
   /* upper bounds are stored inverted */
   std::fill( ub_linking_var.begin(), ub_linking_var.end(), INF_NEG );
   std::fill( lb_linking_var.begin(), lb_linking_var.end(), INF_NEG );
   std::fill( rows_ub.begin(), rows_ub.end(), INDEX() );
   std::fill( rows_lb.begin(), rows_lb.end(), INDEX() );
   std::fill( used_linking_eq_row.begin(), used_linking_eq_row.end(), false );
   std::fill( used_linking_eq_row.begin(), used_linking_eq_row.end(), false );
}

>>>>>>> 7c1967bc
bool StochPresolverBoundStrengthening::applyPresolving()
{
   assert(presData.reductionsEmpty());
   assert(presData.presDataInSync());

#ifndef NDEBUG
   if( my_rank == 0 && verbosity > 1)
   {
      std::cout << "<<<<<<<<<<<<<<<<<<<<<<<<<<<<<<<<<<<<<<<<<<<<<<<<<<<<<" << std::endl;
      std::cout << "--- Before Bound Strengthening Presolving:" << std::endl;
   }
   countRowsCols();
#endif

   if( my_rank == 0 && verbosity > 1)
      std::cout << "Start Bound Strengthening Presolving..." << std::endl;


   int iter = 0;
   bool tightened = false;

   do
   {
      resetArrays();
      presData.startBoundTightening();

      ++iter;
      tightened = false;
      /* root nodes */
      /* it is important to do the root nodes first - we later communicate around bounds we found in A_MAT and want to get all the tightenings we can get from the root node before */
      if( strenghtenBoundsInNode( EQUALITY_SYSTEM, -1) )
        tightened = true;
      MPI_Barrier(MPI_COMM_WORLD);
      if( strenghtenBoundsInNode( INEQUALITY_SYSTEM, -1) )
        tightened = true;

      // children:
      for( int node = 0; node < nChildren; node++)
      {
         // dummy child?
         if( !presData.nodeIsDummy(node) )
         {
            if( strenghtenBoundsInNode(EQUALITY_SYSTEM, node) )
              tightened = true;

            if( strenghtenBoundsInNode(INEQUALITY_SYSTEM, node) )
              tightened = true;
         }
      }

      /* update bounds on all processors */
      communicateLinkingVarBounds();
      resetArrays();

      presData.endBoundTightening();
      presData.allreduceAndApplyLinkingRowActivities();
      PIPS_MPIgetLogicAndInPlace(tightened);

      assert(presData.reductionsEmpty());
      assert(presData.presDataInSync());
   }
   while( tightened && iter < limit_iter );

   // TODO : bounds found with linking_rows: mark all rows that need to be stored by all procs and store them after tightening in the postsolver
   // later when postsolving and syncing the linking row multipliers use these rows to adjust all var bounds duals

#ifndef NDEBUG
   tightenings = PIPS_MPIgetSum(tightenings, MPI_COMM_WORLD);
   if( my_rank == 0 && verbosity > 1 )
      std::cout << "--- After " << iter << " rounds of bound strengthening and " << tightenings << " times of tightening bounds:" << std::endl;
   if( my_rank == 0 && verbosity == 1 )
      std::cout << "Tight:\t tightened " << tightenings << std::endl;
   countRowsCols();
   if( my_rank == 0 && verbosity > 1)
      std::cout << "<<<<<<<<<<<<<<<<<<<<<<<<<<<<<<<<<<<<<<<<<<<<<<<<<<<<<" << std::endl;
#endif

<<<<<<< HEAD
   return tightened;

   assert(presData.reductionsEmpty());
   assert(presData.presDataInSync());
=======

   return tightened;
}

void StochPresolverBoundStrengthening::communicateLinkingVarBounds()
{
   PIPS_MPIgetLogicOrInPlace(local_bound_tightenings, MPI_COMM_WORLD);

   if( !local_bound_tightenings )
      return;

   // TODO : make vector bool
   std::vector<double> lbx_ubx( 2 * n_linking_vars );
   std::copy( lb_linking_var.begin(), lb_linking_var.end(), lbx_ubx.begin() );
   std::copy( ub_linking_var.begin(), ub_linking_var.end(), lbx_ubx.begin() + n_linking_vars );

   std::vector<std::pair<double,int>> maxloc_bounds = PIPS_MPImaxlocArray(lbx_ubx);

   /* now that the best bounds and the respective processes are determined actually tighten the bounds */
   for( unsigned int i = 0; i < 2 * n_linking_vars; ++i )
   {
      const bool is_lower_bound = (i < n_linking_vars );
      const int best_rank = maxloc_bounds[i].second;
      const double best_bound = maxloc_bounds[i].first;
      const INDEX col = is_lower_bound ? INDEX(COL, -1, i) : INDEX(COL, -1, i - n_linking_vars);

      /* do nothing if not bound was found */
      if( best_bound == INF_NEG )
      {
         assert( PIPS_MPIisValueEqual(maxloc_bounds[i].second) );
      }
      else if( best_rank == my_rank )
      {
         is_lower_bound ? assert( lb_linking_var[i] == best_bound ) : assert( ub_linking_var[i - n_linking_vars] == best_bound );
         const INDEX& row = is_lower_bound ? rows_lb[i] : rows_ub[i - n_linking_vars];
         const bool propagated = presData.rowPropagatedBounds(row, col, is_lower_bound ? best_bound : INF_NEG, is_lower_bound ? INF_POS : -best_bound);
         if( propagated )
            ++tightenings;
      }
      else if( best_rank != -1 )
      {
         const bool propagated = presData.rowPropagatedBounds(INDEX(), col, is_lower_bound ? best_bound : INF_NEG, is_lower_bound ? INF_POS : -best_bound);
         if( propagated )
            ++tightenings;
      }
      else
         assert(false && "This cannot happen!");
   }
   local_bound_tightenings = false;
>>>>>>> 7c1967bc
}

bool StochPresolverBoundStrengthening::strenghtenBoundsInNode(SystemType system_type, int node)
{
   assert( -1 <= node && node < nChildren );

   bool tightened = false;

   if( strenghtenBoundsInBlock(system_type, node, B_MAT) )
      tightened = true;

   if( presData.hasLinking(system_type) )
   {
      if( strenghtenBoundsInBlock(system_type, node, BL_MAT) )
        tightened = true;
   }

   if(node != -1)
   {
      if( strenghtenBoundsInBlock(system_type, node, A_MAT) )
         tightened = true;
   }

   return tightened;
}

/**
 * Strengthen the variable bounds in the block matrix. If childBlock==true, then a block B_i or D_i is considered.
 * partMinActivity and partMaxActivity represent the partial row activity of the respective other block.
 */
bool StochPresolverBoundStrengthening::strenghtenBoundsInBlock( SystemType system_type, int node, BlockType block_type)
{
   assert( -1 <= node && node < nChildren );
   updatePointersForCurrentNode(node, system_type);

   bool tightened = false;

   const SimpleVector& xlow = (node == -1 || block_type == A_MAT) ? *currxlowParent : *currxlowChild;
   const SimpleVector& ixlow = (node == -1 || block_type == A_MAT) ? *currIxlowParent : *currIxlowChild;
   const SimpleVector& xupp = (node == -1 || block_type == A_MAT) ? *currxuppParent : *currxuppChild;
   const SimpleVector& ixupp = (node == -1 || block_type == A_MAT) ? *currIxuppParent : *currIxuppChild;

   const SimpleVector& iclow = (block_type == BL_MAT) ? *currIclowLink : *currIclow;
   const SimpleVector& clow = (block_type == BL_MAT) ? *currIneqLhsLink : *currIneqLhs;
   const SimpleVector& icupp = (block_type == BL_MAT) ? *currIcuppLink : *currIcupp;
   const SimpleVector& cupp = (block_type == BL_MAT) ? *currIneqRhsLink : *currIneqRhs;
   const SimpleVector& rhs = (block_type == BL_MAT) ? *currEqRhsLink : *currEqRhs;

   const SimpleVectorBase<int>& nnzs_row = (block_type == BL_MAT) ? *currNnzRowLink : *currNnzRow;

   const SparseStorageDynamic* mat;

   if(block_type == BL_MAT)
      mat = currBlmat;
   else if(block_type == A_MAT)
   {
      assert(node != -1);
      mat = currAmat;
   }
   else
      mat = currBmat;

   const bool linking = (block_type == BL_MAT);
   assert(mat);

   /* for every row in the current block and every entry in said row check if we can improve on the currently known bounds */
   for(int row = 0; row < mat->getM(); ++row)
   {
      const INDEX row_INDEX(ROW, linking ? -1 : node, row, linking, system_type);

      double actmin_part, actmax_part;
      int actmin_ubndd, actmax_ubndd;

      presData.getRowActivities( row_INDEX, actmax_part, actmin_part, actmax_ubndd, actmin_ubndd);

      /* two or more unbounded variables make it impossible to derive new bounds so skip the row completely */
      if( actmin_ubndd >= 2 && actmax_ubndd >= 2)
         continue;

      /* if the partial row activities (so the activities of all bounded variables) exceed some limit we skip the row since no useful
       * and numerically stable bounds will be obtained here
       */
      if( std::fabs(actmin_part) >= limit_partial_activity && std::fabs(actmax_part) >= limit_partial_activity )
         continue;

      for( int j = mat->getRowPtr(row).start; j < mat->getRowPtr(row).end; j++ )
      {
         assert( mat->getRowPtr(row).end - mat->getRowPtr(row).end < nnzs_row[row] );

         // compute the possible new bounds on variable x_colIdx:
         const int col = mat->getJcolM(j);
         const double a_ik = mat->getMat(j);

         assert( !PIPSisZero(a_ik) );
         if( PIPSisLT(std::fabs(a_ik), limit_entry ) )
            continue;

         /* row activities without the entry currently in focus */
         double actmin_row_without_curr = -std::numeric_limits<double>::infinity();
         double actmax_row_without_curr = std::numeric_limits<double>::infinity();

         /* subtract current entry from row activity */
         if(actmin_ubndd == 0)
            actmin_row_without_curr = ( PIPSisLE(a_ik, 0) ) ? actmin_part - a_ik * xupp[col] : actmin_part - a_ik * xlow[col];
         else if(actmin_ubndd == 1)
         {
            /* if the current entry is the unbounded one we can deduce bounds and the partial activity is the row activity excluding the current col */
            if( (PIPSisLE(a_ik, 0.0) && PIPSisZero(ixupp[col])) || (PIPSisLE(0.0, a_ik) && PIPSisZero(ixlow[col])) )
               actmin_row_without_curr = actmin_part;
         }

         if(actmax_ubndd == 0)
            actmax_row_without_curr = ( PIPSisLE(a_ik, 0) ) ? actmax_part - a_ik * xlow[col] : actmax_part - a_ik * xupp[col];
         else if(actmax_ubndd == 1)
         {
            /* if the current entry is the unbounded one we can deduce bounds and the partial activity is the row activity excluding the current col */
            if( (PIPSisLE(a_ik, 0.0) && PIPSisZero(ixlow[col])) || (PIPSisLE(0.0, a_ik) && PIPSisZero(ixupp[col])) )
               actmax_row_without_curr = actmax_part;
         }

         /* a singleton row has zero activity without the current column - we skip it here though - it will be left for the singleton row presolver */
         if(nnzs_row[row] == 1)
         {
            assert(actmin_ubndd <= 1);
            assert(actmax_ubndd <= 1);
            assert( PIPSisZero(actmin_row_without_curr, feastol) );
            assert( PIPSisZero(actmax_row_without_curr, feastol) );
            continue;
         }

         double lbx_new = -std::numeric_limits<double>::infinity();
         double ubx_new = std::numeric_limits<double>::infinity();

         if(system_type == EQUALITY_SYSTEM)
         {
            if( PIPSisLT(0.0, a_ik) )
            {
               ubx_new = (rhs[row] - actmin_row_without_curr) / a_ik;
               lbx_new = (rhs[row] - actmax_row_without_curr) / a_ik;
            }
            else
            {
               lbx_new = (rhs[row] - actmin_row_without_curr) / a_ik;
               ubx_new = (rhs[row] - actmax_row_without_curr) / a_ik;
            }
         }
         else
         {
            if( PIPSisLT(0.0, a_ik) )
            {
               if( !PIPSisZero(icupp[row]) )
                  ubx_new = (cupp[row] - actmin_row_without_curr) / a_ik;
               if( !PIPSisZero(iclow[row]) )
                  lbx_new = (clow[row] - actmax_row_without_curr) / a_ik;
            }
            else
            {
               if( !PIPSisZero(icupp[row]) )
                  lbx_new = (cupp[row] - actmin_row_without_curr) / a_ik;
               if( !PIPSisZero(iclow[row]) )
                  ubx_new = (clow[row] - actmax_row_without_curr) / a_ik;
            }
         }

         if( std::fabs(ubx_new) > limit_bounds )
            ubx_new = INF_POS;
         if( std::fabs(lbx_new) > limit_bounds )
            lbx_new = INF_NEG;

         const int node_col = (block_type == A_MAT || node == -1) ? -1 : node;

         bool row_propagated = false;
         /* here we have to store and communicate found changes - only one process should change an upper / lower bound of a variable */
         if( block_type == A_MAT )
         {
            assert( node_col == -1 );

            /* store found upper bound if better */
            if( ubx_new != INF_POS )
            {
               /* we store upper bound inverted so that MPI communication can simple do a min over all entries */
               if( (PIPSisLT(ubx_new, xupp[col]) || PIPSisZero(ixupp[col]) ) && PIPSisLT(ub_linking_var[col], -ubx_new) )
               {
                  local_bound_tightenings = true;
                  ub_linking_var[col] = -ubx_new;
                  rows_ub[col] = row_INDEX;
               }
            }

            /* store found lower bound if better */
            if( lbx_new != INF_NEG )
            {
               if( (PIPSisLT(xlow[col], lbx_new) || PIPSisZero(ixlow[col]) ) && PIPSisLT(lbx_new, lb_linking_var[col]) )
               {
                  local_bound_tightenings = true;
                  lb_linking_var[col] = lbx_new;
                  rows_lb[col] = row_INDEX;
               }
            }
         }
         else
            row_propagated = presData.rowPropagatedBounds(row_INDEX, INDEX(COL, node_col, col), lbx_new, ubx_new);

         if( row_propagated && (node != -1 || my_rank == 0) )
            ++tightenings;
         tightened = tightened || row_propagated;
      }
   }

   return tightened;
}<|MERGE_RESOLUTION|>--- conflicted
+++ resolved
@@ -19,9 +19,6 @@
       limit_entry( pips_options::getDoubleParameter("PRESOLVE_BOUND_STR_NUMERIC_LIMIT_ENTRY") ),
       limit_partial_activity( pips_options::getDoubleParameter("PRESOLVE_BOUND_STR_MAX_PARTIAL_ACTIVITY") ),
       limit_bounds( pips_options::getDoubleParameter("PRESOLVE_BOUND_STR_NUMERIC_LIMIT_BOUNDS") ),
-<<<<<<< HEAD
-      tightenings(0)
-=======
       tightenings(0),
       local_bound_tightenings(false),
       n_linking_vars( dynamic_cast<const StochVector&>(*origProb.g).vec->length() ),
@@ -33,7 +30,6 @@
       rows_lb(n_linking_vars),
       used_linking_eq_row(n_eq_linking_rows),
       used_linking_ineq_row(n_ineq_linking_rows)
->>>>>>> 7c1967bc
 {
 }
 
@@ -41,8 +37,6 @@
 {
 }
 
-<<<<<<< HEAD
-=======
 void StochPresolverBoundStrengthening::resetArrays()
 {
    /* upper bounds are stored inverted */
@@ -54,7 +48,6 @@
    std::fill( used_linking_eq_row.begin(), used_linking_eq_row.end(), false );
 }
 
->>>>>>> 7c1967bc
 bool StochPresolverBoundStrengthening::applyPresolving()
 {
    assert(presData.reductionsEmpty());
@@ -132,12 +125,6 @@
       std::cout << "<<<<<<<<<<<<<<<<<<<<<<<<<<<<<<<<<<<<<<<<<<<<<<<<<<<<<" << std::endl;
 #endif
 
-<<<<<<< HEAD
-   return tightened;
-
-   assert(presData.reductionsEmpty());
-   assert(presData.presDataInSync());
-=======
 
    return tightened;
 }
@@ -187,7 +174,6 @@
          assert(false && "This cannot happen!");
    }
    local_bound_tightenings = false;
->>>>>>> 7c1967bc
 }
 
 bool StochPresolverBoundStrengthening::strenghtenBoundsInNode(SystemType system_type, int node)
