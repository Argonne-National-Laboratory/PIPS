--- conflicted
+++ resolved
@@ -9,26 +9,16 @@
 #include <limits>
 #include <cmath>
 #include "pipsdef.h"
-<<<<<<< HEAD
-=======
-
-// todo exhaustive
->>>>>>> 86ac8bac
 
 // todo : make a list of fixed vars ? then variable fixing does not need to iterate the full matrix..
 StochPresolverBoundStrengthening::StochPresolverBoundStrengthening(
       PresolveData& presData, const sData& origProb) :
       StochPresolverBase(presData, origProb), tightenings(0)
 {
-<<<<<<< HEAD
-=======
-   // todo
->>>>>>> 86ac8bac
 }
 
 StochPresolverBoundStrengthening::~StochPresolverBoundStrengthening()
 {
-<<<<<<< HEAD
 }
 
 // todo print variables bounds strengthened
@@ -42,26 +32,6 @@
 
 #ifndef NDEBUG
    if( my_rank == 0 )
-=======
-   // todo
-}
-
-// todo print variables bounds strengthened
-void StochPresolverBoundStrengthening::applyPresolving()
-{
-   assert(presData.reductionsEmpty());
-   assert(presData.presProb->isRootNodeInSync());
-   assert(verifyNnzcounters());
-   assert(indivObjOffset == 0.0);
-   assert(newBoundsParent.size() == 0);
-
-   int myRank;
-   bool iAmDistrib;
-   getRankDistributed( MPI_COMM_WORLD, myRank, iAmDistrib );
-
-#ifndef NDEBUG
-   if( myRank == 0 )
->>>>>>> 86ac8bac
    {
       std::cout << "<<<<<<<<<<<<<<<<<<<<<<<<<<<<<<<<<<<<<<<<<<<<<<<<<<<<<" << std::endl;
       std::cout << "--- Before Bound Strengthening Presolving:" << std::endl;
@@ -69,7 +39,6 @@
    countRowsCols();
 #endif
 
-<<<<<<< HEAD
    if( my_rank == 0 )
       std::cout << "Start Bound Strengthening Presolving..." << std::endl;
 
@@ -117,67 +86,10 @@
       std::cout << "--- After " << iter << " rounds of bound strengthening and " << tightenings << " times of tightening bounds:" << std::endl;
    countRowsCols();
    if( my_rank == 0 )
-=======
-   if( myRank == 0 )
-      std::cout << "Start Bound Strengthening Presolving..." << std::endl;
-
-
-   // root:
-   doBoundStrengthParent( EQUALITY_SYSTEM );
-   doBoundStrengthParent( INEQUALITY_SYSTEM );
-
-   // children:
-   for( int child_it = 0; child_it < nChildren; child_it++)
-   {
-      // dummy child?
-      if( !nodeIsDummy(child_it, EQUALITY_SYSTEM) )
-         doBoundStrengthChild(child_it, EQUALITY_SYSTEM);
-
-      if( !nodeIsDummy(child_it, INEQUALITY_SYSTEM) )
-         doBoundStrengthChild(child_it, INEQUALITY_SYSTEM);
-   }
-
-   /* allreduce found deletions for linking variables */
-   if( !presData.combineColAdaptParent() )
-   {
-      abortInfeasible(MPI_COMM_WORLD );
-   }
-
-   int a = 0;
-   int b = 0;
-   updateLinkingVarsBlocks(a, b);
-
-   /* allreduce rhs lhs changes and rdeuction counters and apply them to non-zero counters */
-   allreduceAndApplyNnzReductions(EQUALITY_SYSTEM);
-   allreduceAndApplyNnzReductions(INEQUALITY_SYSTEM);
-
-   allreduceAndApplyRhsLhsReductions(EQUALITY_SYSTEM);
-   allreduceAndApplyRhsLhsReductions(INEQUALITY_SYSTEM);
-
-   /* allreduce new var bounds */
-   allreduceAndUpdateVarBounds();
-
-   // Sum up individual objOffset and then add it to the global objOffset:
-   sumIndivObjOffset();
-   presData.addObjOffset(indivObjOffset);
-   indivObjOffset = 0;
-
-   if( myRank == 0 )
-   {
-      std::cout << "Global objOffset is now: " << presData.getObjOffset() << std::endl;
-   }
-
-#ifndef NDEBUG
-   if( myRank == 0 )
-      std::cout << "--- After bound strengthening presolving:" << std::endl;
-   countRowsCols();
-   if( myRank == 0 )
->>>>>>> 86ac8bac
       std::cout << "<<<<<<<<<<<<<<<<<<<<<<<<<<<<<<<<<<<<<<<<<<<<<<<<<<<<<" << std::endl;
 #endif
 
    assert(presData.reductionsEmpty());
-<<<<<<< HEAD
    assert(presData.getPresProb().isRootNodeInSync());
    assert(presData.verifyActivities());
    assert(presData.verifyNnzcounters());
@@ -205,55 +117,12 @@
    }
 
    return tightened;
-=======
-   assert(presData.presProb->isRootNodeInSync());
-   assert(verifyNnzcounters());
-   assert(indivObjOffset == 0.0);
-   assert(newBoundsParent.size() == 0);
-}
-
-// todo no Bl0block?
-void StochPresolverBoundStrengthening::doBoundStrengthParent(SystemType system_type)
-{
-   updatePointersForCurrentNode(-1, system_type);
-
-   for(int rowIdx = 0; rowIdx < currAmat->m; rowIdx++)
-      strenghtenBoundsInBlock( *currAmat, LINKING_VARS_BLOCK, rowIdx, 0.0, 0.0, system_type, -1);
-}
-
-// todo no Bl block
-void StochPresolverBoundStrengthening::doBoundStrengthChild(int it, SystemType system_type)
-{
-   assert(it > -1);
-
-   updatePointersForCurrentNode(it, system_type);
-
-   for(int i=0; i < currAmat->m; i++) // i ~ rowIndex
-   {
-      // First, compute minActivity and maxActivity of the whole row (per block):
-      double partMinActivityA = 0.0, partMaxActivityA = 0.0, partMinActivityB = 0.0, partMaxActivityB = 0.0;
-      computeActivityBlockwise(*currAmat, i, -1, partMinActivityA, partMaxActivityA, *currxlowParent, *currIxlowParent, *currxuppParent, *currIxuppParent);
-      computeActivityBlockwise(*currBmat, i, -1, partMinActivityB, partMaxActivityB, *currxlowChild, *currIxlowChild, *currxuppChild, *currIxuppChild);
-
-      strenghtenBoundsInBlock( *currAmat, LINKING_VARS_BLOCK, i, partMinActivityB, partMaxActivityB, system_type, it);
-      strenghtenBoundsInBlock( *currBmat, CHILD_BLOCK, i, partMinActivityA, partMaxActivityA, system_type, it);
-   }
-}
-
-double StochPresolverBoundStrengthening::computeNewBound(const SimpleVector& bounds, double activity, double matrixEntry, int rowIdx) const
-{
-   assert( matrixEntry != 0.0 );
-   assert( 0 <= rowIdx && rowIdx <= bounds.n);
-
-   return (bounds[rowIdx] - activity) / matrixEntry;
->>>>>>> 86ac8bac
 }
 
 /**
  * Strengthen the variable bounds in the block matrix. If childBlock==true, then a block B_i or D_i is considered.
  * partMinActivity and partMaxActivity represent the partial row activity of the respective other block.
  */
-<<<<<<< HEAD
 bool StochPresolverBoundStrengthening::strenghtenBoundsInBlock( SystemType system_type, int node, BlockType block_type)
 {
    bool tightened = false;
@@ -270,45 +139,9 @@
    const SimpleVector& clow = (block_type == LINKING_CONS_BLOCK) ? *currIneqLhsLink : *currIneqLhs;
    const SimpleVector& icupp = (block_type == LINKING_CONS_BLOCK) ? *currIcuppLink : *currIcupp;
    const SimpleVector& cupp = (block_type == LINKING_CONS_BLOCK) ? *currIneqRhsLink : *currIneqRhs;
-=======
-void StochPresolverBoundStrengthening::strenghtenBoundsInBlock( SparseStorageDynamic& matrix, BlockType block_type, int rowIdx, double partMinActivity,
-      double partMaxActivity, SystemType system_type, int node)
-{
-   updatePointersForCurrentNode(node, system_type); // todo
-   assert( 0 <= rowIdx && rowIdx < matrix.m );
->>>>>>> 86ac8bac
-
    const SimpleVector& rhs = (block_type == LINKING_CONS_BLOCK) ? *currEqRhsLink : *currEqRhs;
 
-<<<<<<< HEAD
    const SimpleVector& nnzs_row = (block_type == LINKING_CONS_BLOCK) ? *currNnzRowLink : *currNnzRow;
-=======
-   if( (partMinActivity == -std::numeric_limits<double>::max() || partMinActivity == -std::numeric_limits<double>::infinity())
-         && (partMaxActivity == std::numeric_limits<double>::max() || partMaxActivity == std::numeric_limits<double>::infinity()) )
-      return;
-
-   double row_activity_min = partMinActivity;
-   double row_activity_max = partMaxActivity;
-
-   SimpleVector& xlow = (node == -1 || block_type == LINKING_VARS_BLOCK) ? *currxlowParent : *currxlowChild;
-   SimpleVector& ixlow = (node == -1 || block_type == LINKING_VARS_BLOCK) ? *currIxlowParent : *currIxlowChild;
-   SimpleVector& xupp = (node == -1 || block_type == LINKING_VARS_BLOCK) ? *currxuppParent : *currxuppChild;
-   SimpleVector& ixupp = (node == -1 || block_type == LINKING_VARS_BLOCK) ? *currIxuppParent : *currIxuppChild;
-
-   SimpleVector& iclow = (block_type == LINKING_CONS_BLOCK) ? *currIclowLink : *currIclow;
-   SimpleVector& clow = (block_type == LINKING_CONS_BLOCK) ? *currIneqLhsLink : *currIneqLhs;
-   SimpleVector& icupp = (block_type == LINKING_CONS_BLOCK) ? *currIcuppLink : *currIcupp;
-   SimpleVector& cupp = (block_type == LINKING_CONS_BLOCK) ? *currIneqRhsLink : *currIneqRhs;
-
-   SimpleVector& rhs = (block_type == LINKING_CONS_BLOCK) ? *currEqRhsLink : *currEqRhs;
-
-   // Compute remaining activity of the (complete) row
-   computeActivityBlockwise(matrix, rowIdx, -1, row_activity_min, row_activity_max, xlow, ixlow, xupp, ixupp);
-
-   if( (row_activity_min == -std::numeric_limits<double>::max() || row_activity_min == -std::numeric_limits<double>::infinity())
-         && (row_activity_max == std::numeric_limits<double>::max() || row_activity_max == std::numeric_limits<double>::infinity()) )
-      return;
->>>>>>> 86ac8bac
 
    const SparseStorageDynamic* mat;
    if(block_type == LINKING_CONS_BLOCK)
@@ -317,7 +150,6 @@
       mat = currAmat;
    else
    {
-<<<<<<< HEAD
       assert(node != -1);
       mat = currBmat;
    }
@@ -439,91 +271,4 @@
    }
 
    return tightened;
-}
-=======
-      // compute the possible new bounds on variable x_colIdx:
-      const int colIdx = matrix.jcolM[j];
-      const double a_ik = matrix.M[j];
-
-      assert( !PIPSisZero(a_ik) );
-      assert( ixlow[colIdx] != 0.0 || ixupp[colIdx] != 0.0 );
-
-      /* subtract current entry from row activity */
-      double row_activity_min_without_curr = ( PIPSisLE(a_ik, 0) ) ? row_activity_min - a_ik * xupp[colIdx] : row_activity_min - a_ik * xlow[colIdx];
-      double row_activity_max_without_curr = ( PIPSisLE(a_ik, 0) ) ? row_activity_max - a_ik * xlow[colIdx] : row_activity_max - a_ik * xupp[colIdx];
-
-      /** Computes the new bound (bA - activity)/matrixEntry.
-       * If systemType==EQUALITY_SYSTEM, then bA is the rhs currEqRhs.
-       * Else, the boolean rhs defines if the lhs or the rhs of the inequality should be used as bA in the computation:
-       * If rhs is true, then the right hand side cupp is used. If false, then the lhs clow is used.
-       */
-
-      double newBoundLow = -std::numeric_limits<double>::max();
-      double newBoundUpp = std::numeric_limits<double>::max();
-
-      if(system_type == EQUALITY_SYSTEM)
-      {
-         if( PIPSisLT(0.0, a_ik) )
-         {
-            if(row_activity_min_without_curr > -std::numeric_limits<double>::max())
-               newBoundUpp = computeNewBound(rhs, row_activity_min_without_curr, a_ik, rowIdx);
-            if(row_activity_max_without_curr < std::numeric_limits<double>::max())
-               newBoundLow = computeNewBound(rhs, row_activity_max_without_curr, a_ik, rowIdx);
-         }
-         else
-         {
-            if(row_activity_min_without_curr > -std::numeric_limits<double>::max())
-               newBoundLow = computeNewBound(rhs, row_activity_min_without_curr, a_ik, rowIdx);
-            if(row_activity_max_without_curr < std::numeric_limits<double>::max())
-               newBoundUpp = computeNewBound(rhs, row_activity_max_without_curr, a_ik, rowIdx);
-         }
-      }
-      else
-      {
-         if( PIPSisLT(0.0, a_ik) )
-         {
-            if(row_activity_min_without_curr > -std::numeric_limits<double>::max() && icupp[rowIdx] != 0.0)
-               newBoundUpp = computeNewBound(cupp, row_activity_min_without_curr, a_ik, rowIdx);
-            if(row_activity_max_without_curr < std::numeric_limits<double>::max() && iclow[rowIdx] != 0.0)
-               newBoundLow = computeNewBound(clow, row_activity_max_without_curr, a_ik, rowIdx);
-         }
-         else
-         {
-            if(row_activity_min_without_curr > -std::numeric_limits<double>::max() && icupp[rowIdx] != 0.0)
-               newBoundLow = computeNewBound(cupp, row_activity_min_without_curr, a_ik, rowIdx);
-            if(row_activity_max_without_curr < std::numeric_limits<double>::max() && iclow[rowIdx] != 0.0)
-               newBoundUpp = computeNewBound(clow, row_activity_max_without_curr, a_ik, rowIdx);
-         }
-      }
-
-      /* check if new bounds valid */ // todo
-      if( newBoundsImplyInfeasible(newBoundLow, newBoundUpp, colIdx, ixlow.elements(), ixupp.elements(), xlow.elements(), xupp.elements()) )
-         abortInfeasible(MPI_COMM_WORLD);
-
-      /* check if new bounds imply fixation of the variable */
-      double fixation_value = 0.0;
-      if( newBoundsFixVariable(fixation_value, newBoundLow, newBoundUpp, colIdx, ixlow.elements(),
-            ixupp.elements(), xlow.elements(), xupp.elements()) )
-      {
-         /* for Amat we store deletions - collect them and apply them later */
-          if( node == -1 || block_type == LINKING_VARS_BLOCK )
-          {
-             /* only 0 process stores fixations in root node B0/Bl0 - this is to reduce MPI communications - it is not necessary */
-             if( myRank == 0 && node == -1 )
-                storeColValInColAdaptParent(colIdx, fixation_value);
-             else if( block_type == LINKING_VARS_BLOCK )
-                storeColValInColAdaptParent(colIdx, fixation_value);
-          }
-          else
-          {
-             /* delete variable */
-             deleteNonlinkColumnFromSystem(node, colIdx, fixation_value);
-          }
-      }
-      else
-      {
-         tightenBounds(newBoundLow, newBoundUpp, ixlow[colIdx], xlow[colIdx], ixupp[colIdx], xupp[colIdx]);
-      }
-   }
-}
->>>>>>> 86ac8bac
+}