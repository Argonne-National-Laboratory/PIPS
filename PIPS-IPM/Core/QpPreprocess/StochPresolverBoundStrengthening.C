/*
 * StochPresolverBoundStrengthening.C
 *
 *  Created on: 28.05.2018
 *      Author: Svenja Uslu
 */

#include "StochPresolverBoundStrengthening.h"
#include <limits>
#include <cmath>
#include "pipsdef.h"

// todo : make a list of fixed vars ? then variable fixing does not need to iterate the full matrix..
StochPresolverBoundStrengthening::StochPresolverBoundStrengthening(
      PresolveData& presData, const sData& origProb) :
      StochPresolverBase(presData, origProb), tightenings(0)
{
}

StochPresolverBoundStrengthening::~StochPresolverBoundStrengthening()
{
}

// todo print variables bounds strengthened
// todo print removed fixed cols
void StochPresolverBoundStrengthening::applyPresolving()
{
   assert(presData.reductionsEmpty());
   assert(presData.getPresProb().isRootNodeInSync());
   assert(presData.verifyNnzcounters());
   assert(presData.verifyActivities());

#ifndef NDEBUG
   if( my_rank == 0 )
   {
      std::cout << "<<<<<<<<<<<<<<<<<<<<<<<<<<<<<<<<<<<<<<<<<<<<<<<<<<<<<" << std::endl;
      std::cout << "--- Before Bound Strengthening Presolving:" << std::endl;
   }
   countRowsCols();
#endif

   if( my_rank == 0 )
      std::cout << "Start Bound Strengthening Presolving..." << std::endl;

   int max_iter = 1; // todo
   int iter = 0;
   bool tightened;

   do
   {
      ++iter;
      tightened = false;
      /* root nodes */
      if( strenghtenBoundsInNode( EQUALITY_SYSTEM, -1) )
        tightened = true;
      if( strenghtenBoundsInNode( INEQUALITY_SYSTEM, -1) )
        tightened = true;

      // children:
      for( int node = 0; node < nChildren; node++)
      {
         // dummy child?
         if( !presData.nodeIsDummy(node, EQUALITY_SYSTEM) )
         {
            if( strenghtenBoundsInNode(EQUALITY_SYSTEM, node) )
              tightened = true;
         }

         if( !presData.nodeIsDummy(node, INEQUALITY_SYSTEM) )
         {
            if( strenghtenBoundsInNode(INEQUALITY_SYSTEM, node) )
              tightened = true;
         }
      }
   /* update bounds on all processors */
   }
   while( tightened && iter < max_iter );


   presData.allreduceLinkingVarBounds();
   presData.allreduceAndApplyLinkingRowActivities();

#ifndef NDEBUG
   MPI_Allreduce(MPI_IN_PLACE, &tightenings, 1, MPI_LONG_LONG, MPI_SUM, MPI_COMM_WORLD);
   if( my_rank == 0 )
      std::cout << "--- After " << iter << " rounds of bound strengthening and " << tightenings << " times of tightening bounds:" << std::endl;
   countRowsCols();
   if( my_rank == 0 )
      std::cout << "<<<<<<<<<<<<<<<<<<<<<<<<<<<<<<<<<<<<<<<<<<<<<<<<<<<<<" << std::endl;
#endif

   assert(presData.reductionsEmpty());
   assert(presData.getPresProb().isRootNodeInSync());
   assert(presData.verifyActivities());
   assert(presData.verifyNnzcounters());
}

bool StochPresolverBoundStrengthening::strenghtenBoundsInNode(SystemType system_type, int node)
{
   assert( -1 <= node && node < nChildren );

   bool tightened = false;

   if( strenghtenBoundsInBlock(system_type, node, LINKING_VARS_BLOCK) )
      tightened = true;

   if( presData.hasLinking(system_type) )
   {
      if( strenghtenBoundsInBlock(system_type, node, LINKING_CONS_BLOCK) )
         tightened = true;
   }

   if(node != -1)
   {
      if( strenghtenBoundsInBlock(system_type, node, CHILD_BLOCK) )
         tightened = true;
   }

   return tightened;
}

/**
 * Strengthen the variable bounds in the block matrix. If childBlock==true, then a block B_i or D_i is considered.
 * partMinActivity and partMaxActivity represent the partial row activity of the respective other block.
 */
bool StochPresolverBoundStrengthening::strenghtenBoundsInBlock( SystemType system_type, int node, BlockType block_type)
{
   assert( -1 <= node && node < nChildren );
   updatePointersForCurrentNode(node, system_type);

   // todo : if bound is too big we do not accept it
   // todo : if current entry is too small we assume that dividing by it is not numerically stable and skip it
   const double numeric_limit_entry = 1e-7;
   const double numeric_limit_bounds = 1e12; // todo
   bool tightened = false;

   const SimpleVector& xlow = (node == -1 || block_type == LINKING_VARS_BLOCK) ? *currxlowParent : *currxlowChild;
   const SimpleVector& ixlow = (node == -1 || block_type == LINKING_VARS_BLOCK) ? *currIxlowParent : *currIxlowChild;
   const SimpleVector& xupp = (node == -1 || block_type == LINKING_VARS_BLOCK) ? *currxuppParent : *currxuppChild;
   const SimpleVector& ixupp = (node == -1 || block_type == LINKING_VARS_BLOCK) ? *currIxuppParent : *currIxuppChild;

   const SimpleVector& iclow = (block_type == LINKING_CONS_BLOCK) ? *currIclowLink : *currIclow;
   const SimpleVector& clow = (block_type == LINKING_CONS_BLOCK) ? *currIneqLhsLink : *currIneqLhs;
   const SimpleVector& icupp = (block_type == LINKING_CONS_BLOCK) ? *currIcuppLink : *currIcupp;
   const SimpleVector& cupp = (block_type == LINKING_CONS_BLOCK) ? *currIneqRhsLink : *currIneqRhs;
   const SimpleVector& rhs = (block_type == LINKING_CONS_BLOCK) ? *currEqRhsLink : *currEqRhs;

   const SimpleVector& nnzs_row = (block_type == LINKING_CONS_BLOCK) ? *currNnzRowLink : *currNnzRow;

   const SparseStorageDynamic* mat;

   if(block_type == LINKING_CONS_BLOCK)
      mat = currBlmat;
   else if(block_type == LINKING_VARS_BLOCK)
      mat = currAmat;
   else
   {
      assert(node != -1);
      mat = currBmat;
   }
   assert(mat);

<<<<<<< HEAD
   for(int row = 0; row < mat->getM(); ++row)
=======
   /* for every row in the current block and every entry in said row check if we can improve on the currently known bounds */
   for(int row = 0; row < mat->m; ++row)
>>>>>>> 9d736023
   {
      double actmin_part, actmax_part;
      int actmin_ubndd, actmax_ubndd;

      presData.getRowActivities(system_type, node, block_type, row, actmax_part, actmin_part, actmax_ubndd, actmin_ubndd);

      /* two or more unbounded variables make it impossible to derive new bounds so skip the row completely */
      if( actmin_ubndd >= 2 && actmax_ubndd >= 2)
         continue;

<<<<<<< HEAD
      /* if the partial row activities (so the activities of all bounded variables) exceed some limit we skip the row since no useful
       * and numerically stable bounds will be obtained here
       */
      if( (actmin_part <= -std::numeric_limits<double>::max() ) && (actmax_part >= std::numeric_limits<double>::max()) )
         continue;

      for( int j = mat->getRowPtr(row).start; j < mat->getRowPtr(row).end; j++ )
      {
         assert( mat->getRowPtr(row).end - mat->getRowPtr(row).end < nnzs_row[row] );
=======
      /* for every entry of the current row check the associated variable for tighter bounds */
      for( int j = mat->rowptr[row].start; j < mat->rowptr[row].end; j++ )
      {
         assert( mat->rowptr[row].end - mat->rowptr[row].end < nnzs_row[row] );

>>>>>>> 9d736023
         // compute the possible new bounds on variable x_colIdx:
         const int col = mat->getJcolM(j);
         const double a_ik = mat->getMat(j);

         assert( !PIPSisZero(a_ik) );
         if( PIPSisLT(std::fabs(a_ik), numeric_limit_entry) )
            continue;

         /* row activities without the entry currently in focus */
         double actmin_row_without_curr = -std::numeric_limits<double>::infinity();
         double actmax_row_without_curr = std::numeric_limits<double>::infinity();

         /* subtract current entry from row activity */
         if(actmin_ubndd == 0.0)
            actmin_row_without_curr = ( PIPSisLE(a_ik, 0) ) ? actmin_part - a_ik * xupp[col] : actmin_part - a_ik * xlow[col];
         else if(actmin_ubndd == 1.0)
         {
            /* if the current entry is the unbounded one we can deduce bounds and the partial activity is the row activity excluding the current col */
            if( (PIPSisLE(a_ik, 0.0) && ixupp[col] == 0.0) || (PIPSisLE(0.0, a_ik) && ixlow[col] == 0.0) )
               actmin_row_without_curr = actmin_part;
         }

         if(actmax_ubndd == 0.0)
            actmax_row_without_curr = ( PIPSisLE(a_ik, 0) ) ? actmax_part - a_ik * xlow[col] : actmax_part - a_ik * xupp[col];
         else if(actmax_ubndd == 1.0)
         {
            /* if the current entry is the unbounded one we can deduce bounds and the partial activity is the row activity excluding the current col */
            if( (PIPSisLE(a_ik, 0.0) && ixlow[col] == 0.0) || (PIPSisLE(0.0, a_ik) && ixupp[col] == 0.0) )
               actmax_row_without_curr = actmax_part;
         }

         /* a singleton row has zero activity without the current column */
         if(nnzs_row[row] == 1)
         {
            assert(actmin_ubndd <= 1);
            assert(actmax_ubndd <= 1);
            assert( PIPSisZero(actmin_row_without_curr, feastol) );
            assert( PIPSisZero(actmax_row_without_curr, feastol) );

            actmin_row_without_curr = actmax_row_without_curr = 0;
         }

         double lbx_new = -std::numeric_limits<double>::infinity();
         double ubx_new = std::numeric_limits<double>::infinity();

         if(system_type == EQUALITY_SYSTEM)
         {
            if( PIPSisLT(0.0, a_ik) )
            {
               ubx_new = (rhs[row] - actmin_row_without_curr) / a_ik;
               lbx_new = (rhs[row] - actmax_row_without_curr) / a_ik;
            }
            else
            {
               lbx_new = (rhs[row] - actmin_row_without_curr) / a_ik;
               ubx_new = (rhs[row] - actmax_row_without_curr) / a_ik;
            }
         }
         else
         {
            if( PIPSisLT(0.0, a_ik) )
            {
               if( icupp[row] != 0.0 )
                  ubx_new = (cupp[row] - actmin_row_without_curr) / a_ik;
               if( iclow[row] != 0.0 )
                  lbx_new = (clow[row] - actmax_row_without_curr) / a_ik;
            }
            else
            {
               if( icupp[row] != 0.0 )
                  lbx_new = (cupp[row] - actmin_row_without_curr) / a_ik;
               if( iclow[row] != 0.0 )
                  ubx_new = (clow[row] - actmax_row_without_curr) / a_ik;
            }
         }

         if( std::fabs(ubx_new) > numeric_limit_bounds )
            ubx_new = std::numeric_limits<double>::infinity();
         if( std::fabs(lbx_new) > numeric_limit_bounds )
            lbx_new = -std::numeric_limits<double>::infinity();

         bool row_propagated = presData.rowPropagatedBounds(system_type, node, block_type, row, col, ubx_new, lbx_new);

         if(row_propagated && (node != -1 || my_rank == 0))
            ++tightenings;
         tightened = tightened || row_propagated;
      }
   }

   return tightened;
}<|MERGE_RESOLUTION|>--- conflicted
+++ resolved
@@ -160,12 +160,8 @@
    }
    assert(mat);
 
-<<<<<<< HEAD
+   /* for every row in the current block and every entry in said row check if we can improve on the currently known bounds */
    for(int row = 0; row < mat->getM(); ++row)
-=======
-   /* for every row in the current block and every entry in said row check if we can improve on the currently known bounds */
-   for(int row = 0; row < mat->m; ++row)
->>>>>>> 9d736023
    {
       double actmin_part, actmax_part;
       int actmin_ubndd, actmax_ubndd;
@@ -176,7 +172,6 @@
       if( actmin_ubndd >= 2 && actmax_ubndd >= 2)
          continue;
 
-<<<<<<< HEAD
       /* if the partial row activities (so the activities of all bounded variables) exceed some limit we skip the row since no useful
        * and numerically stable bounds will be obtained here
        */
@@ -186,13 +181,7 @@
       for( int j = mat->getRowPtr(row).start; j < mat->getRowPtr(row).end; j++ )
       {
          assert( mat->getRowPtr(row).end - mat->getRowPtr(row).end < nnzs_row[row] );
-=======
-      /* for every entry of the current row check the associated variable for tighter bounds */
-      for( int j = mat->rowptr[row].start; j < mat->rowptr[row].end; j++ )
-      {
-         assert( mat->rowptr[row].end - mat->rowptr[row].end < nnzs_row[row] );
-
->>>>>>> 9d736023
+
          // compute the possible new bounds on variable x_colIdx:
          const int col = mat->getJcolM(j);
          const double a_ik = mat->getMat(j);
