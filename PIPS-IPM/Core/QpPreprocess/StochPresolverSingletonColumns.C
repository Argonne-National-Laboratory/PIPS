/*
 * StochPresolverSingletonColumns.C
 *
 *  Created on: 08.05.2018
 *      Author: bzfuslus
 */

#include "StochPresolverSingletonColumns.h"


StochPresolverSingletonColumns::StochPresolverSingletonColumns(PresolveData& presData, const sData& origProb)
   : StochPresolverBase(presData, origProb), removed_cols(0)
{
 // todo
}

StochPresolverSingletonColumns::~StochPresolverSingletonColumns()
{
 // todo
}


void StochPresolverSingletonColumns::applyPresolving()
{
   assert(presData.reductionsEmpty());
   assert(presData.getPresProb().isRootNodeInSync());
   assert(presData.verifyNnzcounters());
   assert(presData.verifyActivities());

#ifndef NDEBUG
   if( my_rank == 0 )
   {
      std::cout << "<<<<<<<<<<<<<<<<<<<<<<<<<<<<<<<<<<<<<<<<<<<<<<<<<<<<<" << std::endl;
      std::cout << "--- Before singleton columns presolving:" << std::endl;
   }
   countRowsCols();
#endif

   if( presData.getSingletonCols().size() == 0 )
   {
#ifndef NDEBUG
      if( my_rank == 0)
         std::cout << "No more singletons left - exiting" << std::endl;
#endif
   }

   while( !presData.getSingletonCols().empty() )
   {
      bool removed = false;
      removed = removeSingletonColumn( presData.getSingletonCols().front().node, 
         presData.getSingletonCols().front().index );      
      
      if(removed && ( presData.getSingletonCols().front().node != -1 || my_rank == 0) )
         ++removed_cols;
      presData.getSingletonCols().pop();
   }

   assert( presData.getSingletonCols().empty() );

#ifndef NDEBUG
   if( my_rank == 0 )
   {
      std::cout << "--- After singleton columns presolving:" << std::endl;
      std::cout << "--- Removed " << removed_cols << " singleton columns" << std::endl;
   }
   countRowsCols();
   if( my_rank == 0 )
      std::cout << "<<<<<<<<<<<<<<<<<<<<<<<<<<<<<<<<<<<<<<<<<<<<<<<<<<<<<" << std::endl;
#endif

   //todo
   presData.allreduceAndApplyBoundChanges();
   presData.allreduceAndApplyNnzChanges();
   presData.allreduceAndApplyLinkingRowActivities();
   presData.allreduceLinkingVarBounds();
   presData.allreduceAndApplyObjVectorChanges();
   presData.allreduceObjOffset();

   assert(presData.reductionsEmpty());
   assert(presData.getPresProb().isRootNodeInSync());
   assert(presData.verifyNnzcounters());
   assert(presData.verifyActivities());  
<<<<<<< HEAD
}

bool StochPresolverSingletonColumns::removeSingletonColumn(const int& node_col, int col)
{
   assert( -1 <= node_col && node_col < nChildren );

   updatePointersForCurrentNode(node_col, EQUALITY_SYSTEM);
   const SimpleVector& nnzs_col = (node_col == -1) ? *currNnzColParent : *currNnzColChild;

   /* this should not happen - singeltons are collected locally */
   if( presData.nodeIsDummy(node_col, EQUALITY_SYSTEM) )
      assert( false );
   if( nnzs_col[col] == 0 )
      return false;
   assert( nnzs_col[col] <= 1 );


   int node_row = -3;
   int row = -3;
   bool linking_row = false; 
   SystemType system_type = EQUALITY_SYSTEM;
   
   /* find the associated row via checking the transposed matices */
   bool found = findRowForColumnSingleton( system_type, node_row, row, linking_row, node_col, col );

   if( linking_row )
      return false;

   if( !found )
   {  
      // TODO : singleton column in linking parts need communication
      assert( node_col == -1 );
      return false;
   }

   assert( -1 <= node_row && node_row < nChildren );
   updatePointersForCurrentNode( node_row, system_type );
   
   /* check whether col is free / implied free */
   bool lb_implied_free = false;
   bool ub_implied_free = false;

   // todo : pivot numerical limits

   checkColImpliedFree( system_type, node_row, row, linking_row, node_col, col, lb_implied_free, ub_implied_free);
   bool implied_free = lb_implied_free && ub_implied_free;

   /* if objective of variable is zero we can just remove it from the problem together with the containing row */
   double obj = (node_col == -1) ? (*currgParent)[col] : (*currgChild)[col];
   if( implied_free && PIPSisEQ(obj, 0.0) )
   {
      presData.removeImpliedFreeColumnSingleton( system_type, node_row, row, linking_row, node_col, col );
      return true;
   }  

   // /* equalitiy singleton variables */
   // if( system_type == EQUALITY_SYSTEM )
   // {
   //    /* (originally) free singleton columns just get deleted together with their row */
   //    if( implied_free )
   //    {
   //       presData.removeImpliedFreeColumnSingleton( system_type, node_row, row, linking_row, node_col, col );
   //       return true;
   //    }
   // }

   /* inequality singleton variables */
   // TODO

   return false;
}

bool StochPresolverSingletonColumns::findRowForColumnSingleton( SystemType& system_type, int& node_row, int& row, bool& linking,
   const int& node_col, const int& col )
{
   assert( -1 <= node_col && node_col < nChildren );
   if( node_col == -1 )
   {
      if( findRowForLinkingSingleton( system_type, node_row, row, linking, col) )
         return true;
   }
   else
   {
      node_row = node_col;
      if( findRowForNonlinkingSingelton( system_type, row, linking, node_col, col ) )
         return true;      
   }
   
   return false;
}

bool StochPresolverSingletonColumns::findRowForLinkingSingleton( SystemType& system_type, int& node_row, int& row, bool& linking, const int& col)
{
      /* go through all children and check linking variables for the singleton row */
      
      /* equality part */
      system_type = EQUALITY_SYSTEM;
      if( findRowForLinkingSingletonInSystem( system_type, node_row, row, linking, col) )
         return true;
      
      /* inequality part */
      system_type = INEQUALITY_SYSTEM;
      if( findRowForLinkingSingletonInSystem( system_type, node_row, row, linking, col) )
         return true;

      return false;
}

bool StochPresolverSingletonColumns::findRowForNonlinkingSingelton( SystemType& system_type, int& row, bool& linking, const int& node_col, const int& col)
{
   /* check Bmat and Blmat for the singleton row */
   system_type = EQUALITY_SYSTEM;
   linking = false;

   /* equality part */
   if( !presData.nodeIsDummy( node_col, system_type) )
   {
      updatePointersForCurrentNode( node_col, system_type );
      
      /* Bmat */
      assert(currBmatTrans);
      if( findRowForSingletonColumnInMatrix( *currBmatTrans, row, col) )
         return true;

      /* Blmat */
      assert(currBlmatTrans);
      if( findRowForSingletonColumnInMatrix( *currBlmatTrans, row, col) )
      {
         linking = true;
         return true;
      }
   }

   /* inequality part */
   system_type = INEQUALITY_SYSTEM;
   if( !presData.nodeIsDummy( node_col, system_type) )
   {
      updatePointersForCurrentNode( node_col, system_type );

      /* Bmat */
      assert(currBmatTrans);
      if( findRowForSingletonColumnInMatrix( *currBmatTrans, row, col) )
         return true;

      /* Blmat */
      assert(currBlmatTrans);
      if( findRowForSingletonColumnInMatrix( *currBlmatTrans, row, col) )
      {
         linking = true;
         return true;
      }
   }
   return false;
}

bool StochPresolverSingletonColumns::findRowForLinkingSingletonInSystem( SystemType system_type, int& node_row, int& row, bool& linking, const int& col)
{
   linking = false;

   for( node_row = -1; node_row < nChildren; ++node_row)
   {
=======
}

bool StochPresolverSingletonColumns::removeSingletonColumn(const int& node_col, int col)
{
   assert( -1 <= node_col && node_col < nChildren );

   updatePointersForCurrentNode(node_col, EQUALITY_SYSTEM);
   const SimpleVector& nnzs_col = (node_col == -1) ? *currNnzColParent : *currNnzColChild;

   /* this should not happen - singeltons are collected locally */
   if( presData.nodeIsDummy(node_col, EQUALITY_SYSTEM) )
      assert( false );
   if( nnzs_col[col] == 0 )
      return false;
   assert( nnzs_col[col] <= 1 );


   int node_row = -3;
   int row = -3;
   bool linking_row = false; 
   SystemType system_type = EQUALITY_SYSTEM;
   
   /* find the associated row via checking the transposed matices */
   bool found = findRowForColumnSingleton( system_type, node_row, row, linking_row, node_col, col );

   if( linking_row )
      return false;

   if( !found )
   {  
      // TODO : singleton column in linking parts need communication
      assert( node_col == -1 );
      return false;
   }

   assert( -1 <= node_row && node_row < nChildren );
   updatePointersForCurrentNode( node_row, system_type );
   
   /* check whether col is free / implied free */
   bool lb_implied_free = false;
   bool ub_implied_free = false;

   // todo : pivot numerical limits

   checkColImpliedFree( system_type, node_row, row, linking_row, node_col, col, lb_implied_free, ub_implied_free);
   bool implied_free = lb_implied_free && ub_implied_free;

   /* if objective of variable is zero we can just remove it from the problem together with the containing row */
   double obj = (node_col == -1) ? (*currgParent)[col] : (*currgChild)[col];
   if( implied_free && PIPSisEQ(obj, 0.0) )
   {
      presData.removeImpliedFreeColumnSingleton( system_type, node_row, row, linking_row, node_col, col );
      return true;
   }  

   /* equalitiy singleton variables */
   if( system_type == EQUALITY_SYSTEM )
   {
      /* (originally) free singleton columns just get deleted together with their row */
      if( implied_free )
      {
         presData.removeImpliedFreeColumnSingleton( system_type, node_row, row, linking_row, node_col, col );
         return true;
      }
   }

   /* inequality singleton variables */
   // TODO

   return false;
}

bool StochPresolverSingletonColumns::findRowForColumnSingleton( SystemType& system_type, int& node_row, int& row, bool& linking,
   const int& node_col, const int& col )
{
   assert( -1 <= node_col && node_col < nChildren );
   if( node_col == -1 )
   {
      if( findRowForLinkingSingleton( system_type, node_row, row, linking, col) )
         return true;
   }
   else
   {
      node_row = node_col;
      if( findRowForNonlinkingSingelton( system_type, row, linking, node_col, col ) )
         return true;      
   }
   
   return false;
}

bool StochPresolverSingletonColumns::findRowForLinkingSingleton( SystemType& system_type, int& node_row, int& row, bool& linking, const int& col)
{
      /* go through all children and check linking variables for the singleton row */
      
      /* equality part */
      system_type = EQUALITY_SYSTEM;
      if( findRowForLinkingSingletonInSystem( system_type, node_row, row, linking, col) )
         return true;
      
      /* inequality part */
      system_type = INEQUALITY_SYSTEM;
      if( findRowForLinkingSingletonInSystem( system_type, node_row, row, linking, col) )
         return true;

      return false;
}

bool StochPresolverSingletonColumns::findRowForNonlinkingSingelton( SystemType& system_type, int& row, bool& linking, const int& node_col, const int& col)
{
   /* check Bmat and Blmat for the singleton row */
   system_type = EQUALITY_SYSTEM;
   linking = false;

   /* equality part */
   if( !presData.nodeIsDummy( node_col, system_type) )
   {
      updatePointersForCurrentNode( node_col, system_type );
      
      /* Bmat */
      assert(currBmatTrans);
      if( findRowForSingletonColumnInMatrix( *currBmatTrans, row, col) )
         return true;

      /* Blmat */
      assert(currBlmatTrans);
      if( findRowForSingletonColumnInMatrix( *currBlmatTrans, row, col) )
      {
         linking = true;
         return true;
      }
   }

   /* inequality part */
   system_type = INEQUALITY_SYSTEM;
   if( !presData.nodeIsDummy( node_col, system_type) )
   {
      updatePointersForCurrentNode( node_col, system_type );

      /* Bmat */
      assert(currBmatTrans);
      if( findRowForSingletonColumnInMatrix( *currBmatTrans, row, col) )
         return true;

      /* Blmat */
      assert(currBlmatTrans);
      if( findRowForSingletonColumnInMatrix( *currBlmatTrans, row, col) )
      {
         linking = true;
         return true;
      }
   }
   return false;
}

bool StochPresolverSingletonColumns::findRowForLinkingSingletonInSystem( SystemType system_type, int& node_row, int& row, bool& linking, const int& col)
{
   linking = false;

   for( node_row = -1; node_row < nChildren; ++node_row)
   {
>>>>>>> 6410b185
      if( !presData.nodeIsDummy( node_row, system_type) )
      {
         updatePointersForCurrentNode( node_row, system_type );

         /* check transposed for entry */
         if( node_row == -1 )
         {
            /* Amat */
            assert(currAmatTrans);
            if( findRowForSingletonColumnInMatrix( *currAmatTrans, row, col) )
               return true;

            /* Blmat */
            assert(currBlmatTrans);
            if( findRowForSingletonColumnInMatrix( *currBlmatTrans, row, col) )
            {
               linking = true;
               return true;
            }
         }
         else
         {
            /* Amat */
            assert(currAmatTrans);
            if( findRowForSingletonColumnInMatrix( *currAmatTrans, row, col) )
               return true;
         }
      }
   }
   return false;
}


bool StochPresolverSingletonColumns::findRowForSingletonColumnInMatrix( const SparseStorageDynamic& mat, int& row, const int& col)
{
   assert( col < mat.getM() );
   if( mat.getRowPtr(col).start != mat.getRowPtr(col).end )
   {
      assert( (mat.getRowPtr(col).end - mat.getRowPtr(col).start) == 1);
      row = mat.getJcolM(mat.getRowPtr(col).start);
      return true;
   }
   return false;
}


void StochPresolverSingletonColumns::checkColImpliedFree( SystemType system_type, int node_row, int row, bool linking_row, int node_col, int col, 
   bool& lb_implied_free, bool& ub_implied_free)
{
   ub_implied_free = lb_implied_free = false;

   updatePointersForCurrentNode( node_row, system_type );

   /* check whether originally free */
   const SimpleVector& ixupp_orig = (node_col == -1) ? dynamic_cast<const SimpleVector&>(*dynamic_cast<const StochVector&>(*origProb.ixupp).vec) 
      : dynamic_cast<const SimpleVector&>(*dynamic_cast<const StochVector&>(*origProb.ixupp).children[node_col]->vec);
   const SimpleVector& ixlow_orig = (node_col == -1) ? dynamic_cast<const SimpleVector&>(*dynamic_cast<const StochVector&>(*origProb.ixlow).vec) 
      : dynamic_cast<const SimpleVector&>(*dynamic_cast<const StochVector&>(*origProb.ixlow).children[node_col]->vec);

   assert( col < ixupp_orig.length() );
   assert( col < ixlow_orig.length() );

   if( ixupp_orig[col] == 0.0 )
      ub_implied_free = true;
   if( ixlow_orig[col] == 0.0 )
      lb_implied_free = true;

   /* check whether bound tightening found bounds from the variables row that make it implied free */
   ub_implied_free = ub_implied_free || presData.varBoundImpliedFreeBy( true, node_col, col, system_type, node_row, row, linking_row );
   lb_implied_free = lb_implied_free || presData.varBoundImpliedFreeBy( false, node_col, col, system_type, node_row, row, linking_row );
}<|MERGE_RESOLUTION|>--- conflicted
+++ resolved
@@ -80,7 +80,6 @@
    assert(presData.getPresProb().isRootNodeInSync());
    assert(presData.verifyNnzcounters());
    assert(presData.verifyActivities());  
-<<<<<<< HEAD
 }
 
 bool StochPresolverSingletonColumns::removeSingletonColumn(const int& node_col, int col)
@@ -136,16 +135,16 @@
       return true;
    }  
 
-   // /* equalitiy singleton variables */
-   // if( system_type == EQUALITY_SYSTEM )
-   // {
-   //    /* (originally) free singleton columns just get deleted together with their row */
-   //    if( implied_free )
-   //    {
-   //       presData.removeImpliedFreeColumnSingleton( system_type, node_row, row, linking_row, node_col, col );
-   //       return true;
-   //    }
-   // }
+   /* equalitiy singleton variables */
+   if( system_type == EQUALITY_SYSTEM )
+   {
+      /* (originally) free singleton columns just get deleted together with their row */
+      if( implied_free )
+      {
+         presData.removeImpliedFreeColumnSingleton( system_type, node_row, row, linking_row, node_col, col );
+         return true;
+      }
+   }
 
    /* inequality singleton variables */
    // TODO
@@ -242,169 +241,6 @@
 
    for( node_row = -1; node_row < nChildren; ++node_row)
    {
-=======
-}
-
-bool StochPresolverSingletonColumns::removeSingletonColumn(const int& node_col, int col)
-{
-   assert( -1 <= node_col && node_col < nChildren );
-
-   updatePointersForCurrentNode(node_col, EQUALITY_SYSTEM);
-   const SimpleVector& nnzs_col = (node_col == -1) ? *currNnzColParent : *currNnzColChild;
-
-   /* this should not happen - singeltons are collected locally */
-   if( presData.nodeIsDummy(node_col, EQUALITY_SYSTEM) )
-      assert( false );
-   if( nnzs_col[col] == 0 )
-      return false;
-   assert( nnzs_col[col] <= 1 );
-
-
-   int node_row = -3;
-   int row = -3;
-   bool linking_row = false; 
-   SystemType system_type = EQUALITY_SYSTEM;
-   
-   /* find the associated row via checking the transposed matices */
-   bool found = findRowForColumnSingleton( system_type, node_row, row, linking_row, node_col, col );
-
-   if( linking_row )
-      return false;
-
-   if( !found )
-   {  
-      // TODO : singleton column in linking parts need communication
-      assert( node_col == -1 );
-      return false;
-   }
-
-   assert( -1 <= node_row && node_row < nChildren );
-   updatePointersForCurrentNode( node_row, system_type );
-   
-   /* check whether col is free / implied free */
-   bool lb_implied_free = false;
-   bool ub_implied_free = false;
-
-   // todo : pivot numerical limits
-
-   checkColImpliedFree( system_type, node_row, row, linking_row, node_col, col, lb_implied_free, ub_implied_free);
-   bool implied_free = lb_implied_free && ub_implied_free;
-
-   /* if objective of variable is zero we can just remove it from the problem together with the containing row */
-   double obj = (node_col == -1) ? (*currgParent)[col] : (*currgChild)[col];
-   if( implied_free && PIPSisEQ(obj, 0.0) )
-   {
-      presData.removeImpliedFreeColumnSingleton( system_type, node_row, row, linking_row, node_col, col );
-      return true;
-   }  
-
-   /* equalitiy singleton variables */
-   if( system_type == EQUALITY_SYSTEM )
-   {
-      /* (originally) free singleton columns just get deleted together with their row */
-      if( implied_free )
-      {
-         presData.removeImpliedFreeColumnSingleton( system_type, node_row, row, linking_row, node_col, col );
-         return true;
-      }
-   }
-
-   /* inequality singleton variables */
-   // TODO
-
-   return false;
-}
-
-bool StochPresolverSingletonColumns::findRowForColumnSingleton( SystemType& system_type, int& node_row, int& row, bool& linking,
-   const int& node_col, const int& col )
-{
-   assert( -1 <= node_col && node_col < nChildren );
-   if( node_col == -1 )
-   {
-      if( findRowForLinkingSingleton( system_type, node_row, row, linking, col) )
-         return true;
-   }
-   else
-   {
-      node_row = node_col;
-      if( findRowForNonlinkingSingelton( system_type, row, linking, node_col, col ) )
-         return true;      
-   }
-   
-   return false;
-}
-
-bool StochPresolverSingletonColumns::findRowForLinkingSingleton( SystemType& system_type, int& node_row, int& row, bool& linking, const int& col)
-{
-      /* go through all children and check linking variables for the singleton row */
-      
-      /* equality part */
-      system_type = EQUALITY_SYSTEM;
-      if( findRowForLinkingSingletonInSystem( system_type, node_row, row, linking, col) )
-         return true;
-      
-      /* inequality part */
-      system_type = INEQUALITY_SYSTEM;
-      if( findRowForLinkingSingletonInSystem( system_type, node_row, row, linking, col) )
-         return true;
-
-      return false;
-}
-
-bool StochPresolverSingletonColumns::findRowForNonlinkingSingelton( SystemType& system_type, int& row, bool& linking, const int& node_col, const int& col)
-{
-   /* check Bmat and Blmat for the singleton row */
-   system_type = EQUALITY_SYSTEM;
-   linking = false;
-
-   /* equality part */
-   if( !presData.nodeIsDummy( node_col, system_type) )
-   {
-      updatePointersForCurrentNode( node_col, system_type );
-      
-      /* Bmat */
-      assert(currBmatTrans);
-      if( findRowForSingletonColumnInMatrix( *currBmatTrans, row, col) )
-         return true;
-
-      /* Blmat */
-      assert(currBlmatTrans);
-      if( findRowForSingletonColumnInMatrix( *currBlmatTrans, row, col) )
-      {
-         linking = true;
-         return true;
-      }
-   }
-
-   /* inequality part */
-   system_type = INEQUALITY_SYSTEM;
-   if( !presData.nodeIsDummy( node_col, system_type) )
-   {
-      updatePointersForCurrentNode( node_col, system_type );
-
-      /* Bmat */
-      assert(currBmatTrans);
-      if( findRowForSingletonColumnInMatrix( *currBmatTrans, row, col) )
-         return true;
-
-      /* Blmat */
-      assert(currBlmatTrans);
-      if( findRowForSingletonColumnInMatrix( *currBlmatTrans, row, col) )
-      {
-         linking = true;
-         return true;
-      }
-   }
-   return false;
-}
-
-bool StochPresolverSingletonColumns::findRowForLinkingSingletonInSystem( SystemType system_type, int& node_row, int& row, bool& linking, const int& col)
-{
-   linking = false;
-
-   for( node_row = -1; node_row < nChildren; ++node_row)
-   {
->>>>>>> 6410b185
       if( !presData.nodeIsDummy( node_row, system_type) )
       {
          updatePointersForCurrentNode( node_row, system_type );
