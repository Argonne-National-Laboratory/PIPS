/*
 * StochPresolver.C
 *
 *  Created on: 26.01.2018
 *      Author: bzfrehfe
 */

#include "StochPresolver.h"
#include <algorithm>
#include <cassert>
#include <cmath>
#include <limits>
#include <iostream>
#include <utility>
#include <vector>

#include "StochVector.h"
#include "StochGenMatrix.h"
#include "SmartPointer.h"
#include "sData.h"
#include "DoubleMatrix.h"
#include "SparseGenMatrix.h"
#include "StochVectorHandle.h"
#include "OoqpVector.h"
#include "StochGenMatrix.h"
#include "sTreeCallbacks.h"
#include "DoubleMatrixTypes.h"
#include "PresolveData.h"
#include "StochPostsolver.h"
#include "StochPresolverBoundStrengthening.h"
#include "StochPresolverModelCleanup.h"
#include "StochPresolverColumnFixation.h"
//#include "StochPresolverSingletonRows.h"
//#include "StochPresolverSingletonColumns.h"
// #include "StochPresolverParallelRows.h"
#include "pipschecks.h"

StochPresolver::StochPresolver(const Data* prob, Postsolver* postsolver = NULL)
 : QpPresolver(prob, postsolver)
{
   // todo
}

StochPresolver::~StochPresolver()
{
   // todo
}

Data* StochPresolver::presolve()
{
   int myRank = 0;
   MPI_Comm_rank(MPI_COMM_WORLD, &myRank);

   if( myRank == 0 )
      std::cout << "start stoch presolving" << std::endl;

   const sData* sorigprob = dynamic_cast<const sData*>(origprob);

#if 0 // todo add flag
   ofstream myfile;
   myfile.open ("before_presolving.txt");
   sorigprob->writeToStreamDense(myfile);
   myfile.close();
#endif

   /* initialize presolve data */
<<<<<<< HEAD
   PresolveData presData(sorigprob, dynamic_cast<StochPostsolver*>(postsolver));

   assert( sorigprob->isRootNodeInSync());
   assert( presData.getPresProb().isRootNodeInSync() );
=======
   PresolveData presData(sorigprob);

   assert( sorigprob->isRootNodeInSync());
   assert( presData.presProb->isRootNodeInSync() );
>>>>>>> 86ac8bac

   /* initialize all presolvers */
   StochPresolverBoundStrengthening presolverBS(presData, *sorigprob);
   // StochPresolverParallelRows presolverParallelRow(presData, *sorigprob);
   StochPresolverModelCleanup presolverCleanup(presData, *sorigprob);
   StochPresolverColumnFixation presolverColFix(presData, *sorigprob);
//   StochPresolverSingletonRows presolverSR(presData, *sorigprob);

   if( myRank == 0 )
      std::cout <<"--- Before Presolving: " << std::endl;
<<<<<<< HEAD
   presolverCleanup.countRowsCols();
=======
   presolverSR.countRowsCols();
>>>>>>> 86ac8bac

   // todo loop, and exhaustive
   // some list holding all presolvers - eg one presolving run
   // some while iterating over the list over and over until either every presolver says im done or some iterlimit is reached?
   for( int i = 0; i < 1; ++i )
   {
      /* singleton rows */
<<<<<<< HEAD
//      presolverSR.applyPresolving();
      presolverBS.applyPresolving();
      presolverColFix.applyPresolving();
=======
      presolverCleanup.applyPresolving();
      presolverSR.applyPresolving();
      presolverBS.applyPresolving();
      presolverParallelRow.applyPresolving();
>>>>>>> 86ac8bac
      presolverCleanup.applyPresolving();

<<<<<<< HEAD
//      presolverColFix.applyPresolving();
//      presolverBS.applyPresolving();

//      presolverBS.applyPresolving();

     // presolverParallelRow.applyPresolving();
   }

=======
>>>>>>> 86ac8bac
   if( myRank == 0 )
      std::cout << "--- After Presolving:" << std::endl;
   presolverCleanup.countRowsCols();

<<<<<<< HEAD
   assert( presData.getPresProb().isRootNodeInSync() );
//      presData.presProb->writeToStreamDense(std::cout);

=======
   assert( presData.presProb->isRootNodeInSync() );
//      presData.presProb->writeToStreamDense(std::cout);
>>>>>>> 86ac8bac
   sData* finalPresData = presData.finalize();
//   finalPresData->writeToStreamDense(std::cout);
   assert( finalPresData->isRootNodeInSync() );

<<<<<<< HEAD
   // exit(1);
=======
//   finalPresData->writeToStreamDense(std::cout);

   assert( finalPresData->isRootNodeInSync() );
//   exit(1);

>>>>>>> 86ac8bac
   return finalPresData;
}<|MERGE_RESOLUTION|>--- conflicted
+++ resolved
@@ -64,17 +64,10 @@
 #endif
 
    /* initialize presolve data */
-<<<<<<< HEAD
    PresolveData presData(sorigprob, dynamic_cast<StochPostsolver*>(postsolver));
 
    assert( sorigprob->isRootNodeInSync());
    assert( presData.getPresProb().isRootNodeInSync() );
-=======
-   PresolveData presData(sorigprob);
-
-   assert( sorigprob->isRootNodeInSync());
-   assert( presData.presProb->isRootNodeInSync() );
->>>>>>> 86ac8bac
 
    /* initialize all presolvers */
    StochPresolverBoundStrengthening presolverBS(presData, *sorigprob);
@@ -85,11 +78,7 @@
 
    if( myRank == 0 )
       std::cout <<"--- Before Presolving: " << std::endl;
-<<<<<<< HEAD
    presolverCleanup.countRowsCols();
-=======
-   presolverSR.countRowsCols();
->>>>>>> 86ac8bac
 
    // todo loop, and exhaustive
    // some list holding all presolvers - eg one presolving run
@@ -97,19 +86,10 @@
    for( int i = 0; i < 1; ++i )
    {
       /* singleton rows */
-<<<<<<< HEAD
 //      presolverSR.applyPresolving();
       presolverBS.applyPresolving();
       presolverColFix.applyPresolving();
-=======
       presolverCleanup.applyPresolving();
-      presolverSR.applyPresolving();
-      presolverBS.applyPresolving();
-      presolverParallelRow.applyPresolving();
->>>>>>> 86ac8bac
-      presolverCleanup.applyPresolving();
-
-<<<<<<< HEAD
 //      presolverColFix.applyPresolving();
 //      presolverBS.applyPresolving();
 
@@ -118,32 +98,16 @@
      // presolverParallelRow.applyPresolving();
    }
 
-=======
->>>>>>> 86ac8bac
    if( myRank == 0 )
       std::cout << "--- After Presolving:" << std::endl;
    presolverCleanup.countRowsCols();
-
-<<<<<<< HEAD
    assert( presData.getPresProb().isRootNodeInSync() );
 //      presData.presProb->writeToStreamDense(std::cout);
 
-=======
-   assert( presData.presProb->isRootNodeInSync() );
-//      presData.presProb->writeToStreamDense(std::cout);
->>>>>>> 86ac8bac
    sData* finalPresData = presData.finalize();
 //   finalPresData->writeToStreamDense(std::cout);
    assert( finalPresData->isRootNodeInSync() );
+   // exit(1);
 
-<<<<<<< HEAD
-   // exit(1);
-=======
-//   finalPresData->writeToStreamDense(std::cout);
-
-   assert( finalPresData->isRootNodeInSync() );
-//   exit(1);
-
->>>>>>> 86ac8bac
    return finalPresData;
 }