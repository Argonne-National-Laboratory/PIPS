/*
 * StochPresolverParallelRows.C
 *
 *  Created on: 02.05.2018
 *      Author: bzfuslus
 */

// todo: should we ever decide to switch to a newer c++ standard - this can be optimized

//#define PIPS_DEBUG
#include "StochPresolverParallelRows.h"

namespace rowlib
{
   bool operator==(rowWithColInd const& row1, rowWithColInd const& row2)
   {
      return row1.id == row2.id;
   }

   std::size_t hash_value(rowWithColInd const& row)
   {
      std::size_t seed = 0;
      boost::hash_combine(seed, (row.lengthA+row.lengthB) );
      for( int i = 0; i < row.lengthA; i++ )
         boost::hash_combine(seed, row.colIndicesA[i]);
      for( int i = 0; i < row.lengthB; i++ )
         boost::hash_combine(seed, (row.colIndicesB[i] + row.offset_nA) );
      return seed;
   }

   bool operator==(rowWithEntries const& row1, rowWithEntries const& row2)
   {
      return row1.id == row2.id;
   }

   std::size_t hash_value(rowWithEntries const& row)
   {
      std::size_t seed = 0;
      for( int i = 0; i < row.lengthA; i++ )
      {
         // Instead of hashing the normalized double coefficient, use an integer representation:
         int value_to_hash;
         double mantisse = std::frexp( (row.norm_entriesA[i] + offset_hash_double), &value_to_hash);
         value_to_hash += 10*( (int)trunc(mantisse*10000) );
         boost::hash_combine(seed, value_to_hash);
      }
      for( int i = 0; i < row.lengthB; i++ )
      {
         int value_to_hash;
         double mantisse = std::frexp( (row.norm_entriesB[i] + offset_hash_double), &value_to_hash);
         value_to_hash += 10*( (int)trunc(mantisse*10000) );
         boost::hash_combine(seed, value_to_hash);
      }
      return seed;
   }
}

<<<<<<< HEAD
StochPresolverParallelRows::StochPresolverParallelRows(PresolveData& presData, StochPostsolver* postsolver)
: StochPresolverBase(presData, postsolver)
=======
StochPresolverParallelRows::StochPresolverParallelRows(PresolveData& presData, const sData& origProb) :
      StochPresolverBase(presData, origProb),
      gParentAdaptions(dynamic_cast<SimpleVector const *>(dynamic_cast<const StochVector&>(*presData.getPresProb().g).vec)->cloneFull())
>>>>>>> 9e23bdd1
{
   // todo necessary?
//   currCmat = NULL;
//   currCmatTrans = NULL;
//   currDmat = NULL;
//   currDmatTrans = NULL;
//   currNnzRowC = NULL;
//   norm_Amat = NULL;
//   norm_Bmat= NULL;
//   norm_Cmat = NULL;
//   norm_Dmat = NULL;
//   norm_b = NULL;
//   norm_cupp = NULL;
//   norm_clow = NULL;
//   norm_icupp = NULL;
//   norm_iclow = NULL;
//   norm_factorA = NULL;
//   rowContainsSingletonVariableA = NULL;
//   norm_factorC = NULL;
//   rowContainsSingletonVariableC = NULL;
//   singletonCoeffsColParent = NULL;
//   singletonCoeffsColChild = NULL;
//   normNnzRowA = NULL;
//   normNnzRowC = NULL;
//   normNnzColParent = NULL;
//   normNnzColChild = NULL;
//   norm_AmatTrans = NULL;
//   norm_BmatTrans = NULL;
//   norm_CmatTrans = NULL;
//   norm_DmatTrans = NULL;
//   currgChild = NULL;
//   currgParent = NULL;
   gParentAdaptions->setToZero();

   mA = 0;
   nA = 0;
}

StochPresolverParallelRows::~StochPresolverParallelRows()
{
 // todo : check what this line does
   row_support_hashtable = boost::unordered_set<rowlib::rowWithColInd, boost::hash<rowlib::rowWithColInd> >();
   row_coefficients_hashtable  = boost::unordered_set<rowlib::rowWithEntries, boost::hash<rowlib::rowWithEntries> >();

   delete gParentAdaptions;

}

/// presolve assumes that all rows are in their correct blocks -> linking rows are not pure local/linking rows with one singleton column cannot be local up to that singleton column
/// linking variables not in A0/C0 cannot be completely in the linking vars block etc.
void StochPresolverParallelRows::applyPresolving()
{
   assert(presData.reductionsEmpty());
<<<<<<< HEAD
   assert(presData.presProb->isRootNodeInSync());
   assert(verifyNnzcounters());
   assert(indivObjOffset == 0.0);
   assert(newBoundsParent.size() == 0);
   assert(gParentAdaptions->isZero());
=======
   assert(presData.getPresProb().isRootNodeInSync());
   assert(presData.verifyNnzcounters());
   assert(presData.verifyActivities());
>>>>>>> 9e23bdd1

   assert(gParentAdaptions->isZero());

#ifndef NDEBUG
   if( my_rank == 0 )
   {
      std::cout << "<<<<<<<<<<<<<<<<<<<<<<<<<<<<<<<<<<<<<<<<<<<<<<<<<<<<<" << std::endl;
      std::cout << "--- Before parallel row presolving:" << std::endl;
   }
   countRowsCols();
#endif

<<<<<<< HEAD
   int nRowElims = 0;

   // for children:
   for( int node = 0; node < nChildren; ++node)
   {
      // copy and normalize A,B,C,D and b,c,d:
      if( !nodeIsDummy(node, EQUALITY_SYSTEM) || !nodeIsDummy(node, INEQUALITY_SYSTEM) )
      {
         setNormalizedPointers(node);

         // Prepare unordered set 'rowsFirstHashTable':
         rowsFirstHashTable.clear();
=======
   /// fist hash support of all rows then per hashbucket hash coeffs to find (nearly) parallel rows
   int nRowElims = 0;

   /// non-linking non-root part of matrices
   /// since we assume that all linking rows actually are pure linking rows we need not consider them here
   for(int node = 0; node < nChildren; ++node)
   {
      if( !presData.nodeIsDummy(node, EQUALITY_SYSTEM) || !presData.nodeIsDummy(node, INEQUALITY_SYSTEM) )
      {
         /// copy and normalize A_i, B_i, C_i, D_i and b_i, clow_i, cupp_i
         setNormalizedPointers(node);

         row_support_hashtable.clear();

         // Per row, add row to the set 'row_support_hashtable':
         if( !presData.nodeIsDummy(node, EQUALITY_SYSTEM) )
         {
            assert(norm_Amat);
            assert(norm_Bmat);
            assert(normNnzRowA);
            insertRowsIntoHashtable( row_support_hashtable, norm_Amat, norm_Bmat, EQUALITY_SYSTEM, normNnzRowA );
         }
         assert( static_cast<int>(row_support_hashtable.size()) <= mA );
>>>>>>> 9e23bdd1

         if( !presData.nodeIsDummy(node, INEQUALITY_SYSTEM) )
         {
            assert(norm_Cmat);
            assert(norm_Dmat);
            assert(normNnzRowC);
            insertRowsIntoHashtable( row_support_hashtable, norm_Cmat, norm_Dmat, INEQUALITY_SYSTEM, normNnzRowC );
         }
         assert( static_cast<int>(row_support_hashtable.size()) <= mA + norm_Cmat->m);

         // Second Hashing: Per bucket, do Second Hashing:
         row_coefficients_hashtable.clear();
         for( size_t i = 0; i < row_support_hashtable.bucket_count(); ++i )
         {
            // skip bins with less than 2 elements:
            if( row_support_hashtable.bucket_size(i) < 2 )
               continue;
            // insert elements from first Hash-bin into the second Hash-table:
            for( boost::unordered_set<rowlib::rowWithColInd>::local_iterator it =
                  row_support_hashtable.begin(i); it != row_support_hashtable.end(i); ++it )
            {
               row_coefficients_hashtable.emplace(it->id, it->offset_nA, it->lengthA, it->colIndicesA, it->norm_entriesA,
                     it->lengthB, it->colIndicesB, it->norm_entriesB);
            }

            // Compare the rows in the final (from second hash) bin:
<<<<<<< HEAD
            compareRowsInSecondHashTable(nRowElims, node);
=======
            compareRowsInCoeffHashTable(nRowElims, node);
>>>>>>> 9e23bdd1

            row_coefficients_hashtable.clear();
         }

<<<<<<< HEAD
         // Objects created with new have to be deleted at the end of each child (norm_Amat etc)
=======
>>>>>>> 9e23bdd1
         deleteNormalizedPointers( node );
      }
   }

   presData.allreduceLinkingVarBounds();
   presData.allreduceAndApplyLinkingRowActivities();
   presData.allreduceAndApplyNnzChanges();
   presData.allreduceAndApplyBoundChanges();

   row_support_hashtable.clear();
   row_coefficients_hashtable.clear();

   // for the A_0 and C_0 blocks:
   setNormalizedPointers(-1);
<<<<<<< HEAD
   // First Hashing: Fill 'rowsFirstHashTable':
=======
   // First Hashing: Fill 'row_support_hashtable':
>>>>>>> 9e23bdd1
   if( norm_Amat )
      insertRowsIntoHashtable( row_support_hashtable, norm_Amat, NULL, EQUALITY_SYSTEM, normNnzRowA );
   assert( (int)row_support_hashtable.size() <= mA );
   if( norm_Cmat )
      insertRowsIntoHashtable( row_support_hashtable, norm_Cmat, NULL, INEQUALITY_SYSTEM, normNnzRowC );
   assert( (int)row_support_hashtable.size() <= mA + norm_Cmat->m);
   // Second Hashing: Per bucket, do Second Hashing:
   for( size_t i = 0; i < row_support_hashtable.bucket_count(); ++i )
   {
      if( row_support_hashtable.bucket_size(i) < 2 )
         continue;
      // insert elements from first Hash-bin into the second Hash-table:
      for( boost::unordered_set<rowlib::rowWithColInd>::local_iterator it =
            row_support_hashtable.begin(i); it != row_support_hashtable.end(i); ++it )
      {
         row_coefficients_hashtable.emplace(it->id, it->offset_nA, it->lengthA, it->colIndicesA, it->norm_entriesA,
               it->lengthB, it->colIndicesB, it->norm_entriesB);
      }

      // Compare the rows in the final (from second hash) bin:
      compareRowsInCoeffHashTable(nRowElims, -1);
      row_coefficients_hashtable.clear();
   }

   // update objective coefficients of linking variables (gParent):
   //allreduceAndUpdate(MPI_COMM_WORLD, *gParentAdaptions, *currgParent); // todo

   deleteNormalizedPointers(-1);

   // todo : not necessary?
   presData.allreduceLinkingVarBounds();
   presData.allreduceAndApplyLinkingRowActivities();
   presData.allreduceAndApplyNnzChanges();
   presData.allreduceAndApplyBoundChanges();

   // todo linking constraints!!!


   synchronize(nRowElims);
   if( my_rank == 0 )
      std::cout << "Removed " << nRowElims << " Rows in Parallel Row Presolving." << std::endl;

#ifndef NDEBUG
   if( my_rank == 0 )
      std::cout << "--- After parallel row presolving:" << std::endl;
   countRowsCols();
   if( my_rank == 0 )
      std::cout << "<<<<<<<<<<<<<<<<<<<<<<<<<<<<<<<<<<<<<<<<<<<<<<<<<<<<<" << std::endl;
#endif

   assert(presData.reductionsEmpty());
   assert(presData.getPresProb().isRootNodeInSync());
   assert(presData.verifyNnzcounters());
   assert(presData.verifyActivities());
}

/** If it is no dummy child, sets normalized pointers:
 * For the matrix blocks A, B, C and D and their transposed matrices and for the lhs/rhs.
 * Sets the pointers to currNnzRow, currNnzRowC, currNnzColChild, currRedColParent.
 * Sets mA and nA correctly.
 */
// todo does not set Bl mat - maybe not needed
void StochPresolverParallelRows::setNormalizedPointersMatrices(int node)
{
   assert(-1 <= node && node <= nChildren);

<<<<<<< HEAD
   const StochGenMatrix& matrixA = dynamic_cast<const StochGenMatrix&>(*(presProb->A));
   const StochGenMatrix& matrixC = dynamic_cast<const StochGenMatrix&>(*(presProb->C));
=======
   const StochGenMatrix& matrixA = dynamic_cast<const StochGenMatrix&>(*(presData.getPresProb().A));
   const StochGenMatrix& matrixC = dynamic_cast<const StochGenMatrix&>(*(presData.getPresProb().C));
>>>>>>> 9e23bdd1

   if(node == -1)
   {
      /* EQUALITY_SYSTEM */
      norm_Amat = new SparseStorageDynamic(dynamic_cast<SparseGenMatrix*>(matrixA.Bmat)->getStorageDynamicRef());
      norm_AmatTrans = new SparseStorageDynamic(dynamic_cast<SparseGenMatrix*>(matrixA.Bmat)->getStorageDynamicTransposedRef());

      norm_Bmat = NULL;
      norm_BmatTrans = NULL;

      /* INEQUALITY_SYSTEM */
      norm_Cmat = new SparseStorageDynamic(dynamic_cast<SparseGenMatrix*>(matrixC.Bmat)->getStorageDynamicRef());
      norm_CmatTrans = new SparseStorageDynamic(dynamic_cast<SparseGenMatrix*>(matrixC.Bmat)->getStorageDynamicTransposedRef());

      norm_Dmat = NULL;
      norm_DmatTrans = NULL;
   }
   else
   {
      /* EQUALITY_SYSTEM */
<<<<<<< HEAD
      if( !nodeIsDummy( node, EQUALITY_SYSTEM ) )
=======
      if( !presData.nodeIsDummy( node, EQUALITY_SYSTEM ) )
>>>>>>> 9e23bdd1
      {
         norm_Amat = new SparseStorageDynamic(dynamic_cast<SparseGenMatrix*>(matrixA.children[node]->Amat)->getStorageDynamicRef());
         norm_AmatTrans = new SparseStorageDynamic(dynamic_cast<SparseGenMatrix*>(matrixA.children[node]->Amat)->getStorageDynamicTransposedRef());

         norm_Bmat = new SparseStorageDynamic(dynamic_cast<SparseGenMatrix*>(matrixA.children[node]->Bmat)->getStorageDynamicRef());
         norm_BmatTrans = new SparseStorageDynamic(dynamic_cast<SparseGenMatrix*>(matrixA.children[node]->Bmat)->getStorageDynamicTransposedRef());
      }
      else
         norm_Amat = norm_AmatTrans = norm_Bmat = norm_BmatTrans = NULL;

      /* INEQUALITY_SYSTEM */
<<<<<<< HEAD
      if( !nodeIsDummy( node, INEQUALITY_SYSTEM ) )
=======
      if( !presData.nodeIsDummy( node, INEQUALITY_SYSTEM ) )
>>>>>>> 9e23bdd1
      {
         norm_Cmat = new SparseStorageDynamic(dynamic_cast<SparseGenMatrix*>(matrixC.children[node]->Amat)->getStorageDynamicRef());
         norm_CmatTrans = new SparseStorageDynamic(dynamic_cast<SparseGenMatrix*>(matrixC.children[node]->Amat)->getStorageDynamicTransposedRef());

         norm_Dmat = new SparseStorageDynamic(dynamic_cast<SparseGenMatrix*>(matrixC.children[node]->Bmat)->getStorageDynamicRef());
         norm_DmatTrans = new SparseStorageDynamic(dynamic_cast<SparseGenMatrix*>(matrixC.children[node]->Bmat)->getStorageDynamicTransposedRef());
      }
      else
         norm_Cmat = norm_CmatTrans = norm_Dmat = norm_DmatTrans = NULL;
   }
}
<<<<<<< HEAD

void StochPresolverParallelRows::setNormalizedPointersMatrixBounds(int node)
{
   assert(-1 <= node && node <= nChildren);

   if(node == -1)
   {
      norm_b = dynamic_cast<SimpleVector*>(dynamic_cast<StochVector&>(*(presProb->bA)).vec)->cloneFull();

      norm_cupp = dynamic_cast<SimpleVector*>(dynamic_cast<StochVector&>(*(presProb->bu)).vec)->cloneFull();
      norm_icupp = dynamic_cast<SimpleVector*>(dynamic_cast<StochVector&>(*(presProb->icupp)).vec)->cloneFull();
      norm_clow = dynamic_cast<SimpleVector*>(dynamic_cast<StochVector&>(*(presProb->bl)).vec)->cloneFull();
      norm_iclow = dynamic_cast<SimpleVector*>(dynamic_cast<StochVector&>(*(presProb->iclow)).vec)->cloneFull();
   }
   else
   {
      /* EQUALITY_SYSTEM */
      if( !nodeIsDummy( node, EQUALITY_SYSTEM ) )
      {
         norm_b = dynamic_cast<SimpleVector*>(dynamic_cast<StochVector&>(*(presProb->bA)).children[node]->vec)->cloneFull();
      }
      else
         norm_b = NULL;

      /* INEQUALITY_SYSTEM */
      if( !nodeIsDummy( node, INEQUALITY_SYSTEM ) )
      {
         norm_cupp = dynamic_cast<SimpleVector*>(dynamic_cast<StochVector&>(*(presProb->bu)).children[node]->vec)->cloneFull();
         norm_clow = dynamic_cast<SimpleVector*>(dynamic_cast<StochVector&>(*(presProb->bl)).children[node]->vec)->cloneFull();
         norm_icupp = dynamic_cast<SimpleVector*>(dynamic_cast<StochVector&>(*(presProb->icupp)).children[node]->vec)->cloneFull();
         norm_iclow = dynamic_cast<SimpleVector*>(dynamic_cast<StochVector&>(*(presProb->iclow)).children[node]->vec)->cloneFull();
      }
      else
         norm_cupp = norm_icupp = norm_clow = norm_iclow = NULL;
   }
}

// TODO : linking conss?
/* sets an extended set of pointers for the current node*/
void StochPresolverParallelRows::updateExtendedPointersForCurrentNode(int node)
{
   assert(-1 <= node && node < nChildren);
   assert(!nodeIsDummy(node, EQUALITY_SYSTEM) || !nodeIsDummy(node, INEQUALITY_SYSTEM));

   if(node == -1)
   {
      updatePointersForCurrentNode(-1, EQUALITY_SYSTEM);

      /* INEQUALITY_SYSTEM */
      currCmat = dynamic_cast<SparseGenMatrix*>(dynamic_cast<const StochGenMatrix&>(*(presProb->C)).Bmat)->getStorageDynamic();
      currCmatTrans = dynamic_cast<SparseGenMatrix*>(dynamic_cast<const StochGenMatrix&>(*(presProb->C)).Bmat)->getStorageDynamicTransposed();

      currDmat = NULL;
      currDmatTrans = NULL;

      currIneqRhs = dynamic_cast<SimpleVector*>(dynamic_cast<StochVector&>(*(presProb->bu)).vec);
      currIneqLhs = dynamic_cast<SimpleVector*>(dynamic_cast<StochVector&>(*(presProb->bl)).vec);
      currIcupp = dynamic_cast<SimpleVector*>(dynamic_cast<StochVector&>(*(presProb->icupp)).vec);
      currIclow = dynamic_cast<SimpleVector*>(dynamic_cast<StochVector&>(*(presProb->iclow)).vec);

      currNnzRowC = dynamic_cast<SimpleVector*>(presData.nRowElemsC->vec);
=======

void StochPresolverParallelRows::setNormalizedPointersMatrixBounds(int node)
{
   assert(-1 <= node && node <= nChildren);

   if(node == -1)
   {
      norm_b = dynamic_cast<const SimpleVector*>(dynamic_cast<const StochVector&>(*(presData.getPresProb().bA)).vec)->cloneFull();

      norm_cupp = dynamic_cast<const SimpleVector*>(dynamic_cast<const StochVector&>(*(presData.getPresProb().bu)).vec)->cloneFull();
      norm_icupp = dynamic_cast<const SimpleVector*>(dynamic_cast<const StochVector&>(*(presData.getPresProb().icupp)).vec)->cloneFull();
      norm_clow = dynamic_cast<const SimpleVector*>(dynamic_cast<const StochVector&>(*(presData.getPresProb().bl)).vec)->cloneFull();
      norm_iclow = dynamic_cast<const SimpleVector*>(dynamic_cast<const StochVector&>(*(presData.getPresProb().iclow)).vec)->cloneFull();
   }
   else
   {
      /* EQUALITY_SYSTEM */
      if( !presData.nodeIsDummy( node, EQUALITY_SYSTEM ) )
      {
         norm_b = dynamic_cast<const SimpleVector*>(dynamic_cast<const StochVector&>(*(presData.getPresProb().bA)).children[node]->vec)->cloneFull();
      }
      else
         norm_b = NULL;

      /* INEQUALITY_SYSTEM */
      if( !presData.nodeIsDummy( node, INEQUALITY_SYSTEM ) )
      {
         norm_cupp = dynamic_cast<const SimpleVector*>(dynamic_cast<const StochVector&>(*(presData.getPresProb().bu)).children[node]->vec)->cloneFull();
         norm_clow = dynamic_cast<const SimpleVector*>(dynamic_cast<const StochVector&>(*(presData.getPresProb().bl)).children[node]->vec)->cloneFull();
         norm_icupp = dynamic_cast<const SimpleVector*>(dynamic_cast<const StochVector&>(*(presData.getPresProb().icupp)).children[node]->vec)->cloneFull();
         norm_iclow = dynamic_cast<const SimpleVector*>(dynamic_cast<const StochVector&>(*(presData.getPresProb().iclow)).children[node]->vec)->cloneFull();
      }
      else
         norm_cupp = norm_icupp = norm_clow = norm_iclow = NULL;
   }
}

// TODO : does not yet set any pointers for linking constraints of the other system - necessary?
/* sets an extended set of pointers for the current node*/
void StochPresolverParallelRows::updateExtendedPointersForCurrentNode(int node)
{
   assert(-1 <= node && node < nChildren);
   assert(!presData.nodeIsDummy(node, EQUALITY_SYSTEM) || !presData.nodeIsDummy(node, INEQUALITY_SYSTEM));

   if(node == -1)
   {
      updatePointersForCurrentNode(-1, EQUALITY_SYSTEM);

      /* INEQUALITY_SYSTEM */
      currCmat = dynamic_cast<SparseGenMatrix*>(dynamic_cast<const StochGenMatrix&>(*(presData.getPresProb().C)).Bmat)->getStorageDynamic();
      currCmatTrans = dynamic_cast<SparseGenMatrix*>(dynamic_cast<const StochGenMatrix&>(*(presData.getPresProb().C)).Bmat)->getStorageDynamicTransposed();

      currDmat = NULL;
      currDmatTrans = NULL;

      currIneqRhs = dynamic_cast<const SimpleVector*>(dynamic_cast<const StochVector&>(*(presData.getPresProb().bu)).vec);
      currIneqLhs = dynamic_cast<const SimpleVector*>(dynamic_cast<const StochVector&>(*(presData.getPresProb().bl)).vec);
      currIcupp = dynamic_cast<const SimpleVector*>(dynamic_cast<const StochVector&>(*(presData.getPresProb().icupp)).vec);
      currIclow = dynamic_cast<const SimpleVector*>(dynamic_cast<const StochVector&>(*(presData.getPresProb().iclow)).vec);

      currNnzRowC = dynamic_cast<const SimpleVector*>(presData.getNnzsRowC().vec);
>>>>>>> 9e23bdd1
   }
   else
   {
      /* EQUALITY_SYSTEM */
<<<<<<< HEAD
      if(!nodeIsDummy(node, EQUALITY_SYSTEM))
=======
      if(!presData.nodeIsDummy(node, EQUALITY_SYSTEM))
>>>>>>> 9e23bdd1
      {
         updatePointersForCurrentNode(node, EQUALITY_SYSTEM);
      }
      else
      {
         updatePointersForCurrentNode(node, INEQUALITY_SYSTEM);
         currAmat = currAmatTrans = currBmat = currBmatTrans = currBlmat = currBlmatTrans = NULL;
         currEqRhs = currEqRhsLink = currNnzRow = currNnzRowLink = NULL;
      }
<<<<<<< HEAD

      /* INEQUALITY_SYSTEM */
      if(!nodeIsDummy(-1, INEQUALITY_SYSTEM))
      {
         currCmat = dynamic_cast<SparseGenMatrix*>(dynamic_cast<const StochGenMatrix&>(*(presProb->C)).children[node]->Amat)->getStorageDynamic();
         currCmatTrans = dynamic_cast<SparseGenMatrix*>(dynamic_cast<const StochGenMatrix&>(*(presProb->C)).children[node]->Amat)->getStorageDynamicTransposed();

         currDmat = dynamic_cast<SparseGenMatrix*>(dynamic_cast<const StochGenMatrix&>(*(presProb->C)).children[node]->Bmat)->getStorageDynamic();
         currDmatTrans = dynamic_cast<SparseGenMatrix*>(dynamic_cast<const StochGenMatrix&>(*(presProb->C)).children[node]->Bmat)->getStorageDynamicTransposed();

         currIneqRhs = dynamic_cast<SimpleVector*>(dynamic_cast<StochVector&>(*(presProb->bu)).children[node]->vec);
         currIneqLhs = dynamic_cast<SimpleVector*>(dynamic_cast<StochVector&>(*(presProb->bl)).children[node]->vec);
         currIcupp = dynamic_cast<SimpleVector*>(dynamic_cast<StochVector&>(*(presProb->icupp)).children[node]->vec);
         currIclow = dynamic_cast<SimpleVector*>(dynamic_cast<StochVector&>(*(presProb->iclow)).children[node]->vec);

         currNnzRowC = dynamic_cast<SimpleVector*>(presData.nRowElemsC->children[node]->vec);
=======

      /* INEQUALITY_SYSTEM */
      if(!presData.nodeIsDummy(-1, INEQUALITY_SYSTEM))
      {
         currCmat = dynamic_cast<SparseGenMatrix*>(dynamic_cast<const StochGenMatrix&>(*(presData.getPresProb().C)).children[node]->Amat)->getStorageDynamic();
         currCmatTrans = dynamic_cast<SparseGenMatrix*>(dynamic_cast<const StochGenMatrix&>(*(presData.getPresProb().C)).children[node]->Amat)->getStorageDynamicTransposed();

         currDmat = dynamic_cast<SparseGenMatrix*>(dynamic_cast<const StochGenMatrix&>(*(presData.getPresProb().C)).children[node]->Bmat)->getStorageDynamic();
         currDmatTrans = dynamic_cast<SparseGenMatrix*>(dynamic_cast<const StochGenMatrix&>(*(presData.getPresProb().C)).children[node]->Bmat)->getStorageDynamicTransposed();

         currIneqRhs = dynamic_cast<const SimpleVector*>(dynamic_cast<const StochVector&>(*(presData.getPresProb().bu)).children[node]->vec);
         currIneqLhs = dynamic_cast<const SimpleVector*>(dynamic_cast<const StochVector&>(*(presData.getPresProb().bl)).children[node]->vec);
         currIcupp = dynamic_cast<const SimpleVector*>(dynamic_cast<const StochVector&>(*(presData.getPresProb().icupp)).children[node]->vec);
         currIclow = dynamic_cast<const SimpleVector*>(dynamic_cast<const StochVector&>(*(presData.getPresProb().iclow)).children[node]->vec);

         currNnzRowC = dynamic_cast<const SimpleVector*>(presData.getNnzsRowC().children[node]->vec);
>>>>>>> 9e23bdd1
      }
      else
      {
         currCmat = currCmatTrans = currDmat = currDmatTrans = NULL;
         currNnzRowC = NULL;
      }
   }

}

void StochPresolverParallelRows::setNormalizedNormFactors(int node)
{
   assert(-1 <= node && node <= nChildren);

   if(node == -1)
   {
<<<<<<< HEAD
      norm_factorA = dynamic_cast<SimpleVector*>(dynamic_cast<StochVector&>(*(presProb->bA)).vec)->cloneFull();
      norm_factorA->setToZero();
      norm_factorC = dynamic_cast<SimpleVector*>(dynamic_cast<StochVector&>(*(presProb->bu)).vec)->cloneFull();
=======
      norm_factorA = dynamic_cast<SimpleVector*>(dynamic_cast<const StochVector&>(*(presData.getPresProb().bA)).vec)->cloneFull();
      norm_factorA->setToZero();
      norm_factorC = dynamic_cast<SimpleVector*>(dynamic_cast<const StochVector&>(*(presData.getPresProb().bu)).vec)->cloneFull();
>>>>>>> 9e23bdd1
      norm_factorC->setToZero();
   }
   else
   {
      /* EQUALITY_SYSTEM */
<<<<<<< HEAD
      if( !nodeIsDummy( node, EQUALITY_SYSTEM ) )
      {
         norm_factorA = dynamic_cast<SimpleVector*>(dynamic_cast<StochVector&>(*(presProb->bA)).children[node]->vec)->cloneFull();
=======
      if( !presData.nodeIsDummy( node, EQUALITY_SYSTEM ) )
      {
         norm_factorA = dynamic_cast<SimpleVector*>(dynamic_cast<const StochVector&>(*(presData.getPresProb().bA)).children[node]->vec)->cloneFull();
>>>>>>> 9e23bdd1
         norm_factorA->setToZero();
      }
      else
         norm_factorA = NULL;
<<<<<<< HEAD

      /* INEQUALITY_SYSTEM */
      if( !nodeIsDummy( node, INEQUALITY_SYSTEM ) )
      {
         norm_factorC = dynamic_cast<SimpleVector*>(dynamic_cast<StochVector&>(*(presProb->bu)).children[node]->vec)->cloneFull();
         norm_factorC->setToZero();
      }
      else
         norm_factorC = NULL;
   }
}

void StochPresolverParallelRows::setNormalizedSingletonFlags(int node)
{
   assert(-1 <= node && node <= nChildren);

   singletonCoeffsColParent = dynamic_cast<SimpleVector*>(presData.nColElems->vec)->cloneFull();
=======

      /* INEQUALITY_SYSTEM */
      if( !presData.nodeIsDummy( node, INEQUALITY_SYSTEM ) )
      {
         norm_factorC = dynamic_cast<SimpleVector*>(dynamic_cast<const StochVector&>(*(presData.getPresProb().bu)).children[node]->vec)->cloneFull();
         norm_factorC->setToZero();
      }
      else
         norm_factorC = NULL;
   }
}

void StochPresolverParallelRows::setNormalizedSingletonFlags(int node)
{
   assert(-1 <= node && node <= nChildren);

   singletonCoeffsColParent = dynamic_cast<SimpleVector*>(presData.getNnzsCol().vec)->cloneFull();
>>>>>>> 9e23bdd1
   singletonCoeffsColParent->setToZero();

   if(node == -1)
   {
<<<<<<< HEAD
      rowContainsSingletonVariableA = dynamic_cast<SimpleVector*>(presData.nRowElemsA->vec)->cloneFull();
      rowContainsSingletonVariableA->setToConstant( -1.0 );
      rowContainsSingletonVariableC = dynamic_cast<SimpleVector*>(dynamic_cast<StochVector&>(*(presProb->bu)).vec)->cloneFull();
=======
      rowContainsSingletonVariableA = dynamic_cast<const SimpleVector*>(presData.getNnzsRowA().vec)->cloneFull();
      rowContainsSingletonVariableA->setToConstant( -1.0 );
      rowContainsSingletonVariableC = dynamic_cast<SimpleVector*>(dynamic_cast<const StochVector&>(*(presData.getPresProb().bu)).vec)->cloneFull();
>>>>>>> 9e23bdd1
      rowContainsSingletonVariableC->setToConstant( -1.0 );

      singletonCoeffsColChild = NULL;
   }
   else
   {
<<<<<<< HEAD
      singletonCoeffsColChild = dynamic_cast<SimpleVector*>(presData.nColElems->children[node]->vec)->cloneFull();
      singletonCoeffsColChild->setToZero();

      /* EQUALITY_SYSTEM */
      if( !nodeIsDummy( node, EQUALITY_SYSTEM ) )
      {
         rowContainsSingletonVariableA = dynamic_cast<SimpleVector*>(presData.nRowElemsA->children[node]->vec)->cloneFull();
         rowContainsSingletonVariableA->setToConstant( -1.0 );
      }
      else
         rowContainsSingletonVariableA = NULL;

      /* INEQUALITY_SYSTEM */
      if( !nodeIsDummy( node, INEQUALITY_SYSTEM ) )
      {
         rowContainsSingletonVariableC = dynamic_cast<SimpleVector*>(dynamic_cast<StochVector&>(*(presProb->bu)).children[node]->vec)->cloneFull();
         rowContainsSingletonVariableC->setToConstant( -1.0 );
      }
      else
         rowContainsSingletonVariableC = NULL;
   }
}

void StochPresolverParallelRows::setNormalizedReductionPointers(int node)
{
   assert(-1 <= node && node <= nChildren);

   normNnzColParent = dynamic_cast<SimpleVector*>(presData.nColElems->vec)->cloneFull();
   normNnzColChild = (node == -1) ? NULL : dynamic_cast<SimpleVector*>(presData.nColElems->children[node]->vec)->cloneFull();;

   if(node == -1)
   {
      normNnzRowA = currNnzRow->cloneFull();
      normNnzRowC = dynamic_cast<SimpleVector*>(presData.nRowElemsC->vec)->cloneFull();
   }
   else
   {
      /* EQUALITY_SYSTEM */
      normNnzRowA = (!nodeIsDummy( node, EQUALITY_SYSTEM )) ? dynamic_cast<SimpleVector*>(presData.nRowElemsA->children[node]->vec)->cloneFull() : NULL;
      /* INEQUALITY_SYSTEM */
      normNnzRowC =(!nodeIsDummy( node, INEQUALITY_SYSTEM )) ? dynamic_cast<SimpleVector*>(presData.nRowElemsC->children[node]->vec)->cloneFull() : NULL;
   }
}

void StochPresolverParallelRows::setNormalizedPointers(int node)
{
   assert(!nodeIsDummy(node, EQUALITY_SYSTEM) || !nodeIsDummy(node, INEQUALITY_SYSTEM));
   assert(-1 <= node && node <= nChildren );

   // todo watch out : is it bad that this also sets Blmat?
   updateExtendedPointersForCurrentNode(node);

   /* set normalized matrix pointers for A B and Bl */
   setNormalizedPointersMatrices(node);

   /* set normalized lhs rhs for equations */
   setNormalizedPointersMatrixBounds(node);

   /* set up pointers for normalization factors */
   setNormalizedNormFactors(node);

   /* set up singleton flag pointers */
   setNormalizedSingletonFlags(node);

   /* set reduction pointers columns and rows */
   setNormalizedReductionPointers(node);

   /* set mA, nA */
   mA = (norm_Amat) ? norm_Amat->m : 0;
   nA = (norm_Amat) ? norm_Amat->n : 0;

   /* remove singleton rows before normalization */
   removeSingletonVars();

   /* normalization of all rows */
   if( norm_Amat )
      normalizeBlocksRowwise( EQUALITY_SYSTEM, *norm_Amat, norm_Bmat, *norm_b, NULL, NULL, NULL);
   if( norm_Cmat )
      normalizeBlocksRowwise( INEQUALITY_SYSTEM, *norm_Cmat, norm_Dmat, *norm_cupp, norm_clow, norm_icupp, norm_iclow);

   /* asserts */
   for(int i = 0; i < currgParent->n; i++)
      assert( isfinite(currgParent->elements()[i]) );
   if( node != -1)
      for(int i = 0; i < currgChild->n; i++)
         assert( isfinite(currgChild->elements()[i]) );

   if( !norm_Amat && !norm_Cmat )
      assert(false);
=======
      singletonCoeffsColChild = dynamic_cast<const SimpleVector*>(presData.getNnzsCol().children[node]->vec)->cloneFull();
      singletonCoeffsColChild->setToZero();

      /* EQUALITY_SYSTEM */
      if( !presData.nodeIsDummy( node, EQUALITY_SYSTEM ) )
      {
         rowContainsSingletonVariableA = dynamic_cast<const SimpleVector*>(presData.getNnzsRowA().children[node]->vec)->cloneFull();
         rowContainsSingletonVariableA->setToConstant( -1.0 );
      }
      else
         rowContainsSingletonVariableA = NULL;

      /* INEQUALITY_SYSTEM */
      if( !presData.nodeIsDummy( node, INEQUALITY_SYSTEM ) )
      {
         rowContainsSingletonVariableC = dynamic_cast<SimpleVector*>(dynamic_cast<const StochVector&>(*(presData.getPresProb().bu)).children[node]->vec)->cloneFull();
         rowContainsSingletonVariableC->setToConstant( -1.0 );
      }
      else
         rowContainsSingletonVariableC = NULL;
   }
}

void StochPresolverParallelRows::setNormalizedReductionPointers(int node)
{
   assert(-1 <= node && node <= nChildren);

   normNnzColParent = dynamic_cast<const SimpleVector*>(presData.getNnzsCol().vec)->cloneFull();
   normNnzColChild = (node == -1) ? NULL : dynamic_cast<const SimpleVector*>(presData.getNnzsCol().children[node]->vec)->cloneFull();;

   if(node == -1)
   {
      normNnzRowA = currNnzRow->cloneFull();
      normNnzRowC = dynamic_cast<const SimpleVector*>(presData.getNnzsCol().vec)->cloneFull();
   }
   else
   {
      /* EQUALITY_SYSTEM */
      normNnzRowA = (!presData.nodeIsDummy( node, EQUALITY_SYSTEM )) ? dynamic_cast<const SimpleVector*>(presData.getNnzsRowA().children[node]->vec)->cloneFull() : NULL;
      /* INEQUALITY_SYSTEM */
      normNnzRowC =(!presData.nodeIsDummy( node, INEQUALITY_SYSTEM )) ? dynamic_cast<const SimpleVector*>(presData.getNnzsRowC().children[node]->vec)->cloneFull() : NULL;
   }
}

void StochPresolverParallelRows::setNormalizedPointers(int node)
{
   assert( !presData.nodeIsDummy(node, EQUALITY_SYSTEM) || !presData.nodeIsDummy(node, INEQUALITY_SYSTEM) );
   assert(-1 <= node && node <= nChildren );

   updateExtendedPointersForCurrentNode(node);

   /* set normalized matrix pointers for A B (not Bl) */
   setNormalizedPointersMatrices(node);

   /* set normalized lhs rhs for equations */
   setNormalizedPointersMatrixBounds(node);

   /* set up pointers for normalization factors */
   setNormalizedNormFactors(node);

   /* set up singleton flag pointers */
   setNormalizedSingletonFlags(node);

   /* set reduction pointers columns and rows */
   setNormalizedReductionPointers(node);

   /* set mA, nA */ // todo what is this for?
   mA = (norm_Amat) ? norm_Amat->m : 0;
   nA = (norm_Amat) ? norm_Amat->n : 0;

   /* remove singleton columns before normalization */
   removeSingletonVars();

   /* normalization of all rows */
   if( !presData.nodeIsDummy(node, EQUALITY_SYSTEM) )
   {
      assert(norm_Amat);
      if( node != -1)
         assert(norm_Bmat);
      assert(norm_b);
      normalizeBlocksRowwise( EQUALITY_SYSTEM, norm_Amat, norm_Bmat, norm_b, NULL, NULL, NULL);
   }
   if( !presData.nodeIsDummy(node, INEQUALITY_SYSTEM) )
   {
      assert(norm_Cmat);
      assert(norm_cupp);
      assert(norm_clow);
      assert(norm_icupp);
      assert(norm_iclow);
      normalizeBlocksRowwise( INEQUALITY_SYSTEM, norm_Cmat, norm_Dmat, norm_cupp, norm_clow, norm_icupp, norm_iclow);
   }

   /* asserts */
   assert( norm_Amat || norm_Cmat);
>>>>>>> 9e23bdd1

   if(node != -1 && norm_Amat && norm_Cmat)
   {
      assert( norm_Amat->n == norm_Cmat->n );
      assert( norm_Bmat->n == norm_Dmat->n );
      assert( norm_Amat->m == norm_Bmat->m );
      assert( norm_Cmat->m == norm_Dmat->m );
   }
}

// todo check once
void StochPresolverParallelRows::deleteNormalizedPointers(int node)
{
   delete normNnzColParent;
   delete singletonCoeffsColParent;

   if( node == -1 ) // Case at root
   {
      assert( norm_Amat && norm_b );
      delete norm_Amat;
      delete norm_AmatTrans;
      delete norm_b;
      assert( norm_Cmat && norm_cupp && norm_clow && norm_icupp && norm_iclow );
      delete norm_Cmat;
      delete norm_CmatTrans;
      delete norm_cupp;
      delete norm_clow;
      delete norm_icupp;
      delete norm_iclow;
      delete norm_factorA;
      delete norm_factorC;
      delete normNnzRowA;
      delete normNnzRowC;
      delete rowContainsSingletonVariableA;
      delete rowContainsSingletonVariableC;

      return;
   }

   bool childExists = false;
<<<<<<< HEAD
   if( !nodeIsDummy(node, EQUALITY_SYSTEM) )
=======
   if( !presData.nodeIsDummy(node, EQUALITY_SYSTEM) )
>>>>>>> 9e23bdd1
   {
      childExists = true;
      assert( norm_Amat && norm_Bmat && norm_b );
      delete norm_Amat;
      delete norm_AmatTrans;
      delete norm_Bmat;
      delete norm_BmatTrans;
      delete norm_b;
      delete norm_factorA;
      delete normNnzRowA;
      delete rowContainsSingletonVariableA;
   }

<<<<<<< HEAD
   if( !nodeIsDummy(node, INEQUALITY_SYSTEM) )
=======
   if( !presData.nodeIsDummy(node, INEQUALITY_SYSTEM) )
>>>>>>> 9e23bdd1
   {
      childExists = true;
      assert( norm_Cmat && norm_Dmat && norm_cupp && norm_clow && norm_icupp && norm_iclow );
      delete norm_Cmat;
      delete norm_CmatTrans;
      delete norm_Dmat;
      delete norm_DmatTrans;
      delete norm_cupp;
      delete norm_clow;
      delete norm_icupp;
      delete norm_iclow;
      delete norm_factorC;
      delete normNnzRowC;
      delete rowContainsSingletonVariableC;
   }
   if( childExists )
   {
      delete normNnzColChild;
      delete singletonCoeffsColChild;
   }
}

void StochPresolverParallelRows::removeSingletonVars()
{
   assert(normNnzColParent);

   // linking variable block a_mat
   for( int col = 0; col < normNnzColParent->n; col++ )
      {
         if( (*normNnzColParent)[col] == 1.0 )
         {
            // check if the singleton column is part of the current a_mat/c_mat
            // else, the singleton entry is in one of the other A_i or C_i blocks
            if( norm_AmatTrans && (norm_AmatTrans->rowptr[col].start + 1 == norm_AmatTrans->rowptr[col].end) )
            {
               removeEntry(col, *rowContainsSingletonVariableA, *norm_Amat, *norm_AmatTrans,
                     *normNnzRowA, *normNnzColParent, LINKING_VARS_BLOCK);
            }
            else if(norm_CmatTrans && (norm_CmatTrans->rowptr[col].start +1 == norm_CmatTrans->rowptr[col].end) )
            {
               removeEntry(col, *rowContainsSingletonVariableC, *norm_Cmat, *norm_CmatTrans,
                     *normNnzRowC, *normNnzColParent, LINKING_VARS_BLOCK);
            }
         }
      }

   // for the child block Bmat and Dmat:
   // if there is a b_mat == we are not in the root node
   if( normNnzColChild )
   {
      for( int col = 0; col < normNnzColChild->n; col++ )
      {
         if( (*normNnzColChild)[col] == 1.0 )
         {
            // check if the singleton column is part of the current b_mat/d_mat
            // else, the singleton entry is in one of the other B_i or D_i blocks
            if( norm_BmatTrans && (norm_BmatTrans->rowptr[col].start +1 == norm_BmatTrans->rowptr[col].end) )
            {
               removeEntry(col, *rowContainsSingletonVariableA, *norm_Bmat, *norm_BmatTrans,
                     *normNnzRowA, *normNnzColChild, CHILD_BLOCK);
            }
            else if(norm_DmatTrans && (norm_DmatTrans->rowptr[col].start +1 == norm_DmatTrans->rowptr[col].end) )
            {
               removeEntry(col, *rowContainsSingletonVariableC, *norm_Dmat, *norm_DmatTrans,
                     *normNnzRowC, *normNnzColChild, CHILD_BLOCK);
            }
         }
      }
   }
}

/** Removes a singleton entry in column colIdx in matrix and matrix_trans and adapts
 * the nnz vectors nnzRow and nnzColChild accordingly. Sets the entries in
 * rowContainsSingletonVar to the corresponding column index in which the singleton entry occurs.
 */
void StochPresolverParallelRows::removeEntry(int colIdx, SimpleVector& rowContainsSingletonVar,
      SparseStorageDynamic& matrix, SparseStorageDynamic& matrixTrans, SimpleVector& nnzRow, SimpleVector& nnzCol,
      BlockType block_type)
{
   assert( 0 <= colIdx && colIdx < matrixTrans.m );
   assert( matrixTrans.rowptr[colIdx].start +1 == matrixTrans.rowptr[colIdx].end);
   assert( nnzRow.n == matrix.m );
   assert( matrix.n == nnzCol.n );
   assert( nnzCol.n == matrixTrans.m );
   assert( nnzCol.elements()[colIdx] == 1.0 );

   // First, find indices of the singleton entry:
   const int k = matrixTrans.rowptr[colIdx].start;
   const int rowIdx = matrixTrans.jcolM[k];
   assert( rowIdx < nnzRow.n );

   // check if there are no more than one singleton entry in this row
   // if so the row is neither parallel nor nearly parallel to any other row
   if( 0 <= rowContainsSingletonVar[rowIdx] )
   {
      rowContainsSingletonVar[rowIdx] = -2.0;
      return;
   }

   // store the colIdx in rowContainsSingletonVar
   // (possibly add offset to colIdx so that Amat and Bmat are distinct)
   if( block_type == LINKING_VARS_BLOCK )
      rowContainsSingletonVar[rowIdx] = colIdx;
   else // if( block_type == CHILD_BLOCK )
      rowContainsSingletonVar[rowIdx] = colIdx + nA;

   // Second, remove the entry from norm_Bmat and norm_BmatTrans:
   const double coeff = removeEntryInDynamicStorage(matrix, rowIdx, colIdx);

   matrixTrans.rowptr[colIdx].end--;
   nnzRow[rowIdx]--;
   nnzCol[colIdx] = 0.0;

   if( block_type == LINKING_VARS_BLOCK )
      singletonCoeffsColParent->elements()[colIdx] = coeff;
   else
      singletonCoeffsColChild->elements()[colIdx] = coeff;
}

/** removes row col from dynamic storage */
double StochPresolverParallelRows::removeEntryInDynamicStorage(SparseStorageDynamic& storage, int row, int col) const
{
   int i = -1;
   int end = storage.rowptr[row].end;
   int start = storage.rowptr[row].start;

   for( i = start; i < end; i++)
   {
      if( storage.jcolM[i] == col )
         break;
   }
   assert( storage.jcolM[i] == col);
   const double coeff = storage.M[i];
   std::swap(storage.M[i], storage.M[end-1]);

   std::swap(storage.jcolM[i], storage.jcolM[end-1]);
   storage.rowptr[row].end--;
   return coeff;
}


// todo there seems to be no numerical threshold for the normalization below .. this should be fixed - rows with fairly different coefficients could be regarded equal
/// cupp can be either the rhs for the equality system or upper bounds for inequalities
void StochPresolverParallelRows::normalizeBlocksRowwise( SystemType system_type,
      SparseStorageDynamic* a_mat, SparseStorageDynamic* b_mat,
      SimpleVector* cupp, SimpleVector* clow, SimpleVector* iclow, SimpleVector* icupp) const
{
   assert(a_mat);
   assert(cupp);
   assert( a_mat->m == cupp->n );
   if( b_mat )
      assert( a_mat->m == b_mat->m);

   if( system_type == INEQUALITY_SYSTEM )
   {
      assert( clow && iclow && icupp);
      assert( clow->n == cupp->n && iclow->n == clow->n && iclow->n == clow->n );
   }


   int n_rows = a_mat->m;

   /// for every row find the max value and normalize by that
   for( int row = 0; row < n_rows; row++)
   {
      double absmax = 0.0;
      bool negate_row = false;

      const int rowA_start = a_mat->rowptr[row].start;
      const int rowA_end = a_mat->rowptr[row].end;
      if( rowA_start < rowA_end )
      {
         if( a_mat->M[rowA_start] < 0)
            negate_row = true;

         for(int k = rowA_start; k < rowA_end; k++)
         {
            if( absmax < std::fabs(a_mat->M[k]) )
               absmax = std::fabs(a_mat->M[k]);
         }
      }

      int rowB_start = 0;
      int rowB_end = 0;
      if( b_mat )
      {
         rowB_start = b_mat->rowptr[row].start;
         rowB_end = b_mat->rowptr[row].end;
         if( rowB_start < rowB_end )
         {
            // todo: this seems wrong to me - I think here we can only decide about negation if the row in a_mat is empty EDIT: fixed it?
            if( rowA_start == rowA_end && b_mat->M[rowB_start] < 0)
               negate_row = true;
            for(int k = rowB_start; k < rowB_end; k++)
            {
               if( absmax < std::fabs(b_mat->M[k]) )
                  absmax = std::fabs(b_mat->M[k]);
            }
         }
      }

      // normalize the row by dividing all entries by abs_max and possibly by -1 if negate_row.
      if(negate_row)
         absmax *= -1.0;
      for(int k = rowA_start; k < rowA_end; k++)
         a_mat->M[k] /= absmax;

      for(int k = rowB_start; k < rowB_end; k++)
            b_mat->M[k] /= absmax;

      if( system_type == EQUALITY_SYSTEM )
      {
         (*cupp)[row] /= absmax;
         (*norm_factorA)[row] = absmax;
      }
      else
      {
         if( (*iclow)[row] != 0.0 )
            (*clow)[row] /= absmax;
         if( (*icupp)[row] != 0.0 )
            (*cupp)[row] /= absmax;
         // if multiplied by a negative value, lhs and rhs have to be swapped:
         if(negate_row)
         {
            std::swap( (*clow)[row], (*cupp)[row] );
            std::swap( (*iclow)[row], (*icupp)[row]);
         }
         (*norm_factorC)[row] = absmax;
      }
   }
}

/** Inserts all non-empty rows into the given unordered set 'rows'.
 * Ablock and Bblock are supposed to be the two matrix blocks of a child.
 * If at root, Bblock should be NULL.
 */
// todo : I think this is wrong or at least not complete - in theory we should sort the rows first (according to the colindices)
void StochPresolverParallelRows::insertRowsIntoHashtable( boost::unordered_set<rowlib::rowWithColInd, boost::hash<rowlib::rowWithColInd> > &rows,
      SparseStorageDynamic* a_mat, SparseStorageDynamic* b_mat, SystemType system_type, SimpleVector* nnzRow )
{
   assert(a_mat);
   if(b_mat)
     assert( a_mat->m == b_mat->m );
   if( system_type == EQUALITY_SYSTEM )
      assert( mA == a_mat->m );

   for(int row = 0; row < a_mat->m; row++)
   {
      // ignore rows containing more than one singleton entry:
      if( system_type == EQUALITY_SYSTEM && (*rowContainsSingletonVariableA)[row] == -2.0 )
         continue;
      if( system_type == INEQUALITY_SYSTEM && (*rowContainsSingletonVariableC)[row] == -2.0 )
         continue;

      // calculate rowId including possible offset (for Inequality rows):
      int rowId = row;
      if( (*nnzRow)[rowId] == 0.0 )
         continue;
      if( system_type == INEQUALITY_SYSTEM )
         rowId += mA;

      // calculate rowlength of a_mat and b_mat
      const int rowA_start =  a_mat->rowptr[row].start;
      const int rowA_length = a_mat->rowptr[row].end - rowA_start;
      
      if( b_mat )
      {
         const int rowB_start = b_mat->rowptr[row].start;
         const int rowB_length = b_mat->rowptr[row].end - rowB_start;

         // colIndices and normalized entries are set as pointers to the original data.
         // create and insert the new element:
         assert( rowA_length != 0 || rowB_length != 0 );
         rows.emplace(rowId, nA, rowA_length, &(a_mat->jcolM[rowA_start]), &(a_mat->M[rowA_start]),
               rowB_length, &(b_mat->jcolM[rowB_start]), &(b_mat->M[rowB_start]));
      }
      else
      {
         assert( rowA_length != 0 );
         rows.emplace(rowId, nA, rowA_length, &(a_mat->jcolM[rowA_start]),
               &(a_mat->M[rowA_start]), 0, NULL, NULL);
      }
   }
}

/*
 * Per bucket in row_coefficients_hashtable, compare the containing rows and check if they are parallel.
 * If so, consider the different possible cases. If a row can be removed, the action is applied
 * to the original matrices (not the normalized copies).
 * @param it represents the child number (or -1 for parent blocks)
 */
void StochPresolverParallelRows::compareRowsInCoeffHashTable(int& nRowElims, int node)
{
   if( row_coefficients_hashtable.empty() )
      return;

   for (size_t i = 0; i < row_coefficients_hashtable.bucket_count(); ++i)
   {
      for (boost::unordered_set<rowlib::rowWithEntries>::local_iterator it1 = row_coefficients_hashtable.begin(i);
            it1 != row_coefficients_hashtable.end(i); ++it1)
      {
         // either pairwise comparison OR lexicographical sorting and then compare only neighbors.
         // Here: parwise comparison: // todo make lexicographical
         for (boost::unordered_set<rowlib::rowWithEntries>::local_iterator it2 = it1;
                                    it2 != row_coefficients_hashtable.end(i); ++it2)
         {
            // When two parallel rows are found, check if they are both =, both <=, or = and <=
            if( checkRowsAreParallel( *it1, *it2) )
            {
               if( it1->id < mA && it2->id < mA )
               {
                  int id1 = it1->id;
                  int id2 = it2->id;
                  // Case both constraints are equalities:
                  // check if one of them contains a singleton variable:
                  if( (*rowContainsSingletonVariableA)[id1] != -1.0
                        || (*rowContainsSingletonVariableA)[id2] != -1.0 )
                  {
                     // nearly parallel case 1:
                     // make sure that a_r2 != 0, otherwise switch ids.
                     bool swappedId1Id2 = false;
                     if( (*rowContainsSingletonVariableA)[id2] == -1.0 )
                     {   // swap ids so that id2 has a singleton entry:
                        std::swap(id1, id2);
                        swappedId1Id2 = true;
                     }
                     assert( (*rowContainsSingletonVariableA)[id2] != -1.0 );
                     // if row id1 was already deleted, do not continue the procedure:
                     if( (id1 < mA && (*currNnzRow)[id1] == 0.0) )
                        continue;

                     // case two is basically case one
                     doNearlyParallelRowCase1(id1, id2, node);
                     // delete the inequality constraint id2 (which could be either it1 or it2 now):
                     (swappedId1Id2) ?
                        presData.removeRedundantRow( EQUALITY_SYSTEM, node, id1, false) : 
                           presData.removeRedundantRow( EQUALITY_SYSTEM, node, id2, false);
                  }
                  else
                  {
                     if( !PIPSisEQ( (*norm_b)[id1], (*norm_b)[id2]) )
                        abortInfeasible(MPI_COMM_WORLD, "Found parallel equality rows with non-compatible right hand sides",
                           "StochPresolverParallelRows.C", "compareRowsInCoeffHashTable"); 

                     // delete row2 in the original system:
                     presData.removeRedundantRow( EQUALITY_SYSTEM, node, id2, false);
                  }
               }
               else if( it1->id >= mA && it2->id >= mA )
               {
                  // Case both constraints are inequalities
                  const int id1 = it1->id - mA;
                  const int id2 = it2->id - mA;

                  if( (*rowContainsSingletonVariableC)[id1] != -1.0
                        || (*rowContainsSingletonVariableC)[id2] != -1.0 )
                  {
                     // nearly parallel case 3:
                     if( (*rowContainsSingletonVariableC)[id1] != -1.0
                        && (*rowContainsSingletonVariableC)[id2] != -1.0 )
                     {
                        if( doNearlyParallelRowCase3(id1, id2, node) )
                           presData.removeRedundantRow( INEQUALITY_SYSTEM, node, id2, false);
                     }
                  }
                  else
                  {
                     // tighten bounds in original and normalized system:
                     tightenOriginalBoundsOfRow1(INEQUALITY_SYSTEM, node, id1, id2);

                     // delete row2 in the original system:
                     presData.removeRedundantRow( INEQUALITY_SYSTEM, node, id2, false);
                  }
               }
               else
               {  // Case one constraint is an equality, one an inequality
                  int id1 = it1->id;
                  int id2 = it2->id;
                  bool swappedId1Id2 = false;
                  if( id1 >= mA )   // swap ids so that id2 is the inequality constraint.
                  {
                     std::swap(id1, id2);
                     swappedId1Id2 = true;
                  }
                  const int ineqRowId = id2 - mA;

                  if( (*rowContainsSingletonVariableA)[id1] == -1.0
                        && (*rowContainsSingletonVariableC)[ineqRowId] == -1.0 )
                  {
                     //PIPSdebugMessage("Really Parallel Rows, case 2. \n");
                     // check for infeasibility:
                     if( (*norm_iclow)[ineqRowId] != 0.0
                           && (*norm_clow)[ineqRowId] > (*norm_b)[id1] )
                        abortInfeasible(MPI_COMM_WORLD, "Found parallel inequality and equality rows where rhs/lhs do not match",
                           "StochPresolverParallelRows.C", "compareRowsInCoeffHashTable"); 
                     if( (*norm_icupp)[ineqRowId] != 0.0
                           && (*norm_cupp)[ineqRowId] < (*norm_b)[id1] )
                        abortInfeasible(MPI_COMM_WORLD, "Found parallel inequality and equality rows where rhs/lhs do not match",
                           "StochPresolverParallelRows.C", "compareRowsInCoeffHashTable"); 
                     // remove inequality row.
                  }
                  else if( (*rowContainsSingletonVariableA)[id1] != -1.0
                        && (*rowContainsSingletonVariableC)[ineqRowId] == -1.0 )
                  {
                     // nearly parallel case 2:
                     //PIPSdebugMessage("Nearly Parallel Rows, case 2. \n");
                     // compute the new variable bound for x_id1:
                     int singleColIdx = (*rowContainsSingletonVariableA)[id1];
                     double coeff_singleton = getSingletonCoefficient(singleColIdx);

                     double newxlow = - std::numeric_limits<double>::max();
                     double newxupp = std::numeric_limits<double>::max();

                     // check if f_q * a_q is positive or negative:
                     double faq = (*norm_factorA)[id1] * coeff_singleton;
                     if( faq > 0 )
                     {
                        if( (*norm_iclow)[ineqRowId] != 0.0 )
                           newxupp = ( (*norm_b)[id1] - (*norm_clow)[ineqRowId] ) * (*norm_factorA)[id1] / coeff_singleton;
                        if( (*norm_icupp)[ineqRowId] != 0.0 )
                           newxlow = ( (*norm_b)[id1] - (*norm_cupp)[ineqRowId] ) * (*norm_factorA)[id1] / coeff_singleton;
                     }
                     else  //if( fq*aq < 0 )
                     {
                        if( (*norm_iclow)[ineqRowId] != 0.0 )
                           newxlow = ( (*norm_b)[id1] - (*norm_clow)[ineqRowId] ) * (*norm_factorA)[id1] / coeff_singleton;
                        if( (*norm_icupp)[ineqRowId] != 0.0 )
                           newxupp = ( (*norm_b)[id1] - (*norm_cupp)[ineqRowId] ) * (*norm_factorA)[id1] / coeff_singleton;
                     }

                     BlockType block_type = LINKING_VARS_BLOCK;
                     if(singleColIdx > nA)
                        block_type = CHILD_BLOCK;

                     presData.rowPropagatedBounds(EQUALITY_SYSTEM, node, block_type, id1, singleColIdx, newxupp, newxlow);
                     // remove inequality row -> after block
                  }
                  else
                     continue;   // no action if the inequality contains a singleton entry.

                  // in both the parallel row case and in the nearly parallel row case,
                  // delete the inequality constraint id2 (which could be either it1 or it2 now):
                  ( swappedId1Id2 ) ? presData.removeRedundantRow(INEQUALITY_SYSTEM, node, id1, false) : 
                        presData.removeRedundantRow(INEQUALITY_SYSTEM, node, id2, false);

               }
            }
         }
      }
   }
}

/**
 * Compare two rowWithEntries rows if the normalized coefficients are the same, at the same
 * columns indices. If yes, return true. Else, return false.
 */
bool StochPresolverParallelRows::checkRowsAreParallel( rowlib::rowWithEntries row1, rowlib::rowWithEntries row2)
{
   assert( row1.id >= 0 && row2.id >= 0 );
   if( row1.id == row2.id )
      return false;

   if( row1.lengthA != row2.lengthA || row1.lengthB != row2.lengthB )
      return false;
   for( int i = 0; i < row1.lengthA; i++)
   {
      if( row1.colIndicesA[i] != row2.colIndicesA[i] )
         return false;
      if( !PIPSisEQ(row1.norm_entriesA[i], row2.norm_entriesA[i], tol_compare_double) )
         return false;
   }
   for( int i = 0; i < row1.lengthB; i++)
   {
      if( row1.colIndicesB[i] != row2.colIndicesB[i] )
         return false;
      if( !PIPSisEQ(row1.norm_entriesB[i], row2.norm_entriesB[i], tol_compare_double) )
         return false;
   }
   return true;
}

/**
 * Tightens the original lower and upper bounds of the first row, given the lower
 * and upper bounds of the second row. The normalized bounds are compared and the
 * normalizing factor of row1 is used to determine which bound can be tightened to
 * which value. The normalized bounds of row1 are also updated.
 * Assumes that both rows are inequality constraints.
 */
void StochPresolverParallelRows::tightenOriginalBoundsOfRow1(SystemType system_type, int node, int rowId1, int rowId2)
{
   assert( system_type == INEQUALITY_SYSTEM);
   assert( currCmat );
   assert( rowId1 >= 0 && rowId2 >= 0 );
   assert( rowId1 < currCmat->m && rowId2 < currCmat->m );
   assert( norm_factorC && norm_factorC->n == currCmat->m );

   // the normalizing factor of the first inequality:
   double factor = (*norm_factorC)[rowId1];

   // Set norm_low/norm_upp to the bounds of the second inequality:
   double norm_low_row2 = -std::numeric_limits<double>::infinity();
   double norm_upp_row2 = std::numeric_limits<double>::infinity();

   double norm_low_row1 = -std::numeric_limits<double>::infinity();
   double norm_upp_row1 = std::numeric_limits<double>::infinity();

   if( (*norm_iclow)[rowId2] != 0.0 )
      norm_low_row2 = (*norm_clow)[rowId2];
   if( (*norm_icupp)[rowId2] != 0.0 )
      norm_upp_row2 = (*norm_cupp)[rowId2];

   if( (*norm_iclow)[rowId1] != 0.0 )
      norm_low_row1 = (*norm_clow)[rowId1];
   if( (*norm_icupp)[rowId1] != 0.0 )
      norm_upp_row1 = (*norm_cupp)[rowId1];

   // test for infeasibility: // todo
   if( ( (*norm_iclow)[rowId1] != 0.0 && PIPSisLT( norm_upp_row2, (*norm_clow)[rowId1]) )
         || ( (*norm_icupp)[rowId1] != 0.0 && PIPSisLT( (*norm_cupp)[rowId1], norm_low_row2) ) )
   {
      abortInfeasible(MPI_COMM_WORLD, "Found incompatible row rhs/lhs", "StochPresolverParallelRows.C", "tightenOriginalBoundsOfRow1");
   }

   // todo numeric safeguards // todo check if inifty * factor == infty?
   double new_lhs = ( PIPSisLT( 0.0, factor) ) ? std::max(norm_low_row1, norm_low_row2) : std::min(norm_upp_row1, norm_upp_row2);
   double new_rhs = ( PIPSisLT( 0.0, factor) ) ? std::min(norm_upp_row1, norm_upp_row2) : std::max(norm_low_row1, norm_low_row2);

   if( new_lhs != -std::numeric_limits<double>::infinity() )
   {
      (*norm_clow)[rowId1] = new_lhs;
      (*norm_iclow)[rowId1] = 1.0;   
   }

   if( new_rhs != std::numeric_limits<double>::infinity() )
   {
      (*norm_cupp)[rowId1] = new_rhs;
      (*norm_icupp)[rowId1] = 1.0;
   }

   presData.tightenRowBoundsParallelRow(INEQUALITY_SYSTEM, node, rowId1, factor * new_lhs, factor * new_rhs, false);
}

/** Returns the matrix coefficient of the singleton variable with index singleColIdx.
 * This index is possibly offset by nA, if it is in a B- or D-block.
 * If singleColIdx == -1, then 0.0 is returned.
 */
double StochPresolverParallelRows::getSingletonCoefficient(int singleColIdx)
{
   assert( singleColIdx >= -1.0);
   if( singleColIdx >= nA )
   {
      assert( singletonCoeffsColChild );
      assert( singleColIdx < nA + singletonCoeffsColChild->n );
   }
   else
      assert( singletonCoeffsColParent );

   if( singleColIdx == -1.0 )
      return 0.0;

   return ( singleColIdx >= nA ) ? (*singletonCoeffsColChild)[singleColIdx - nA] :
         (*singletonCoeffsColParent)[singleColIdx];
}

// /** Tightens the bounds for a singleton variable with index singleColIdx.
//  * @param newxlow and @param newxupp are the new candidate bounds.
//  * This index is possibly offset by nA, if it is in a B- or D-block.
//  */
// void StochPresolverParallelRows::tightenBoundsForSingleVar(int singleColIdx, double newxlow, double newxupp)
// {
//    assert( singleColIdx >= 0 );

//    if( singleColIdx < nA )   // variable x_1 is in the parent block Amat
//    {
//       setNewBounds(singleColIdx, newxlow, newxupp, currIxlowParent->elements(),
//             currxlowParent->elements(), currIxuppParent->elements(), currxuppParent->elements());
//    }
//    else   // variable x_1 is in the child block Bmat
//    {
//       assert( singleColIdx < nA + currxuppChild->n );
//       setNewBounds(singleColIdx-nA, newxlow, newxupp, currIxlowChild->elements(),
//             currxlowChild->elements(), currIxuppChild->elements(), currxuppChild->elements());
//    }
// }

bool StochPresolverParallelRows::doNearlyParallelRowCase1(int rowId1, int rowId2, int it)
{
   assert( rowId1 >= 0 && rowId1 < mA );
   assert( rowId2 >= 0 && rowId2 < mA );
   assert( it >= -1 && it < nChildren );

   // calculate t and d:
   const int singleColIdx1 = (*rowContainsSingletonVariableA)[rowId1];
   const int singleColIdx2 = (*rowContainsSingletonVariableA)[rowId2];

   const double coeff_singleton1 = getSingletonCoefficient(singleColIdx1);
   const double coeff_singleton2 = getSingletonCoefficient(singleColIdx2);
   const double s = (*norm_factorA)[rowId1] / (*norm_factorA)[rowId2];
   const double t = coeff_singleton1 / coeff_singleton2 / s;
   const double d = ( (*norm_b)[rowId2] - (*norm_b)[rowId1])
            * (*norm_factorA)[rowId2] / coeff_singleton2;

   if( singleColIdx1 != -1.0 )
   {
      // tighten the bounds of variable x_1:
      double newxlow = -std::numeric_limits<double>::max();
      double newxupp = std::numeric_limits<double>::max();

      // calculate new bounds depending on the sign of t:
      if( t > 0 )
      {
         if( singleColIdx2 >= nA )
         {
            computeXminusYdivZ( newxlow, *currIxlowChild, *currxlowChild, singleColIdx2 - nA, d, t);
            computeXminusYdivZ( newxupp, *currIxuppChild, *currxuppChild, singleColIdx2 - nA, d, t);
         }
         else
         {
            computeXminusYdivZ( newxlow, *currIxlowParent, *currxlowParent, singleColIdx2, d, t);
            computeXminusYdivZ( newxupp, *currIxuppParent, *currxuppParent, singleColIdx2, d, t);
         }
      }
      else if( t < 0 )
      {
         if( singleColIdx2 >= nA )
         {
            computeXminusYdivZ( newxlow, *currIxuppChild, *currxuppChild, singleColIdx2 - nA, d, t);
            computeXminusYdivZ( newxupp, *currIxlowChild, *currxlowChild, singleColIdx2 - nA, d, t);
         }
         else
         {
            computeXminusYdivZ( newxlow, *currIxuppParent, *currxuppParent, singleColIdx2, d, t);
            computeXminusYdivZ( newxupp, *currIxlowParent, *currxlowParent, singleColIdx2, d, t);
         }
      }

      // effectively tighten bounds of variable x_id1:
      BlockType block_type = LINKING_VARS_BLOCK;
      if(singleColIdx1 > nA)
         block_type = CHILD_BLOCK;

      presData.rowPropagatedBounds(EQUALITY_SYSTEM, it, block_type, rowId1, singleColIdx1 % nA, newxupp, newxlow);

      // adapt objective function:
      adaptObjective( singleColIdx1, singleColIdx2, t, d, it);
   }
   else
   {
      adaptObjective( -1, singleColIdx2, t, d, it);
   }
   return true;
}
/**
 * Executes the Nearly Parallel Row Case 3: Both constraints are inequalities and both contain
 * a singleton variable entry.
 * The row indices rowId1, rowId2 are already de-offset, so they should be in the range [0,Cmat->m).
 */
bool StochPresolverParallelRows::doNearlyParallelRowCase3(int rowId1, int rowId2, int it)
{
   assert( rowId1 >= 0 && rowId2 >= 0 );
   assert( rowContainsSingletonVariableC );
   assert( rowId1 < rowContainsSingletonVariableC->n );
   assert( rowId2 < rowContainsSingletonVariableC->n );
   assert( norm_factorC );

   // First, do all the checks to verify if the third case applies and all conditions are met.
   // check s>0:
   const double s = norm_factorC->elements()[rowId1] / norm_factorC->elements()[rowId2];
   if( s <= 0)
      return false;

   // check a_q!=0.0, a_r!=0.0:
   const int singleColIdx1 = rowContainsSingletonVariableC->elements()[rowId1];
   const int singleColIdx2 = rowContainsSingletonVariableC->elements()[rowId2];
   const double coeff_singleton1 = getSingletonCoefficient(singleColIdx1);
   const double coeff_singleton2 = getSingletonCoefficient(singleColIdx2);
   if( coeff_singleton1 == 0.0 || coeff_singleton2 == 0.0 )
      return false;

   // check d_q == s * d_r (here s==1, so just d_q == d_r:
   if( (norm_iclow->elements()[rowId1] != 0.0 && norm_iclow->elements()[rowId1] == 0.0 )
      || (norm_iclow->elements()[rowId1] == 0.0 && norm_iclow->elements()[rowId1] != 0.0) )
      return false;
   if( (norm_iclow->elements()[rowId1] != 0.0 && norm_iclow->elements()[rowId1] != 0.0)
         && ( !PIPSisEQ(norm_clow->elements()[rowId1], norm_clow->elements()[rowId2], tol_compare_double) ) )
      return false;

   // check f_q == f_r
   if( (norm_icupp->elements()[rowId1] != 0.0 && norm_icupp->elements()[rowId1] == 0.0 )
      || (norm_icupp->elements()[rowId1] == 0.0 && norm_icupp->elements()[rowId1] != 0.0) )
      return false;
   if( (norm_icupp->elements()[rowId1] != 0.0 && norm_icupp->elements()[rowId1] != 0.0)
         && ( !PIPSisEQ(norm_cupp->elements()[rowId1], norm_cupp->elements()[rowId2], tol_compare_double) ) )
      return false;

   // check c_1*c_2 >= 0:
   const double c1 = (singleColIdx1 < nA) ? currgParent->elements()[singleColIdx1] : currgChild->elements()[singleColIdx1 - nA];
   const double c2 = (singleColIdx2 < nA) ? currgParent->elements()[singleColIdx2] : currgChild->elements()[singleColIdx2 - nA];
   if( c1 * c2 < 0 )
      return false;

   // check lower and upper bounds:
   double ixlow1 = (singleColIdx1 < nA) ? currIxlowParent->elements()[singleColIdx1] : currIxlowChild->elements()[singleColIdx1 - nA];
   double ixupp1 = (singleColIdx1 < nA) ? currIxuppParent->elements()[singleColIdx1] : currIxuppChild->elements()[singleColIdx1 - nA];
   double ixlow2 = (singleColIdx2 < nA) ? currIxlowParent->elements()[singleColIdx2] : currIxlowChild->elements()[singleColIdx2 - nA];
   double ixupp2 = (singleColIdx2 < nA) ? currIxuppParent->elements()[singleColIdx2] : currIxuppChild->elements()[singleColIdx2 - nA];

   double xlow1 = (singleColIdx1 < nA) ? currxlowParent->elements()[singleColIdx1] : currxlowChild->elements()[singleColIdx1 - nA];
   double xupp1 = (singleColIdx1 < nA) ? currxuppParent->elements()[singleColIdx1] : currxuppChild->elements()[singleColIdx1 - nA];
   double xlow2 = (singleColIdx2 < nA) ? currxlowParent->elements()[singleColIdx2] : currxlowChild->elements()[singleColIdx2 - nA];
   double xupp2 = (singleColIdx2 < nA) ? currxuppParent->elements()[singleColIdx2] : currxuppChild->elements()[singleColIdx2 - nA];

   // check aq * l1 = s * ar * l2:
   if( ixlow1 != 0.0 && ixlow2 != 0.0 &&
         !PIPSisEQ(coeff_singleton1 * xlow1, s* coeff_singleton2 * xlow2, tol_compare_double))
      return false;
   if( ixlow1 != 0.0 && ixlow2 == 0.0 && xlow1 > -std::numeric_limits<double>::max() )
      return false;
   if( ixlow1 == 0.0 && ixlow2 != 0.0 && xlow2 > -std::numeric_limits<double>::max() )
      return false;

   // check aq * u1 = s * ar * u2:
   if( ixupp1 != 0.0 && ixupp2 != 0.0 &&
         !PIPSisEQ(coeff_singleton1 * xupp1, s* coeff_singleton2 * xupp2, tol_compare_double))
      return false;
   if( ixupp1 != 0.0 && ixupp2 == 0.0 && xupp1 < std::numeric_limits<double>::max() )
      return false;
   if( ixupp1 == 0.0 && ixupp2 != 0.0 && xupp2 < std::numeric_limits<double>::max() )
      return false;

   // Second, aggregate x_2: adapt objectiveCost(x_1)
   const double t = coeff_singleton1 / coeff_singleton2 / s;

   adaptObjective( singleColIdx1, singleColIdx2, t, 0.0, it);

   return true;
}

/**
 * Adapt the objective function, at coefficient of colIdx1 and if @param offset, then also the objOffset is adapted.
 */
void StochPresolverParallelRows::adaptObjective( int colIdx1, int colIdx2, double t, double d, int node)
{
   assert( colIdx1 >= -1 && colIdx2 >= 0 );
   assert( node >= -1 && node < nChildren );

   const double costOfVar2 = (colIdx2 < nA)
         ? (*currgParent)[colIdx2] : (*currgChild)[colIdx2 - nA];

   if( colIdx1 == -1 )
   {  // in case a_q1 == 0.0 ( singleColIdx1 == -1.0), only adapt objective offset:
      if( my_rank == 0 || node > -1 ) // only add the objective offset for root as process ZERO:
         presData.adaptObjectiveParallelRow(-1, -1, d * costOfVar2, std::numeric_limits<double>::infinity());
   }
   else if( colIdx1 >= nA )
   {
      presData.adaptObjectiveParallelRow(node, colIdx1 - nA, d * costOfVar2, t * costOfVar2);
   }
   else if( node > -1 )   // case singleColIdx1 a linking variable, and currently working on a child
   {  // do not adapt currgParent directly, but save the adaption to communicate it at the end:
      presData.adaptObjectiveParallelRow(-1, colIdx1, d * costOfVar2, t * costOfVar2);
   }
   else  // case Parent block that all processes have
   {
      presData.adaptObjectiveParallelRow(-1, colIdx1, 0.0, t * costOfVar2);

      // only add the objective offset for root as process ZERO:
      if( my_rank == 0 ) 
         presData.adaptObjectiveParallelRow(-1, -1, d * costOfVar2, std::numeric_limits<double>::infinity());
   }
}

void StochPresolverParallelRows::computeXminusYdivZ( double& result,
      const SimpleVector& ixvec, const SimpleVector& xvec, int index, double y, double z) const
{
<<<<<<< HEAD
   if( ixvec.elements()[index] != 0.0 )
      result = ( xvec.elements()[index] - y ) / z;
}

/** Should be called right after combineNewBoundsParent().
 * Updates the bounds on the linking variables.
 */
void StochPresolverParallelRows::tightenLinkingVarsBounds()
{
   // probably unnecessary
   currRedColParent = dynamic_cast<SimpleVector*>(presData.redCol->vec);
   currxlowParent = dynamic_cast<SimpleVector*>(dynamic_cast<StochVector&>(*(presProb->blx)).vec);
   currIxlowParent = dynamic_cast<SimpleVector*>(dynamic_cast<StochVector&>(*(presProb->ixlow)).vec);
   currxuppParent = dynamic_cast<SimpleVector*>(dynamic_cast<StochVector&>(*(presProb->bux)).vec);
   currIxuppParent = dynamic_cast<SimpleVector*>(dynamic_cast<StochVector&>(*(presProb->ixupp)).vec);

   // apply updated newBoundsParent to the variable bounds.
   for(int i=0; i<getNumberNewBoundsParent(); i++)
   {
      XBOUNDS newbounds = getNewBoundsParent(i);
      assert( newbounds.colIdx >= 0 && newbounds.colIdx < nA );
      tightenBoundsForSingleVar(newbounds.colIdx, newbounds.newxlow, newbounds.newxupp);
   }
   clearNewBoundsParent();
=======
   if( ixvec[index] != 0.0 )
      result = ( xvec[index] - y ) / z;
>>>>>>> 9e23bdd1
}<|MERGE_RESOLUTION|>--- conflicted
+++ resolved
@@ -55,14 +55,9 @@
    }
 }
 
-<<<<<<< HEAD
-StochPresolverParallelRows::StochPresolverParallelRows(PresolveData& presData, StochPostsolver* postsolver)
-: StochPresolverBase(presData, postsolver)
-=======
 StochPresolverParallelRows::StochPresolverParallelRows(PresolveData& presData, const sData& origProb) :
       StochPresolverBase(presData, origProb),
       gParentAdaptions(dynamic_cast<SimpleVector const *>(dynamic_cast<const StochVector&>(*presData.getPresProb().g).vec)->cloneFull())
->>>>>>> 9e23bdd1
 {
    // todo necessary?
 //   currCmat = NULL;
@@ -116,17 +111,9 @@
 void StochPresolverParallelRows::applyPresolving()
 {
    assert(presData.reductionsEmpty());
-<<<<<<< HEAD
-   assert(presData.presProb->isRootNodeInSync());
-   assert(verifyNnzcounters());
-   assert(indivObjOffset == 0.0);
-   assert(newBoundsParent.size() == 0);
-   assert(gParentAdaptions->isZero());
-=======
    assert(presData.getPresProb().isRootNodeInSync());
    assert(presData.verifyNnzcounters());
    assert(presData.verifyActivities());
->>>>>>> 9e23bdd1
 
    assert(gParentAdaptions->isZero());
 
@@ -139,21 +126,7 @@
    countRowsCols();
 #endif
 
-<<<<<<< HEAD
-   int nRowElims = 0;
-
-   // for children:
-   for( int node = 0; node < nChildren; ++node)
-   {
-      // copy and normalize A,B,C,D and b,c,d:
-      if( !nodeIsDummy(node, EQUALITY_SYSTEM) || !nodeIsDummy(node, INEQUALITY_SYSTEM) )
-      {
-         setNormalizedPointers(node);
-
-         // Prepare unordered set 'rowsFirstHashTable':
-         rowsFirstHashTable.clear();
-=======
-   /// fist hash support of all rows then per hashbucket hash coeffs to find (nearly) parallel rows
+   /// first hash support of all rows then per hashbucket hash coeffs to find (nearly) parallel rows
    int nRowElims = 0;
 
    /// non-linking non-root part of matrices
@@ -176,7 +149,6 @@
             insertRowsIntoHashtable( row_support_hashtable, norm_Amat, norm_Bmat, EQUALITY_SYSTEM, normNnzRowA );
          }
          assert( static_cast<int>(row_support_hashtable.size()) <= mA );
->>>>>>> 9e23bdd1
 
          if( !presData.nodeIsDummy(node, INEQUALITY_SYSTEM) )
          {
@@ -203,19 +175,11 @@
             }
 
             // Compare the rows in the final (from second hash) bin:
-<<<<<<< HEAD
-            compareRowsInSecondHashTable(nRowElims, node);
-=======
             compareRowsInCoeffHashTable(nRowElims, node);
->>>>>>> 9e23bdd1
 
             row_coefficients_hashtable.clear();
          }
 
-<<<<<<< HEAD
-         // Objects created with new have to be deleted at the end of each child (norm_Amat etc)
-=======
->>>>>>> 9e23bdd1
          deleteNormalizedPointers( node );
       }
    }
@@ -230,11 +194,7 @@
 
    // for the A_0 and C_0 blocks:
    setNormalizedPointers(-1);
-<<<<<<< HEAD
-   // First Hashing: Fill 'rowsFirstHashTable':
-=======
    // First Hashing: Fill 'row_support_hashtable':
->>>>>>> 9e23bdd1
    if( norm_Amat )
       insertRowsIntoHashtable( row_support_hashtable, norm_Amat, NULL, EQUALITY_SYSTEM, normNnzRowA );
    assert( (int)row_support_hashtable.size() <= mA );
@@ -301,13 +261,8 @@
 {
    assert(-1 <= node && node <= nChildren);
 
-<<<<<<< HEAD
-   const StochGenMatrix& matrixA = dynamic_cast<const StochGenMatrix&>(*(presProb->A));
-   const StochGenMatrix& matrixC = dynamic_cast<const StochGenMatrix&>(*(presProb->C));
-=======
    const StochGenMatrix& matrixA = dynamic_cast<const StochGenMatrix&>(*(presData.getPresProb().A));
    const StochGenMatrix& matrixC = dynamic_cast<const StochGenMatrix&>(*(presData.getPresProb().C));
->>>>>>> 9e23bdd1
 
    if(node == -1)
    {
@@ -328,11 +283,7 @@
    else
    {
       /* EQUALITY_SYSTEM */
-<<<<<<< HEAD
-      if( !nodeIsDummy( node, EQUALITY_SYSTEM ) )
-=======
       if( !presData.nodeIsDummy( node, EQUALITY_SYSTEM ) )
->>>>>>> 9e23bdd1
       {
          norm_Amat = new SparseStorageDynamic(dynamic_cast<SparseGenMatrix*>(matrixA.children[node]->Amat)->getStorageDynamicRef());
          norm_AmatTrans = new SparseStorageDynamic(dynamic_cast<SparseGenMatrix*>(matrixA.children[node]->Amat)->getStorageDynamicTransposedRef());
@@ -344,11 +295,7 @@
          norm_Amat = norm_AmatTrans = norm_Bmat = norm_BmatTrans = NULL;
 
       /* INEQUALITY_SYSTEM */
-<<<<<<< HEAD
-      if( !nodeIsDummy( node, INEQUALITY_SYSTEM ) )
-=======
       if( !presData.nodeIsDummy( node, INEQUALITY_SYSTEM ) )
->>>>>>> 9e23bdd1
       {
          norm_Cmat = new SparseStorageDynamic(dynamic_cast<SparseGenMatrix*>(matrixC.children[node]->Amat)->getStorageDynamicRef());
          norm_CmatTrans = new SparseStorageDynamic(dynamic_cast<SparseGenMatrix*>(matrixC.children[node]->Amat)->getStorageDynamicTransposedRef());
@@ -360,69 +307,6 @@
          norm_Cmat = norm_CmatTrans = norm_Dmat = norm_DmatTrans = NULL;
    }
 }
-<<<<<<< HEAD
-
-void StochPresolverParallelRows::setNormalizedPointersMatrixBounds(int node)
-{
-   assert(-1 <= node && node <= nChildren);
-
-   if(node == -1)
-   {
-      norm_b = dynamic_cast<SimpleVector*>(dynamic_cast<StochVector&>(*(presProb->bA)).vec)->cloneFull();
-
-      norm_cupp = dynamic_cast<SimpleVector*>(dynamic_cast<StochVector&>(*(presProb->bu)).vec)->cloneFull();
-      norm_icupp = dynamic_cast<SimpleVector*>(dynamic_cast<StochVector&>(*(presProb->icupp)).vec)->cloneFull();
-      norm_clow = dynamic_cast<SimpleVector*>(dynamic_cast<StochVector&>(*(presProb->bl)).vec)->cloneFull();
-      norm_iclow = dynamic_cast<SimpleVector*>(dynamic_cast<StochVector&>(*(presProb->iclow)).vec)->cloneFull();
-   }
-   else
-   {
-      /* EQUALITY_SYSTEM */
-      if( !nodeIsDummy( node, EQUALITY_SYSTEM ) )
-      {
-         norm_b = dynamic_cast<SimpleVector*>(dynamic_cast<StochVector&>(*(presProb->bA)).children[node]->vec)->cloneFull();
-      }
-      else
-         norm_b = NULL;
-
-      /* INEQUALITY_SYSTEM */
-      if( !nodeIsDummy( node, INEQUALITY_SYSTEM ) )
-      {
-         norm_cupp = dynamic_cast<SimpleVector*>(dynamic_cast<StochVector&>(*(presProb->bu)).children[node]->vec)->cloneFull();
-         norm_clow = dynamic_cast<SimpleVector*>(dynamic_cast<StochVector&>(*(presProb->bl)).children[node]->vec)->cloneFull();
-         norm_icupp = dynamic_cast<SimpleVector*>(dynamic_cast<StochVector&>(*(presProb->icupp)).children[node]->vec)->cloneFull();
-         norm_iclow = dynamic_cast<SimpleVector*>(dynamic_cast<StochVector&>(*(presProb->iclow)).children[node]->vec)->cloneFull();
-      }
-      else
-         norm_cupp = norm_icupp = norm_clow = norm_iclow = NULL;
-   }
-}
-
-// TODO : linking conss?
-/* sets an extended set of pointers for the current node*/
-void StochPresolverParallelRows::updateExtendedPointersForCurrentNode(int node)
-{
-   assert(-1 <= node && node < nChildren);
-   assert(!nodeIsDummy(node, EQUALITY_SYSTEM) || !nodeIsDummy(node, INEQUALITY_SYSTEM));
-
-   if(node == -1)
-   {
-      updatePointersForCurrentNode(-1, EQUALITY_SYSTEM);
-
-      /* INEQUALITY_SYSTEM */
-      currCmat = dynamic_cast<SparseGenMatrix*>(dynamic_cast<const StochGenMatrix&>(*(presProb->C)).Bmat)->getStorageDynamic();
-      currCmatTrans = dynamic_cast<SparseGenMatrix*>(dynamic_cast<const StochGenMatrix&>(*(presProb->C)).Bmat)->getStorageDynamicTransposed();
-
-      currDmat = NULL;
-      currDmatTrans = NULL;
-
-      currIneqRhs = dynamic_cast<SimpleVector*>(dynamic_cast<StochVector&>(*(presProb->bu)).vec);
-      currIneqLhs = dynamic_cast<SimpleVector*>(dynamic_cast<StochVector&>(*(presProb->bl)).vec);
-      currIcupp = dynamic_cast<SimpleVector*>(dynamic_cast<StochVector&>(*(presProb->icupp)).vec);
-      currIclow = dynamic_cast<SimpleVector*>(dynamic_cast<StochVector&>(*(presProb->iclow)).vec);
-
-      currNnzRowC = dynamic_cast<SimpleVector*>(presData.nRowElemsC->vec);
-=======
 
 void StochPresolverParallelRows::setNormalizedPointersMatrixBounds(int node)
 {
@@ -484,16 +368,11 @@
       currIclow = dynamic_cast<const SimpleVector*>(dynamic_cast<const StochVector&>(*(presData.getPresProb().iclow)).vec);
 
       currNnzRowC = dynamic_cast<const SimpleVector*>(presData.getNnzsRowC().vec);
->>>>>>> 9e23bdd1
    }
    else
    {
       /* EQUALITY_SYSTEM */
-<<<<<<< HEAD
-      if(!nodeIsDummy(node, EQUALITY_SYSTEM))
-=======
       if(!presData.nodeIsDummy(node, EQUALITY_SYSTEM))
->>>>>>> 9e23bdd1
       {
          updatePointersForCurrentNode(node, EQUALITY_SYSTEM);
       }
@@ -503,24 +382,6 @@
          currAmat = currAmatTrans = currBmat = currBmatTrans = currBlmat = currBlmatTrans = NULL;
          currEqRhs = currEqRhsLink = currNnzRow = currNnzRowLink = NULL;
       }
-<<<<<<< HEAD
-
-      /* INEQUALITY_SYSTEM */
-      if(!nodeIsDummy(-1, INEQUALITY_SYSTEM))
-      {
-         currCmat = dynamic_cast<SparseGenMatrix*>(dynamic_cast<const StochGenMatrix&>(*(presProb->C)).children[node]->Amat)->getStorageDynamic();
-         currCmatTrans = dynamic_cast<SparseGenMatrix*>(dynamic_cast<const StochGenMatrix&>(*(presProb->C)).children[node]->Amat)->getStorageDynamicTransposed();
-
-         currDmat = dynamic_cast<SparseGenMatrix*>(dynamic_cast<const StochGenMatrix&>(*(presProb->C)).children[node]->Bmat)->getStorageDynamic();
-         currDmatTrans = dynamic_cast<SparseGenMatrix*>(dynamic_cast<const StochGenMatrix&>(*(presProb->C)).children[node]->Bmat)->getStorageDynamicTransposed();
-
-         currIneqRhs = dynamic_cast<SimpleVector*>(dynamic_cast<StochVector&>(*(presProb->bu)).children[node]->vec);
-         currIneqLhs = dynamic_cast<SimpleVector*>(dynamic_cast<StochVector&>(*(presProb->bl)).children[node]->vec);
-         currIcupp = dynamic_cast<SimpleVector*>(dynamic_cast<StochVector&>(*(presProb->icupp)).children[node]->vec);
-         currIclow = dynamic_cast<SimpleVector*>(dynamic_cast<StochVector&>(*(presProb->iclow)).children[node]->vec);
-
-         currNnzRowC = dynamic_cast<SimpleVector*>(presData.nRowElemsC->children[node]->vec);
-=======
 
       /* INEQUALITY_SYSTEM */
       if(!presData.nodeIsDummy(-1, INEQUALITY_SYSTEM))
@@ -537,7 +398,6 @@
          currIclow = dynamic_cast<const SimpleVector*>(dynamic_cast<const StochVector&>(*(presData.getPresProb().iclow)).children[node]->vec);
 
          currNnzRowC = dynamic_cast<const SimpleVector*>(presData.getNnzsRowC().children[node]->vec);
->>>>>>> 9e23bdd1
       }
       else
       {
@@ -554,39 +414,26 @@
 
    if(node == -1)
    {
-<<<<<<< HEAD
-      norm_factorA = dynamic_cast<SimpleVector*>(dynamic_cast<StochVector&>(*(presProb->bA)).vec)->cloneFull();
-      norm_factorA->setToZero();
-      norm_factorC = dynamic_cast<SimpleVector*>(dynamic_cast<StochVector&>(*(presProb->bu)).vec)->cloneFull();
-=======
       norm_factorA = dynamic_cast<SimpleVector*>(dynamic_cast<const StochVector&>(*(presData.getPresProb().bA)).vec)->cloneFull();
       norm_factorA->setToZero();
       norm_factorC = dynamic_cast<SimpleVector*>(dynamic_cast<const StochVector&>(*(presData.getPresProb().bu)).vec)->cloneFull();
->>>>>>> 9e23bdd1
       norm_factorC->setToZero();
    }
    else
    {
       /* EQUALITY_SYSTEM */
-<<<<<<< HEAD
-      if( !nodeIsDummy( node, EQUALITY_SYSTEM ) )
-      {
-         norm_factorA = dynamic_cast<SimpleVector*>(dynamic_cast<StochVector&>(*(presProb->bA)).children[node]->vec)->cloneFull();
-=======
       if( !presData.nodeIsDummy( node, EQUALITY_SYSTEM ) )
       {
          norm_factorA = dynamic_cast<SimpleVector*>(dynamic_cast<const StochVector&>(*(presData.getPresProb().bA)).children[node]->vec)->cloneFull();
->>>>>>> 9e23bdd1
          norm_factorA->setToZero();
       }
       else
          norm_factorA = NULL;
-<<<<<<< HEAD
 
       /* INEQUALITY_SYSTEM */
-      if( !nodeIsDummy( node, INEQUALITY_SYSTEM ) )
-      {
-         norm_factorC = dynamic_cast<SimpleVector*>(dynamic_cast<StochVector&>(*(presProb->bu)).children[node]->vec)->cloneFull();
+      if( !presData.nodeIsDummy( node, INEQUALITY_SYSTEM ) )
+      {
+         norm_factorC = dynamic_cast<SimpleVector*>(dynamic_cast<const StochVector&>(*(presData.getPresProb().bu)).children[node]->vec)->cloneFull();
          norm_factorC->setToZero();
       }
       else
@@ -598,136 +445,20 @@
 {
    assert(-1 <= node && node <= nChildren);
 
-   singletonCoeffsColParent = dynamic_cast<SimpleVector*>(presData.nColElems->vec)->cloneFull();
-=======
-
-      /* INEQUALITY_SYSTEM */
-      if( !presData.nodeIsDummy( node, INEQUALITY_SYSTEM ) )
-      {
-         norm_factorC = dynamic_cast<SimpleVector*>(dynamic_cast<const StochVector&>(*(presData.getPresProb().bu)).children[node]->vec)->cloneFull();
-         norm_factorC->setToZero();
-      }
-      else
-         norm_factorC = NULL;
-   }
-}
-
-void StochPresolverParallelRows::setNormalizedSingletonFlags(int node)
-{
-   assert(-1 <= node && node <= nChildren);
-
    singletonCoeffsColParent = dynamic_cast<SimpleVector*>(presData.getNnzsCol().vec)->cloneFull();
->>>>>>> 9e23bdd1
    singletonCoeffsColParent->setToZero();
 
    if(node == -1)
    {
-<<<<<<< HEAD
-      rowContainsSingletonVariableA = dynamic_cast<SimpleVector*>(presData.nRowElemsA->vec)->cloneFull();
-      rowContainsSingletonVariableA->setToConstant( -1.0 );
-      rowContainsSingletonVariableC = dynamic_cast<SimpleVector*>(dynamic_cast<StochVector&>(*(presProb->bu)).vec)->cloneFull();
-=======
       rowContainsSingletonVariableA = dynamic_cast<const SimpleVector*>(presData.getNnzsRowA().vec)->cloneFull();
       rowContainsSingletonVariableA->setToConstant( -1.0 );
       rowContainsSingletonVariableC = dynamic_cast<SimpleVector*>(dynamic_cast<const StochVector&>(*(presData.getPresProb().bu)).vec)->cloneFull();
->>>>>>> 9e23bdd1
       rowContainsSingletonVariableC->setToConstant( -1.0 );
 
       singletonCoeffsColChild = NULL;
    }
    else
    {
-<<<<<<< HEAD
-      singletonCoeffsColChild = dynamic_cast<SimpleVector*>(presData.nColElems->children[node]->vec)->cloneFull();
-      singletonCoeffsColChild->setToZero();
-
-      /* EQUALITY_SYSTEM */
-      if( !nodeIsDummy( node, EQUALITY_SYSTEM ) )
-      {
-         rowContainsSingletonVariableA = dynamic_cast<SimpleVector*>(presData.nRowElemsA->children[node]->vec)->cloneFull();
-         rowContainsSingletonVariableA->setToConstant( -1.0 );
-      }
-      else
-         rowContainsSingletonVariableA = NULL;
-
-      /* INEQUALITY_SYSTEM */
-      if( !nodeIsDummy( node, INEQUALITY_SYSTEM ) )
-      {
-         rowContainsSingletonVariableC = dynamic_cast<SimpleVector*>(dynamic_cast<StochVector&>(*(presProb->bu)).children[node]->vec)->cloneFull();
-         rowContainsSingletonVariableC->setToConstant( -1.0 );
-      }
-      else
-         rowContainsSingletonVariableC = NULL;
-   }
-}
-
-void StochPresolverParallelRows::setNormalizedReductionPointers(int node)
-{
-   assert(-1 <= node && node <= nChildren);
-
-   normNnzColParent = dynamic_cast<SimpleVector*>(presData.nColElems->vec)->cloneFull();
-   normNnzColChild = (node == -1) ? NULL : dynamic_cast<SimpleVector*>(presData.nColElems->children[node]->vec)->cloneFull();;
-
-   if(node == -1)
-   {
-      normNnzRowA = currNnzRow->cloneFull();
-      normNnzRowC = dynamic_cast<SimpleVector*>(presData.nRowElemsC->vec)->cloneFull();
-   }
-   else
-   {
-      /* EQUALITY_SYSTEM */
-      normNnzRowA = (!nodeIsDummy( node, EQUALITY_SYSTEM )) ? dynamic_cast<SimpleVector*>(presData.nRowElemsA->children[node]->vec)->cloneFull() : NULL;
-      /* INEQUALITY_SYSTEM */
-      normNnzRowC =(!nodeIsDummy( node, INEQUALITY_SYSTEM )) ? dynamic_cast<SimpleVector*>(presData.nRowElemsC->children[node]->vec)->cloneFull() : NULL;
-   }
-}
-
-void StochPresolverParallelRows::setNormalizedPointers(int node)
-{
-   assert(!nodeIsDummy(node, EQUALITY_SYSTEM) || !nodeIsDummy(node, INEQUALITY_SYSTEM));
-   assert(-1 <= node && node <= nChildren );
-
-   // todo watch out : is it bad that this also sets Blmat?
-   updateExtendedPointersForCurrentNode(node);
-
-   /* set normalized matrix pointers for A B and Bl */
-   setNormalizedPointersMatrices(node);
-
-   /* set normalized lhs rhs for equations */
-   setNormalizedPointersMatrixBounds(node);
-
-   /* set up pointers for normalization factors */
-   setNormalizedNormFactors(node);
-
-   /* set up singleton flag pointers */
-   setNormalizedSingletonFlags(node);
-
-   /* set reduction pointers columns and rows */
-   setNormalizedReductionPointers(node);
-
-   /* set mA, nA */
-   mA = (norm_Amat) ? norm_Amat->m : 0;
-   nA = (norm_Amat) ? norm_Amat->n : 0;
-
-   /* remove singleton rows before normalization */
-   removeSingletonVars();
-
-   /* normalization of all rows */
-   if( norm_Amat )
-      normalizeBlocksRowwise( EQUALITY_SYSTEM, *norm_Amat, norm_Bmat, *norm_b, NULL, NULL, NULL);
-   if( norm_Cmat )
-      normalizeBlocksRowwise( INEQUALITY_SYSTEM, *norm_Cmat, norm_Dmat, *norm_cupp, norm_clow, norm_icupp, norm_iclow);
-
-   /* asserts */
-   for(int i = 0; i < currgParent->n; i++)
-      assert( isfinite(currgParent->elements()[i]) );
-   if( node != -1)
-      for(int i = 0; i < currgChild->n; i++)
-         assert( isfinite(currgChild->elements()[i]) );
-
-   if( !norm_Amat && !norm_Cmat )
-      assert(false);
-=======
       singletonCoeffsColChild = dynamic_cast<const SimpleVector*>(presData.getNnzsCol().children[node]->vec)->cloneFull();
       singletonCoeffsColChild->setToZero();
 
@@ -822,7 +553,6 @@
 
    /* asserts */
    assert( norm_Amat || norm_Cmat);
->>>>>>> 9e23bdd1
 
    if(node != -1 && norm_Amat && norm_Cmat)
    {
@@ -863,11 +593,7 @@
    }
 
    bool childExists = false;
-<<<<<<< HEAD
-   if( !nodeIsDummy(node, EQUALITY_SYSTEM) )
-=======
    if( !presData.nodeIsDummy(node, EQUALITY_SYSTEM) )
->>>>>>> 9e23bdd1
    {
       childExists = true;
       assert( norm_Amat && norm_Bmat && norm_b );
@@ -881,11 +607,7 @@
       delete rowContainsSingletonVariableA;
    }
 
-<<<<<<< HEAD
-   if( !nodeIsDummy(node, INEQUALITY_SYSTEM) )
-=======
    if( !presData.nodeIsDummy(node, INEQUALITY_SYSTEM) )
->>>>>>> 9e23bdd1
    {
       childExists = true;
       assert( norm_Cmat && norm_Dmat && norm_cupp && norm_clow && norm_icupp && norm_iclow );
@@ -1661,33 +1383,6 @@
 void StochPresolverParallelRows::computeXminusYdivZ( double& result,
       const SimpleVector& ixvec, const SimpleVector& xvec, int index, double y, double z) const
 {
-<<<<<<< HEAD
-   if( ixvec.elements()[index] != 0.0 )
-      result = ( xvec.elements()[index] - y ) / z;
-}
-
-/** Should be called right after combineNewBoundsParent().
- * Updates the bounds on the linking variables.
- */
-void StochPresolverParallelRows::tightenLinkingVarsBounds()
-{
-   // probably unnecessary
-   currRedColParent = dynamic_cast<SimpleVector*>(presData.redCol->vec);
-   currxlowParent = dynamic_cast<SimpleVector*>(dynamic_cast<StochVector&>(*(presProb->blx)).vec);
-   currIxlowParent = dynamic_cast<SimpleVector*>(dynamic_cast<StochVector&>(*(presProb->ixlow)).vec);
-   currxuppParent = dynamic_cast<SimpleVector*>(dynamic_cast<StochVector&>(*(presProb->bux)).vec);
-   currIxuppParent = dynamic_cast<SimpleVector*>(dynamic_cast<StochVector&>(*(presProb->ixupp)).vec);
-
-   // apply updated newBoundsParent to the variable bounds.
-   for(int i=0; i<getNumberNewBoundsParent(); i++)
-   {
-      XBOUNDS newbounds = getNewBoundsParent(i);
-      assert( newbounds.colIdx >= 0 && newbounds.colIdx < nA );
-      tightenBoundsForSingleVar(newbounds.colIdx, newbounds.newxlow, newbounds.newxupp);
-   }
-   clearNewBoundsParent();
-=======
    if( ixvec[index] != 0.0 )
       result = ( xvec[index] - y ) / z;
->>>>>>> 9e23bdd1
 }