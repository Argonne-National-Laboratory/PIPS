/*
 * StochPresolverParallelRows.C
 *
 *  Created on: 02.05.2018
 *      Author: bzfuslus
 */

// TODO : should we ever decide to switch to a newer c++ standard - there is stuff that can be optimized

//#define PIPS_DEBUG
#include "StochPresolverParallelRows.h"

#include "pipsport.h"
#include "StochOptions.h"
#include "StochVectorUtilities.h"

namespace rowlib
{
   bool operator==(rowWithColInd const& row1, rowWithColInd const& row2)
   {
      return row1.id == row2.id;
   }

   std::size_t hash_value(rowWithColInd const& row)
   {
      std::size_t seed = 0;
      boost::hash_combine(seed, (row.lengthA + row.lengthB) );
      for( int i = 0; i < row.lengthA; i++ )
         boost::hash_combine(seed, row.colIndicesA[i]);
      for( int i = 0; i < row.lengthB; i++ )
         boost::hash_combine(seed, (row.colIndicesB[i] + row.offset_nA) );
      return seed;
   }

   bool operator==(rowWithEntries const& row1, rowWithEntries const& row2)
   {
      return row1.id == row2.id;
   }

   std::size_t hash_value(rowWithEntries const& row)
   {
      std::size_t seed = 0;
      for( int i = 0; i < row.lengthA; i++ )
      {
         // Instead of hashing the normalized double coefficient, use an integer representation:
         int value_to_hash;
         double mantisse = std::frexp( (row.norm_entriesA[i] + offset_hash_double), &value_to_hash);
         value_to_hash += 10*( (int)trunc(mantisse*10000) );
         boost::hash_combine(seed, value_to_hash);
      }
      for( int i = 0; i < row.lengthB; i++ )
      {
         int value_to_hash;
         double mantisse = std::frexp( (row.norm_entriesB[i] + offset_hash_double), &value_to_hash);
         value_to_hash += 10*( (int)trunc(mantisse*10000) );
         boost::hash_combine(seed, value_to_hash);
      }

      return seed;
   }
}

StochPresolverParallelRows::StochPresolverParallelRows(PresolveData& presData, const sData& origProb) :
      StochPresolverBase(presData, origProb),
      limit_tol_compare_entries( pips_options::getDoubleParameter( "PRESOLVE_PARALLEL_ROWS_TOL_COMPARE_ENTRIES") ),
      n_rows_removed(0), mA(0), nA(0)
{
   setExtendedPointersToNull();
}

StochPresolverParallelRows::~StochPresolverParallelRows()
{
   row_support_hashtable = boost::unordered_set<rowlib::rowWithColInd, boost::hash<rowlib::rowWithColInd> >();
   row_coefficients_hashtable  = boost::unordered_set<rowlib::rowWithEntries, boost::hash<rowlib::rowWithEntries> >();
}

/// presolve assumes that all rows are in their correct blocks -> linking rows are not pure local/linking rows with one singleton column cannot be local up to that singleton column
/// linking variables not in A0/C0 cannot be completely in the linking vars block etc.
bool StochPresolverParallelRows::applyPresolving()
{
   assert(presData.reductionsEmpty());
   assert(presData.presDataInSync());

#ifndef NDEBUG
   if( my_rank == 0 && verbosity > 1 )
   {
      std::cout << "<<<<<<<<<<<<<<<<<<<<<<<<<<<<<<<<<<<<<<<<<<<<<<<<<<<<<" << std::endl;
      std::cout << "--- Before parallel row presolving:" << std::endl;
   }
   countRowsCols();
#endif

   presData.startParallelRowPresolve();

   /// first hash support of all rows then per hashbucket hash coeffs to find (nearly) parallel rows
   int n_removed_run = 0;

   /// non-linking non-root part of matrices
   /// since we assume that all linking rows actually are pure linking rows we need not consider them here
   for(int node = 0; node < nChildren; ++node)
   {
      if( !presData.nodeIsDummy(node) )
      {
         /// copy and normalize A_i, B_i, C_i, D_i and b_i, clow_i, cupp_i
         setNormalizedPointers(node);

         row_support_hashtable.clear();

         // Per row, add row to the set 'row_support_hashtable':
         assert(norm_Amat);
         assert(norm_Bmat);
         assert(normNnzRowA);

         insertRowsIntoHashtable( row_support_hashtable, norm_Amat, norm_Bmat, EQUALITY_SYSTEM, normNnzRowA, currNnzRow );
         assert( static_cast<int>(row_support_hashtable.size()) <= mA );

         assert(norm_Cmat);
         assert(norm_Dmat);
         assert(normNnzRowC);
         insertRowsIntoHashtable( row_support_hashtable, norm_Cmat, norm_Dmat, INEQUALITY_SYSTEM, normNnzRowC, currNnzRowC );

         assert( static_cast<int>(row_support_hashtable.size()) <= mA + norm_Cmat->getM() );

         // Second Hashing: Per bucket, do Second Hashing:
         row_coefficients_hashtable.clear();
         for( size_t i = 0; i < row_support_hashtable.bucket_count(); ++i )
         {
            // skip bins with less than 2 elements:
            if( row_support_hashtable.bucket_size(i) < 2 )
               continue;
            // insert elements from first Hash-bin into the second Hash-table:
            for( boost::unordered_set<rowlib::rowWithColInd>::local_iterator it =
                  row_support_hashtable.begin(i); it != row_support_hashtable.end(i); ++it )
            {
               row_coefficients_hashtable.emplace(it->id, it->offset_nA, it->lengthA, it->colIndicesA, it->norm_entriesA,
                     it->lengthB, it->colIndicesB, it->norm_entriesB);
            }

            // Compare the rows in the final (from second hash) bin:
            compareRowsInCoeffHashTable(n_removed_run, node);

            row_coefficients_hashtable.clear();
         }

         deleteNormalizedPointers( node );
      }
   }

   presData.allreduceLinkingVarBounds();
   presData.allreduceAndApplyLinkingRowActivities();
   presData.allreduceAndApplyNnzChanges();
   presData.allreduceAndApplyBoundChanges();
   row_support_hashtable.clear();
   row_coefficients_hashtable.clear();

   int n_removed_linking_run = 0;
   // for the A_0 and C_0 blocks:
   setNormalizedPointers(-1);
   assert(norm_Bmat); assert(norm_Dmat);
   // First Hashing: Fill 'row_support_hashtable':
   insertRowsIntoHashtable( row_support_hashtable, nullptr, norm_Bmat, EQUALITY_SYSTEM, normNnzRowA, currNnzRow );
   assert( static_cast<int>(row_support_hashtable.size()) <= mA );

   insertRowsIntoHashtable( row_support_hashtable, nullptr, norm_Dmat, INEQUALITY_SYSTEM, normNnzRowC, currNnzRowC );
   assert( static_cast<int>(row_support_hashtable.size()) <= mA + norm_Dmat->getM());
   // Second Hashing: Per bucket, do Second Hashing:
   for( size_t i = 0; i < row_support_hashtable.bucket_count(); ++i )
   {
      if( row_support_hashtable.bucket_size(i) < 2 )
         continue;
      // insert elements from first Hash-bin into the second Hash-table:
      for( boost::unordered_set<rowlib::rowWithColInd>::local_iterator it =
            row_support_hashtable.begin(i); it != row_support_hashtable.end(i); ++it )
      {
         row_coefficients_hashtable.emplace(it->id, it->offset_nA, it->lengthA, it->colIndicesA, it->norm_entriesA,
               it->lengthB, it->colIndicesB, it->norm_entriesB);
      }

      // Compare the rows in the final (from second hash) bin:
      compareRowsInCoeffHashTable(n_removed_linking_run, -1);
      row_coefficients_hashtable.clear();
   }

   deleteNormalizedPointers(-1);

   // TODO: some not necessary?
   presData.allreduceLinkingVarBounds();
   presData.allreduceAndApplyLinkingRowActivities();
   presData.allreduceAndApplyNnzChanges();
   presData.allreduceAndApplyBoundChanges();
   presData.allreduceAndApplyObjVecChanges();
   presData.allreduceObjOffset();

   // TODO: add detection for linking constraints

   if(my_rank == 0)
      n_removed_run += n_removed_linking_run;

   PIPS_MPIgetSumInPlace(n_removed_run, MPI_COMM_WORLD);

   n_rows_removed += n_removed_run;
   if( my_rank == 0 && verbosity > 1 )
      std::cout << "\tRemoved rows during parallel row detection: " << n_rows_removed << std::endl;
   else if( my_rank == 0 && verbosity == 1)
      std::cout << "ParRow:\t removed " << n_rows_removed << " rows" << std::endl;

#ifndef NDEBUG
   if( my_rank == 0 && verbosity > 1 )
      std::cout << "--- After parallel row presolving:" << std::endl;
   countRowsCols();
   if( my_rank == 0 && verbosity > 1 )
      std::cout << "<<<<<<<<<<<<<<<<<<<<<<<<<<<<<<<<<<<<<<<<<<<<<<<<<<<<<" << std::endl;
#endif

   assert(presData.reductionsEmpty());
<<<<<<< HEAD
   assert(presData.getPresProb().isRootNodeInSync());
   assert(presData.verifyNnzcounters());
   assert(presData.verifyActivities());
=======
   assert(presData.presDataInSync());
>>>>>>> 7c1967bc

   if( n_removed_run != 0 )
      return true;
   else
      return false;
}

/** If it is no dummy child, sets normalized pointers:
 * For the matrix blocks A, B, C and D and their transposed matrices and for the lhs/rhs.
 * Sets the pointers to currNnzRow, currNnzRowC, currNnzColChild, currRedColParent.
 * Sets mA and nA correctly.
 */
// TODO : does not set Bl mat - needed when considering linking rows
void StochPresolverParallelRows::setNormalizedPointersMatrices(int node)
{
   assert(-1 <= node && node < nChildren);

   const StochGenMatrix& matrixA = dynamic_cast<const StochGenMatrix&>(*(presData.getPresProb().A));
   const StochGenMatrix& matrixC = dynamic_cast<const StochGenMatrix&>(*(presData.getPresProb().C));

   if(node == -1)
   {
      /* EQUALITY_SYSTEM */
      norm_Amat = nullptr;
      norm_AmatTrans = nullptr;

      norm_Bmat = new SparseStorageDynamic(dynamic_cast<SparseGenMatrix*>(matrixA.Bmat)->getStorageDynamicRef());
      norm_BmatTrans = new SparseStorageDynamic(dynamic_cast<SparseGenMatrix*>(matrixA.Bmat)->getStorageDynamicTransposedRef());

      /* INEQUALITY_SYSTEM */
      norm_Cmat = nullptr;
      norm_CmatTrans = nullptr;

      norm_Dmat = new SparseStorageDynamic(dynamic_cast<SparseGenMatrix*>(matrixC.Bmat)->getStorageDynamicRef());
      norm_DmatTrans = new SparseStorageDynamic(dynamic_cast<SparseGenMatrix*>(matrixC.Bmat)->getStorageDynamicTransposedRef());
   }
   else
   {
      if( !presData.nodeIsDummy( node ) )
      {
         /* EQUALITY_SYSTEM */
         norm_Amat = new SparseStorageDynamic(dynamic_cast<SparseGenMatrix*>(matrixA.children[node]->Amat)->getStorageDynamicRef());
         norm_AmatTrans = new SparseStorageDynamic(dynamic_cast<SparseGenMatrix*>(matrixA.children[node]->Amat)->getStorageDynamicTransposedRef());

         norm_Bmat = new SparseStorageDynamic(dynamic_cast<SparseGenMatrix*>(matrixA.children[node]->Bmat)->getStorageDynamicRef());
         norm_BmatTrans = new SparseStorageDynamic(dynamic_cast<SparseGenMatrix*>(matrixA.children[node]->Bmat)->getStorageDynamicTransposedRef());

         /* INEQUALITY_SYSTEM */
         norm_Cmat = new SparseStorageDynamic(dynamic_cast<SparseGenMatrix*>(matrixC.children[node]->Amat)->getStorageDynamicRef());
         norm_CmatTrans = new SparseStorageDynamic(dynamic_cast<SparseGenMatrix*>(matrixC.children[node]->Amat)->getStorageDynamicTransposedRef());

         norm_Dmat = new SparseStorageDynamic(dynamic_cast<SparseGenMatrix*>(matrixC.children[node]->Bmat)->getStorageDynamicRef());
         norm_DmatTrans = new SparseStorageDynamic(dynamic_cast<SparseGenMatrix*>(matrixC.children[node]->Bmat)->getStorageDynamicTransposedRef());
      }
      else
      {
         norm_Amat = norm_AmatTrans = norm_Bmat = norm_BmatTrans = nullptr;
         norm_Cmat = norm_CmatTrans = norm_Dmat = norm_DmatTrans = nullptr;
      }

   }
}

void StochPresolverParallelRows::setNormalizedPointersMatrixBounds(int node)
{
   assert(-1 <= node && node < nChildren);
   assert(!presData.nodeIsDummy(node));

   norm_b = dynamic_cast<SimpleVector*>(getSimpleVecFromRowStochVec(*presData.getPresProb().bA, node, false).cloneFull());

   norm_cupp = dynamic_cast<SimpleVector*>(getSimpleVecFromRowStochVec(*presData.getPresProb().bu, node, false).cloneFull());
   norm_icupp = dynamic_cast<SimpleVector*>(getSimpleVecFromRowStochVec(*presData.getPresProb().icupp, node, false).cloneFull());
   norm_clow = dynamic_cast<SimpleVector*>(getSimpleVecFromRowStochVec(*presData.getPresProb().bl, node, false).cloneFull());
   norm_iclow = dynamic_cast<SimpleVector*>(getSimpleVecFromRowStochVec(*presData.getPresProb().iclow, node, false).cloneFull());
}

// TODO : does not yet set any pointers for linking constraints of the other system - necessary when trying to process parallel linking constraints
/* sets an extended set of pointers for the current node*/
void StochPresolverParallelRows::updateExtendedPointersForCurrentNode(int node)
{
   assert(-1 <= node && node < nChildren);
   assert(!presData.nodeIsDummy(node));

   updatePointersForCurrentNode(node, EQUALITY_SYSTEM);

   if(node == -1)
   {

      /* INEQUALITY_SYSTEM */
      currCmat = dynamic_cast<SparseGenMatrix*>(dynamic_cast<const StochGenMatrix&>(*(presData.getPresProb().C)).Bmat)->getStorageDynamic();
      currCmatTrans = dynamic_cast<SparseGenMatrix*>(dynamic_cast<const StochGenMatrix&>(*(presData.getPresProb().C)).Bmat)->getStorageDynamicTransposed();

      currDmat = nullptr;
      currDmatTrans = nullptr;

      currIneqRhs = dynamic_cast<const SimpleVector*>(dynamic_cast<const StochVector&>(*(presData.getPresProb().bu)).vec);
      currIneqLhs = dynamic_cast<const SimpleVector*>(dynamic_cast<const StochVector&>(*(presData.getPresProb().bl)).vec);
      currIcupp = dynamic_cast<const SimpleVector*>(dynamic_cast<const StochVector&>(*(presData.getPresProb().icupp)).vec);
      currIclow = dynamic_cast<const SimpleVector*>(dynamic_cast<const StochVector&>(*(presData.getPresProb().iclow)).vec);

      currNnzRowC = dynamic_cast<const SimpleVectorBase<int>*>(presData.getNnzsRowC().vec);
   }
   else
   {

      /* INEQUALITY_SYSTEM */
      currCmat = dynamic_cast<SparseGenMatrix*>(dynamic_cast<const StochGenMatrix&>(*(presData.getPresProb().C)).children[node]->Amat)->getStorageDynamic();
      currCmatTrans = dynamic_cast<SparseGenMatrix*>(dynamic_cast<const StochGenMatrix&>(*(presData.getPresProb().C)).children[node]->Amat)->getStorageDynamicTransposed();

      currDmat = dynamic_cast<SparseGenMatrix*>(dynamic_cast<const StochGenMatrix&>(*(presData.getPresProb().C)).children[node]->Bmat)->getStorageDynamic();
      currDmatTrans = dynamic_cast<SparseGenMatrix*>(dynamic_cast<const StochGenMatrix&>(*(presData.getPresProb().C)).children[node]->Bmat)->getStorageDynamicTransposed();

      currIneqRhs = dynamic_cast<const SimpleVector*>(dynamic_cast<const StochVector&>(*(presData.getPresProb().bu)).children[node]->vec);
      currIneqLhs = dynamic_cast<const SimpleVector*>(dynamic_cast<const StochVector&>(*(presData.getPresProb().bl)).children[node]->vec);
      currIcupp = dynamic_cast<const SimpleVector*>(dynamic_cast<const StochVector&>(*(presData.getPresProb().icupp)).children[node]->vec);
      currIclow = dynamic_cast<const SimpleVector*>(dynamic_cast<const StochVector&>(*(presData.getPresProb().iclow)).children[node]->vec);

      currNnzRowC = dynamic_cast<const SimpleVectorBase<int>*>(presData.getNnzsRowC().children[node]->vec);
   }

}

void StochPresolverParallelRows::setNormalizedNormFactors(int node)
{
   assert(-1 <= node && node < nChildren);
   assert(!presData.nodeIsDummy(node));

   norm_factorA = dynamic_cast<SimpleVector*>(getSimpleVecFromRowStochVec(*presData.getPresProb().bA, node, false).clone());
   norm_factorA->setToZero();
   norm_factorC = dynamic_cast<SimpleVector*>(getSimpleVecFromRowStochVec(*presData.getPresProb().bu, node, false).clone());
   norm_factorC->setToZero();
}

void StochPresolverParallelRows::setNormalizedSingletonFlags(int node)
{
   assert(-1 <= node && node < nChildren);
   assert(!presData.nodeIsDummy(node));

   singletonCoeffsColParent = dynamic_cast<SimpleVector*>(getSimpleVecFromColStochVec(*presData.getPresProb().g, -1).clone());
   singletonCoeffsColParent->setToZero();

   rowContainsSingletonVariableA = new SimpleVectorBase<int>(getSimpleVecFromRowStochVec(presData.getNnzsRowA(), node, false).length());
   rowContainsSingletonVariableA->setToConstant( -1 );
   rowContainsSingletonVariableC = new SimpleVectorBase<int>(getSimpleVecFromRowStochVec(presData.getNnzsRowC(), node, false).length());
   rowContainsSingletonVariableC->setToConstant( -1 );
   
   if(node == -1)
      singletonCoeffsColChild = nullptr;
   else
   {
      singletonCoeffsColChild = dynamic_cast<SimpleVector*>(getSimpleVecFromColStochVec(*presData.getPresProb().g, node).clone());
      singletonCoeffsColChild->setToZero();
   }
}

void StochPresolverParallelRows::setNormalizedReductionPointers(int node)
{
   assert(-1 <= node && node < nChildren);

   normNnzColParent = dynamic_cast<SimpleVectorBase<int>*>(getSimpleVecFromColStochVec(presData.getNnzsCol(), -1).cloneFull());
   normNnzColChild = (node == -1) ? nullptr : 
      dynamic_cast<SimpleVectorBase<int>*>(getSimpleVecFromColStochVec(presData.getNnzsCol(), node).cloneFull());

   normNnzRowA = dynamic_cast<SimpleVectorBase<int>*>(getSimpleVecFromRowStochVec(presData.getNnzsRowA(), node, false).cloneFull());
   normNnzRowC = dynamic_cast<SimpleVectorBase<int>*>(getSimpleVecFromRowStochVec(presData.getNnzsRowC(), node, false).cloneFull());
}

void StochPresolverParallelRows::setNormalizedPointers(int node)
{
   assert( !presData.nodeIsDummy(node) );
   assert(-1 <= node && node < nChildren );

   updateExtendedPointersForCurrentNode(node);

   /* set normalized matrix pointers for A B (not Bl) */
   setNormalizedPointersMatrices(node);

   /* set normalized lhs rhs for equations */
   setNormalizedPointersMatrixBounds(node);

   /* set up pointers for normalization factors */
   setNormalizedNormFactors(node);

   /* set up singleton flag pointers */
   setNormalizedSingletonFlags(node);

   /* set reduction pointers columns and rows */
   setNormalizedReductionPointers(node);

   assert(norm_Bmat);
   /* set mA, nA */
   mA = (norm_Amat) ? norm_Amat->getM() : norm_Bmat->getM();
   nA = (norm_Amat) ? norm_Amat->getN() : norm_Bmat->getN();

   /* remove singleton columns before normalization */
   removeSingletonVars();

   /* the transposed matrices are only used for finding the singleton vars and for their removal - they don't need order restoration */
   deleteNormalizedTransposedMatrices(node);
   if( norm_Amat )
      norm_Amat->restoreOrder();
   norm_Bmat->restoreOrder();

   if( norm_Cmat )
      norm_Cmat->restoreOrder();
   norm_Dmat->restoreOrder();

   /* normalization of all rows */
   if( !presData.nodeIsDummy(node) )
   {
      assert(norm_Bmat);
      if( node != -1)
         assert(norm_Amat);
      assert(norm_b);
      normalizeBlocksRowwise( EQUALITY_SYSTEM, norm_Amat, norm_Bmat, norm_b, nullptr, nullptr, nullptr);

      assert(norm_Dmat);
      if(node != -1)
         assert(norm_Cmat);
      assert(norm_cupp);
      assert(norm_clow);
      assert(norm_icupp);
      assert(norm_iclow);
      normalizeBlocksRowwise( INEQUALITY_SYSTEM, norm_Cmat, norm_Dmat, norm_cupp, norm_clow, norm_icupp, norm_iclow);
   }

   /* asserts */
   assert( norm_Bmat || norm_Dmat);

   if(node != -1 && norm_Amat && norm_Cmat)
   {
      assert( norm_Amat->getN() == norm_Cmat->getN() );
      assert( norm_Bmat->getN() == norm_Dmat->getN() );
      assert( norm_Amat->getM() == norm_Bmat->getM() );
      assert( norm_Cmat->getM() == norm_Dmat->getM() );
   }
}

void StochPresolverParallelRows::deleteNormalizedTransposedMatrices(int node)
{
   if( node == -1 )
   {
      delete norm_BmatTrans;
      delete norm_DmatTrans;
   }
   else if( !presData.nodeIsDummy(node) )
   {
      delete norm_AmatTrans;
      delete norm_BmatTrans;
      delete norm_CmatTrans;
      delete norm_DmatTrans;
   }
}

void StochPresolverParallelRows::deleteNormalizedPointers(int node)
{
   delete normNnzColParent;
   delete singletonCoeffsColParent;

   if( node == -1 ) // Case at root
   {
      assert( norm_Bmat && norm_b );
      delete norm_Bmat;
      delete norm_b;
      assert( norm_Dmat && norm_cupp && norm_clow && norm_icupp && norm_iclow );
      delete norm_Dmat;
      delete norm_cupp;
      delete norm_clow;
      delete norm_icupp;
      delete norm_iclow;
      delete norm_factorA;
      delete norm_factorC;
      delete normNnzRowA;
      delete normNnzRowC;
      delete rowContainsSingletonVariableA;
      delete rowContainsSingletonVariableC;
   }
   else if( !presData.nodeIsDummy(node) )
   /* node != -1 */
   {
      assert( norm_Amat && norm_Bmat && norm_b );
      delete norm_Amat;
      delete norm_Bmat;
      delete norm_b;
      delete norm_factorA;
      delete normNnzRowA;
      delete rowContainsSingletonVariableA;

      assert( norm_Cmat && norm_Dmat && norm_cupp && norm_clow && norm_icupp && norm_iclow );
      delete norm_Cmat;
      delete norm_Dmat;
      delete norm_cupp;
      delete norm_clow;
      delete norm_icupp;
      delete norm_iclow;
      delete norm_factorC;
      delete normNnzRowC;
      delete rowContainsSingletonVariableC;

      delete normNnzColChild;
      delete singletonCoeffsColChild;
   }
}

void StochPresolverParallelRows::setExtendedPointersToNull()
{
   currCmat = nullptr;
   currCmatTrans = nullptr;
   currDmat = nullptr;
   currDmatTrans = nullptr;
   currNnzRowC = nullptr;
   norm_Amat = nullptr;
   norm_Bmat= nullptr;
   norm_Cmat = nullptr;
   norm_Dmat = nullptr;
   norm_b = nullptr;
   norm_cupp = nullptr;
   norm_clow = nullptr;
   norm_icupp = nullptr;
   norm_iclow = nullptr;
   norm_factorA = nullptr;
   rowContainsSingletonVariableA = nullptr;
   norm_factorC = nullptr;
   rowContainsSingletonVariableC = nullptr;
   singletonCoeffsColParent = nullptr;
   singletonCoeffsColChild = nullptr;
   normNnzRowA = nullptr;
   normNnzRowC = nullptr;
   normNnzColParent = nullptr;
   normNnzColChild = nullptr;
   norm_AmatTrans = nullptr;
   norm_BmatTrans = nullptr;
   norm_CmatTrans = nullptr;
   norm_DmatTrans = nullptr;
   currgChild = nullptr;
   currgParent = nullptr;
}

void StochPresolverParallelRows::removeSingletonVars()
{
   assert(normNnzColChild || normNnzColParent);
   const bool at_root_node = (normNnzColChild == nullptr);
   
   SimpleVectorBase<int>* nnzs_bmat = (at_root_node) ? normNnzColParent :
      normNnzColChild;
   
   /* Bmat */
   for( int col = 0; col < nnzs_bmat->n; col++ )
   {
      if( (*nnzs_bmat)[col] == 1 )
      {
         // check if the singleton column is part of the current b_mat/d_mat
         // else, the singleton entry is in one of the other B_i or D_i blocks
         if( norm_BmatTrans && (norm_BmatTrans->getRowPtr(col).start + 1 == norm_BmatTrans->getRowPtr(col).end) )
         {
            removeEntry(col, *rowContainsSingletonVariableA, *norm_Bmat, *norm_BmatTrans,
                  *normNnzRowA, *nnzs_bmat, at_root_node);
         }
         else if(norm_DmatTrans && (norm_DmatTrans->getRowPtr(col).start + 1 == norm_DmatTrans->getRowPtr(col).end) )
         {
            removeEntry(col, *rowContainsSingletonVariableC, *norm_Dmat, *norm_DmatTrans,
                  *normNnzRowC, *nnzs_bmat, at_root_node);
         }
      }
   }

   // for the child block Bmat and Dmat:
   // if there is an a_mat == we are not in the root node
   if( !at_root_node )
   {
   for( int col = 0; col < normNnzColParent->n; col++ )
      {
         if( (*normNnzColParent)[col] == 1 )
         {
            // check if the singleton column is part of the current a_mat/c_mat
            // else, the singleton entry is in one of the other A_i or C_i blocks
            if( norm_AmatTrans && (norm_AmatTrans->getRowPtr(col).start + 1 == norm_AmatTrans->getRowPtr(col).end) )
            {
               removeEntry(col, *rowContainsSingletonVariableA, *norm_Amat, *norm_AmatTrans,
                     *normNnzRowA, *normNnzColParent, true);
            }
            else if(norm_CmatTrans && (norm_CmatTrans->getRowPtr(col).start + 1 == norm_CmatTrans->getRowPtr(col).end) )
            {
               removeEntry(col, *rowContainsSingletonVariableC, *norm_Cmat, *norm_CmatTrans,
                     *normNnzRowC, *normNnzColParent, true);
            }
         }
      }
   }
}

/** Removes a singleton entry in column col in matrix and matrix_trans and adapts
 * the nnz vectors nnzRow and nnzColChild accordingly. Sets the entries in
 * rowContainsSingletonVar to the corresponding column index in which the singleton entry occurs.
 */
void StochPresolverParallelRows::removeEntry(int col, SimpleVectorBase<int>& rowContainsSingletonVar,
      SparseStorageDynamic& matrix, SparseStorageDynamic& matrixTrans, SimpleVectorBase<int>& nnzRow, SimpleVectorBase<int>& nnzCol,
      bool parent)
{
   assert( 0 <= col && col < matrixTrans.getM() );
   assert( matrixTrans.getRowPtr(col).start + 1 == matrixTrans.getRowPtr(col).end );
   assert( nnzRow.n == matrix.getM() );
   assert( matrix.getN() == nnzCol.n );
   assert( nnzCol.n == matrixTrans.getM() );
   assert( PIPSisEQ( nnzCol[col], 1.0 ) );

   // get indices of the singleton entry int mat_trans
   const int row = matrixTrans.getJcolM(matrixTrans.getRowPtr(col).start);

   assert( row < nnzRow.n );

   // check if there are no more than one singleton entry in this row
   // if so the row is neither parallel nor nearly parallel to any other row
   if( 0 <= rowContainsSingletonVar[row] )
   {
      rowContainsSingletonVar[row] = -2.0;
      return;
   }

   // store the col in rowContainsSingletonVar
   // (possibly add offset to col so that Amat and Bmat are distinct)
   if( parent )
      rowContainsSingletonVar[row] = col;
   else 
      rowContainsSingletonVar[row] = col + nA;

   // find row in matrix
   assert( 0 <= row && row < matrix.getM() );
   int i = -1;
   int end = matrix.getRowPtr(row).end;
   int start = matrix.getRowPtr(row).start;

   for( i = start; i < end; i++)
   {
      if( matrix.getJcolM(i) == col )
         break;
   }
   assert( matrix.getJcolM(i) == col);
   const double val = matrix.getMat(i);

   matrix.removeEntryAtIndex( row, i);
   matrixTrans.removeEntryAtIndex( col, matrixTrans.getRowPtr(col).start );

   nnzRow[row]--;
   nnzCol[col] = 0.0;

   if( parent )
      (*singletonCoeffsColParent)[col] = val;
   else
      (*singletonCoeffsColChild)[col] = val;
}


// TODO : there seems to be no numerical threshold for the normalization below .. this should be fixed - rows with fairly different coefficients could be regarded equal
/// cupp can be either the rhs for the equality system or upper bounds for inequalities
void StochPresolverParallelRows::normalizeBlocksRowwise( SystemType system_type,
      SparseStorageDynamic* a_mat, SparseStorageDynamic* b_mat,
      SimpleVector* cupp, SimpleVector* clow, SimpleVector* icupp, SimpleVector* iclow) const
{
   assert(b_mat);
   assert(cupp);
   assert( b_mat->getM() == cupp->n );
   if( a_mat )
      assert( a_mat->getM() == b_mat->getM());

   if( system_type == INEQUALITY_SYSTEM )
   {
      assert( clow && iclow && icupp);
      assert( clow->n == cupp->n && iclow->n == clow->n && iclow->n == clow->n );
   }

   const int n_rows = b_mat->getM();

   /// for every row find the max value and normalize by that
   for( int row = 0; row < n_rows; row++)
   {
      double absmax = 0.0;
      bool negate_row = false;

      const int row_B_start = b_mat->getRowPtr(row).start;
      const int row_B_end = b_mat->getRowPtr(row).end;

      if( row_B_start < row_B_end )
      {
         assert( !PIPSisZero(b_mat->getMat(row_B_start)) );
         if( b_mat->getMat(row_B_start) < 0)
            negate_row = true;

         for(int k = row_B_start; k < row_B_end; k++)
         {
            if( absmax < std::fabs(b_mat->getMat(k)) )
               absmax = std::fabs(b_mat->getMat(k));
         }
      }

      int row_A_start = 0;
      int row_A_end = 0;
      if( a_mat )
      {

         row_A_start = a_mat->getRowPtr(row).start;
         row_A_end = a_mat->getRowPtr(row).end;
         if( row_A_start < row_A_end )
         {
            negate_row = false;

            assert( !PIPSisZero(a_mat->getMat(row_A_start)) );
            if( a_mat->getMat(row_A_start) < 0)
               negate_row = true;

            for(int k = row_A_start; k < row_A_end; k++)
            {
               if( absmax < std::fabs(a_mat->getMat(k)) )
                  absmax = std::fabs(a_mat->getMat(k));
            }
         }
      }

      if( PIPSisZero(absmax) )
      {
         if(system_type == EQUALITY_SYSTEM)
            (*norm_factorA)[row] = absmax;
         else
            (*norm_factorC)[row] = absmax;

         continue;
      }

      // normalize the row by dividing all entries by abs_max and possibly by -1 if negate_row.
      if(negate_row)
         absmax = absmax * -1.0;
      
      for(int k = row_B_start; k < row_B_end; k++)
         b_mat->setMat(k, b_mat->getMat(k) / absmax);

      for(int k = row_A_start; k < row_A_end; k++)
         a_mat->setMat(k, a_mat->getMat(k) / absmax);

      if( system_type == EQUALITY_SYSTEM )
      {
         (*cupp)[row] /= absmax;
         (*norm_factorA)[row] = absmax;
      }
      else
      {
         if( !PIPSisZero((*iclow)[row]) )
            (*clow)[row] /= absmax;
         if( !PIPSisZero((*icupp)[row]) )
            (*cupp)[row] /= absmax;
         // if multiplied by a negative value, lhs and rhs have to be swapped:row_B_start
         if(negate_row)
         {
            std::swap( (*clow)[row], (*cupp)[row] );
            std::swap( (*iclow)[row], (*icupp)[row] );
         }
         (*norm_factorC)[row] = absmax;
      }
   }
}

/** Inserts all non-empty rows into the given unordered set 'rows'.
 * Ablock and Bblock are supposed to be the two matrix blocks of a child.
 * If at root, Bblock should be nullptr.
 */
// TODO : I think this is wrong or at least not complete - in theory we should sort the rows first (according to the colindices)
void StochPresolverParallelRows::insertRowsIntoHashtable( boost::unordered_set<rowlib::rowWithColInd, boost::hash<rowlib::rowWithColInd> > &rows,
      const SparseStorageDynamic* a_mat, const SparseStorageDynamic* b_mat, SystemType system_type, const SimpleVectorBase<int>* nnz_row_norm, const SimpleVectorBase<int>* nnz_row_orig )
{
   assert(b_mat);
   if(a_mat)
     assert( a_mat->getM() == b_mat->getM() );
   if( system_type == EQUALITY_SYSTEM && (b_mat != nullptr && a_mat == nullptr) )
      assert( mA == b_mat->getM() );
   if( system_type == EQUALITY_SYSTEM && a_mat != nullptr)
      assert( mA == a_mat->getM() );
      
   for(int row = 0; row < b_mat->getM(); row++)
   {
      // ignore rows containing more than one singleton entry: // TODO: why? // TODO: this should not be an issue in my opinion
      if( system_type == EQUALITY_SYSTEM && (*rowContainsSingletonVariableA)[row] == -2 )
         continue;
      if( system_type == INEQUALITY_SYSTEM && (*rowContainsSingletonVariableC)[row] == -2 )
         continue;

      // calculate rowId including possible offset (for Inequality rows):
      int rowId = row;
      /* skip empty rows */
      if( (*nnz_row_norm)[rowId] == 0 )
         continue;
      /* skip singleton rows */
      if( (*nnz_row_orig)[rowId] == 1 )
         continue;
      if( system_type == INEQUALITY_SYSTEM )
         rowId += mA;

      // calculate rowlength of a_mat and b_mat
      const int row_B_start =  b_mat->getRowPtr(row).start;
      const int row_B_length = b_mat->getRowPtr(row).end - row_B_start;
      
      if( a_mat )
      {
         const int row_A_start = a_mat->getRowPtr(row).start;
         const int row_A_length = a_mat->getRowPtr(row).end - row_A_start;

         /* skip empty */
         assert(row_B_length + row_A_length != 0 );

         // colIndices and normalized entries are set as pointers to the original data.
         // create and insert the new element:
         rows.emplace(rowId, nA, row_B_length, b_mat->getJcolM() + row_B_start, b_mat->getMat() + row_B_start,
               row_A_length, a_mat->getJcolM() + row_A_start, a_mat->getMat() + row_A_start);
      }
      else
      {
         assert(row_B_length != 0);

         rows.emplace(rowId, nA, row_B_length, b_mat->getJcolM() + row_B_start,
               b_mat->getMat() + row_B_start, 0, nullptr, nullptr);
      }
   }
}

/*
 * Per bucket in row_coefficients_hashtable, compare the containing rows and check if they are parallel.
 * If so, consider the different possible cases. If a row can be removed, the action is applied
 * to the original matrices (not the normalized copies).
 * @param it represents the child number (or -1 for parent blocks)
 */
void StochPresolverParallelRows::compareRowsInCoeffHashTable(int& nRowElims, int node)
{
   if( row_coefficients_hashtable.empty() )
      return;

   for (size_t i = 0; i < row_coefficients_hashtable.bucket_count(); ++i)
   {
      for (boost::unordered_set<rowlib::rowWithEntries>::local_iterator row_one_iter = row_coefficients_hashtable.begin(i);
         row_one_iter != row_coefficients_hashtable.end(i); ++row_one_iter)
      {
         const int row1_id = row_one_iter->id;
         const INDEX row1(ROW, node, (row1_id < mA) ? row_one_iter->id : row_one_iter->id - mA,
               false, (row1_id < mA) ? EQUALITY_SYSTEM : INEQUALITY_SYSTEM);

         /* if row1 has been removed in the meanwhile do not continue with it */
         if( presData.wasRowRemoved(row1) )
            continue;

         // either pairwise comparison OR lexicographical sorting and then compare only neighbors.
         // Here: pairwise comparison: // TODO : make order lexicographical
         boost::unordered_set<rowlib::rowWithEntries>::local_iterator row_two_iter = row_one_iter;
         while ( ++row_two_iter != row_coefficients_hashtable.end(i) )
         {
            /* if at some point row1 was removed we have to get a new row1 */
            if( presData.wasRowRemoved(row1) )
               break;

            const int row2_id = row_two_iter->id;
            const INDEX row2(ROW, node, (row2_id < mA) ? row2_id : row2_id - mA, false, (row2_id < mA) ? EQUALITY_SYSTEM : INEQUALITY_SYSTEM );
            assert( row2_id != row1_id );

            /* if row2 has been removed in the meanwhile do not continue with it */
            if( presData.wasRowRemoved( row2 ) )
               continue;

            bool removed = false;
            /* When two parallel rows are found, check if they are both =, both <=, or = and <= */
            if( checkRowsAreParallel( *row_one_iter, *row_two_iter) )
            {
               if( row1.inEqSys() && row2.inEqSys() )
               {
                  /* check if one constraint contains a singleton variable */
                  if( rowContainsSingletonVariable(row1) || rowContainsSingletonVariable(row2) )
                     removed = twoNearlyParallelEqualityRows(row1, row2);
                  else
                     removed = twoParallelEqualityRows(row1, row2);
               }
               else if( row1.inInEqSys() && row2.inInEqSys() )
               {
                  if( rowContainsSingletonVariable(row1) && rowContainsSingletonVariable(row2) )
                     removed = twoNearlyParallelInequalityRows(row1, row2);
                  else if( !rowContainsSingletonVariable(row1) && !rowContainsSingletonVariable(row2) )
                     removed = twoParallelInequalityRows(row1, row2);
               }
               else
               {
                  assert( (row1.inEqSys() && row2.inInEqSys()) ||
                     (row1.inInEqSys() && row2.inEqSys()) );

                  const INDEX& row_ineq = row1.inInEqSys() ? row1 : row2;
                  const INDEX& row_eq = row1.inEqSys() ? row1 : row2;

                  if( !rowContainsSingletonVariable(row_eq) && !rowContainsSingletonVariable(row_ineq) )
                     removed = parallelEqualityAndInequalityRow(row_eq, row_ineq);
                  else if( rowContainsSingletonVariable(row_eq) && !rowContainsSingletonVariable(row_ineq) )
                     removed = nearlyParallelEqualityAndInequalityRow(row_eq, row_ineq);
               }
            }

            if( removed )
               ++nRowElims;
         }
      }
   }
}

/**
 * Compare two rowWithEntries rows if the normalized coefficients are the same, at the same
 * columns indices. If yes, return true. Else, return false.
 */
bool StochPresolverParallelRows::checkRowsAreParallel( const rowlib::rowWithEntries& row1, const rowlib::rowWithEntries& row2)
{
   assert( row1.id >= 0 && row2.id >= 0 );
   if( row1.id == row2.id )
      return false;

   if( row1.lengthA != row2.lengthA || row1.lengthB != row2.lengthB )
      return false;
   for( int i = 0; i < row1.lengthA; i++)
   {
      if( row1.colIndicesA[i] != row2.colIndicesA[i] )
         return false;
      if( !PIPSisEQ(row1.norm_entriesA[i], row2.norm_entriesA[i], limit_tol_compare_entries) )
         return false;
   }
   for( int i = 0; i < row1.lengthB; i++)
   {
      if( row1.colIndicesB[i] != row2.colIndicesB[i] )
         return false;
      if( !PIPSisEQ(row1.norm_entriesB[i], row2.norm_entriesB[i], limit_tol_compare_entries) )
         return false;
   }
   return true;
}

bool StochPresolverParallelRows::twoParallelEqualityRows(const INDEX& row1, const INDEX& row2) const
{
   assert( row1.isRow() );
   assert( row1.inEqSys() );
   assert( row2.isRow() );
   assert( row2.inEqSys() );
   assert( row1.hasValidNode(nChildren) );
   assert( row2.hasValidNode(nChildren) );
   assert( row1.getIndex() < mA && row2.getIndex() < mA);

   if( !PIPSisEQ( (*norm_b)[row1.getIndex()], (*norm_b)[row2.getIndex()]) )
      PIPS_MPIabortInfeasible("Found parallel equality rows with non-compatible right hand sides",
         "StochPresolverParallelRows.C", "compareRowsInCoeffHashTable");

   /* one of the rows can be discarded */
   presData.removeRedundantParallelRow( row2, row1) ;
   return true;
}

bool StochPresolverParallelRows::twoNearlyParallelEqualityRows(const INDEX& row1, const INDEX& row2) const
{
   assert( row1.isRow() );
   assert( row2.isRow() );
   assert( row1.inEqSys() && row2.inEqSys() );

   /* make sure that row2 contains the singleton variable, otherwise switch row1 and row2 */
   const INDEX& row_singleton = rowContainsSingletonVariable( row2 ) ? row2 : row1;
   const INDEX& row_other = rowContainsSingletonVariable( row2 ) ? row1 : row2;

   assert( rowContainsSingletonVariable(row_singleton) );

   /* get the singleton columns (if existent) */
   const INDEX col_singleton = getRowSingletonVariable(row_singleton);
   const INDEX col_other = getRowSingletonVariable(row_other);

   assert( col_singleton.isCol() );

   const double a_col_singleton = getSingletonCoefficient(col_singleton);
   const double a_col_other = getSingletonCoefficient(col_other);

   /* we swapped the rows so this would hold */
   assert( !PIPSisZero(a_col_singleton) );

   /* we now can substitute the singleton column col2 out of the problem with x2 = t x1 + d where
    *    t = a_col1 / (s * a_col2)
    *    d = (b_row2 - b_row1/s)/a_col2
    */

   /* calculate t and d */
   const double s = (*norm_factorA)[row_other.getIndex()] / (*norm_factorA)[row_singleton.getIndex()];
   const double t = a_col_other / (a_col_singleton * s);
   const double d = ( (*norm_b)[row_singleton.getIndex()] - (*norm_b)[row_other.getIndex()] )
            * (*norm_factorA)[row_singleton.getIndex()] / a_col_singleton;

   double ixlow_col_singleton = col_singleton.isLinkingCol() ? (*currIxlowParent)[col_singleton.getIndex()] : (*currIxlowChild)[col_singleton.getIndex()];
   double ixupp_col_singleton = col_singleton.isLinkingCol() ? (*currIxuppParent)[col_singleton.getIndex()] : (*currIxuppChild)[col_singleton.getIndex()];
   double xlow_col_singleton = col_singleton.isLinkingCol() ? (*currxlowParent)[col_singleton.getIndex()] : (*currxlowChild)[col_singleton.getIndex()];
   double xupp_col_singleton = col_singleton.isLinkingCol() ? (*currxuppParent)[col_singleton.getIndex()] : (*currxuppChild)[col_singleton.getIndex()];

   /* effectively tighten bounds of variable col2 */
   double xlow_new = INF_NEG;
   double xupp_new = INF_POS;

   /* no col_other singleton */
   if( !rowContainsSingletonVariable(row_other) )
      assert( PIPSisZero(t) );
   else
   {
      /* tighten the bounds of singleton variable x_1 (if existent) */

      /* calculate new bounds depending on the sign of t */
      if( PIPSisLT(t, 0) )
      {
         std::swap(ixlow_col_singleton, ixupp_col_singleton);
         std::swap(xlow_col_singleton, xupp_col_singleton);
      }

      if( !PIPSisZero( ixlow_col_singleton ) )
         xlow_new = (xlow_col_singleton - d) / t;
      if( !PIPSisZero( ixupp_col_singleton ) )
         xupp_new = (xupp_col_singleton - d) / t;

      const double ixlow_col_other = col_other.isLinkingCol() ? (*currIxlowParent)[col_other.getIndex()] : (*currIxlowChild)[col_other.getIndex()];
      const double ixupp_col_other = col_other.isLinkingCol() ? (*currIxuppParent)[col_other.getIndex()] : (*currIxuppChild)[col_other.getIndex()];
      const double xlow_col_other = col_other.isLinkingCol() ? (*currxlowParent)[col_other.getIndex()] : (*currxlowChild)[col_other.getIndex()];
      const double xupp_col_other = col_other.isLinkingCol() ? (*currxuppParent)[col_other.getIndex()] : (*currxuppChild)[col_other.getIndex()];

      if( !PIPSisZero( ixlow_col_other) )
         xlow_new = std::max(xlow_new, xlow_col_other);
      if( !PIPSisZero( ixupp_col_other ) )
         xupp_new = std::min(xupp_new, xupp_col_other);
   }

   /* tighten bounds of x1 */
   presData.tightenBoundsNearlyParallelRows( row_other, row_singleton, col_other, col_singleton, xlow_new, xupp_new, t, d, s);

   /* now variable substitution is possible */
   presData.substituteVariableNearlyParallelRows( row_other, row_singleton, col_other, col_singleton, t, d, s );

   /* now row2 is redundant and can be discarded */
   presData.removeRedundantParallelRow( row_singleton, row_other );

   return true;
}

bool StochPresolverParallelRows::twoParallelInequalityRows(const INDEX& row1, const INDEX& row2) const
{
   assert( row1.isRow() );
   assert( row2.isRow() );
   assert( row1.inInEqSys() );
   assert( row2.inInEqSys() );

    /* tighten bounds in original and normalized system */
   tightenOriginalBoundsOfRow1( row1, row2 );

    /* delete row2 in the original system */
   presData.removeRedundantParallelRow( row2, row1 );

   return true;
}

/**
 * Tightens the original lower and upper bounds of the first row, given the lower
 * and upper bounds of the second row. The normalized bounds are compared and the
 * normalizing factor of row1 is used to determine which bound can be tightened to
 * which value. The normalized bounds of row1 are also updated.
 * Assumes that both rows are inequality constraints.
 */
void StochPresolverParallelRows::tightenOriginalBoundsOfRow1(const INDEX& row1, const INDEX& row2) const
{
   assert( row1.isRow() );
   assert( row2.isRow() );
   assert( row1.inInEqSys() );
   assert( row2.inInEqSys() );

   assert( currCmat );
   const int row1_index = row1.getIndex();
   const int row2_index = row2.getIndex();

   assert( row1_index < currCmat->getM() && row2_index < currCmat->getM() );
   assert( norm_factorC && norm_factorC->n == currCmat->getM() );

   const double norm_factor_row1 = (*norm_factorC)[row1_index];
   const double norm_factor_row2 = (*norm_factorC)[row2_index];

   const double norm_clow_row2 = PIPSisZero( (*norm_iclow)[row2_index] ) ? INF_NEG : (*norm_clow)[row2_index];
   const double norm_cupp_row2 = PIPSisZero( (*norm_icupp)[row2_index] ) ? INF_POS : (*norm_cupp)[row2_index];

   double& norm_clow_row1 = (*norm_clow)[row1_index];
   double& norm_cupp_row1 = (*norm_cupp)[row1_index];
   double& iclow_row1 = (*norm_iclow)[row1_index];
   double& icupp_row1 = (*norm_icupp)[row1_index];

   /* test for infeasibility */
   if( ( !PIPSisZero(iclow_row1) && PIPSisLT( norm_cupp_row2, norm_clow_row1 ) )
         || ( !PIPSisZero(iclow_row1) && PIPSisLT( norm_cupp_row1, norm_clow_row2) ) )
   {
      PIPS_MPIabortInfeasible("Found incompatible row rhs/lhs", "StochPresolverParallelRows.C", "tightenOriginalBoundsOfRow1");
   }

   double new_lhs = INF_NEG;
   double new_rhs = INF_POS;

   if( PIPSisLT( norm_clow_row1, norm_clow_row2) || ( PIPSisZero(iclow_row1) && norm_clow_row2 != INF_NEG ) )
   {
      assert(norm_clow_row2 != INF_NEG);
      norm_clow_row1 = norm_clow_row2;
      iclow_row1 = 1.0;

      ( PIPSisLT( 0.0, norm_factor_row1) ) ? new_lhs = norm_factor_row1 * norm_clow_row2 : new_rhs = norm_factor_row1 * norm_clow_row2;
   }

   if( PIPSisLT( norm_cupp_row2, norm_cupp_row1) || ( PIPSisZero(icupp_row1) && norm_cupp_row2 != INF_POS ) )
   {
      assert(norm_cupp_row2 != INF_POS);
      norm_cupp_row1 = norm_cupp_row2;
      icupp_row1 = 1.0;

      ( PIPSisLT( 0.0, norm_factor_row1) ) ? new_rhs = norm_factor_row1 * norm_cupp_row2 : new_lhs = norm_factor_row1 * norm_cupp_row2;
   }

   assert( PIPSisLE( new_lhs, new_rhs) );
   assert( !PIPSisZero( norm_factor_row1 / norm_factor_row2 ) );

   /* if we have new info for the first row update its bounds */
   if( new_lhs != INF_NEG || new_rhs != INF_POS )
      presData.tightenRowBoundsParallelRow( row1, row2, new_lhs, new_rhs, norm_factor_row1 / norm_factor_row2);
}

/** Returns the matrix coefficient of the singleton variable with index singleColIdx.
 * This index is possibly offset by nA, if it is in a B- or D-block.
 * If singleColIdx == -1, then 0.0 is returned.
 */
double StochPresolverParallelRows::getSingletonCoefficient( const INDEX& col) const
{
   assert( col.isCol() || col.isEmpty() );

   if( col.isEmpty() )
      return 0.0;

   if( !col.isLinkingCol() )
   {
      assert( singletonCoeffsColChild );
      assert( col.getIndex() < singletonCoeffsColChild->n );
   }
   else
   {
      assert( singletonCoeffsColParent );
      assert( col.getIndex() < singletonCoeffsColParent->n );
   }

   return col.isLinkingCol() ? (*singletonCoeffsColParent)[col.getIndex()] :
         (*singletonCoeffsColChild)[col.getIndex()];
}

INDEX StochPresolverParallelRows::getRowSingletonVariable( const INDEX& row ) const
{
   assert( row.isRow() );
   const int row_index = row.getIndex();

   if( row.inEqSys() )
   {
      assert( rowContainsSingletonVariableA );
      assert( row_index < rowContainsSingletonVariableA->n );
      const int col_index = (*rowContainsSingletonVariableA)[row_index];

      if( col_index == -1 )
         return INDEX();

      if( col_index < nA )
         return INDEX(COL, -1, col_index );
      else
         return INDEX(COL, row.getNode(), col_index - nA );
   }
   else
   {
      assert( rowContainsSingletonVariableC );
      assert( row_index < rowContainsSingletonVariableC->n );
      const int col_index = (*rowContainsSingletonVariableC)[row_index];

      if(col_index == -1)
         return INDEX();

      if( col_index < nA )
         return INDEX(COL, -1, col_index );
      else
         return INDEX(COL, row.getNode(), col_index - nA );
   }
}

bool StochPresolverParallelRows::rowContainsSingletonVariable( const INDEX& row ) const
{
   assert( row.isRow() );

   const int row_index = row.getIndex();

   if( row.inEqSys() )
   {
      assert( rowContainsSingletonVariableA );
      assert( row_index < rowContainsSingletonVariableA->n );
      return (*rowContainsSingletonVariableA)[row_index] != -1;
   }
   else
   {
      assert( rowContainsSingletonVariableC );
      assert( row_index < rowContainsSingletonVariableC->n );
      return (*rowContainsSingletonVariableC)[row_index] != -1;
   }
}

bool StochPresolverParallelRows::parallelEqualityAndInequalityRow(const INDEX& row_eq, const INDEX& row_ineq) const
{
   /* check for infeasibility */
   if( !PIPSisZero( (*norm_iclow)[row_ineq.getIndex()] ) && PIPSisLT( (*norm_b)[row_eq.getIndex()], (*norm_clow)[row_ineq.getIndex()] ) )
      PIPS_MPIabortInfeasible("Found parallel inequality and equality rows where rhs/lhs do not match",
         "StochPresolverParallelRows.C", "compareRowsInCoeffHashTable");
   if( !PIPSisZero( (*norm_icupp)[row_ineq.getIndex()] ) && PIPSisLT( (*norm_cupp)[row_ineq.getIndex()], (*norm_b)[row_eq.getIndex()] ) )
      PIPS_MPIabortInfeasible("Found parallel inequality and equality rows where rhs/lhs do not match",
         "StochPresolverParallelRows.C", "compareRowsInCoeffHashTable");

   /* remove the inequality row from the system */
   presData.removeRedundantParallelRow( row_ineq, row_eq );

   return true;
}


/**
 * Executes the Nearly Parallel Row Case 3: Both constraints are inequalities and both contain
 * a singleton variable entry.
 */
bool StochPresolverParallelRows::twoNearlyParallelInequalityRows( const INDEX& row1, const INDEX& row2 ) const
{
   assert( row1.isRow() );
   assert( row2.isRow() );
   assert( row1.inInEqSys() );
   assert( row2.inInEqSys() );

   assert( norm_factorC );

   assert( rowContainsSingletonVariable( row1 ) );
   assert( rowContainsSingletonVariable( row2 ) );
   const int row1_index = row1.getIndex();
   const int row2_index = row2.getIndex();

   assert( !PIPSisZero((*norm_factorC)[row2_index]) );
   /* s > 0 */
   const double s = (*norm_factorC)[row1_index] / (*norm_factorC)[row2_index];

   if( PIPSisLT(s, 0.0) )
      return false;

   const INDEX col1 = getRowSingletonVariable(row1);
   const INDEX col2 = getRowSingletonVariable(row2);
   assert( col1.isCol() );
   assert( col2.isCol() );

   /* a_col1 != 0.0, a_col2 != 0.0 */
   const double a_col1 = getSingletonCoefficient(col1);
   const double a_col2 = getSingletonCoefficient(col2);

   if( PIPSisZero(a_col1) || PIPSisZero(a_col2) )
      return false;

   /* norm_clow_row1 = norm_clow_row2 && norm_clow_row1 = norm_clow_row2 */
   if( !PIPSisEQ( (*norm_iclow)[row1_index], (*norm_iclow)[row2_index] ) || !PIPSisEQ( (*norm_icupp)[row1_index], (*norm_icupp)[row2_index] ) )
      return false;
   if( !PIPSisZero( (*norm_iclow)[row1_index] ) && !PIPSisEQ( (*norm_clow)[row1_index], (*norm_clow)[row2_index] ) )
      return false;
   if( !PIPSisZero( (*norm_icupp)[row1_index] ) && !PIPSisEQ( (*norm_cupp)[row1_index], (*norm_cupp)[row2_index] ) )
      return false;

   const int col1_index = col1.getIndex();
   const int col2_index = col2.getIndex();
   /* c_1 * c_2 >= 0 */
   const double c1 = col1.isLinkingCol() ? (*currgParent)[col1_index] : (*currgChild)[col1_index];
   const double c2 = col1.isLinkingCol() ? (*currgParent)[col2_index] : (*currgChild)[col2_index];

   if( PIPSisLT(c1 * c2, 0.0) )
      return false;

   /* lower and upper bounds matching */
   const double ixlow_col1 = col1.isLinkingCol()? (*currIxlowParent)[col1_index] : (*currIxlowChild)[col1_index];
   const double ixupp_col1 = col1.isLinkingCol() ? (*currIxuppParent)[col1_index] : (*currIxuppChild)[col1_index];
   const double ixlow_col2 = col2.isLinkingCol() ? (*currIxlowParent)[col2_index] : (*currIxlowChild)[col2_index];
   const double ixupp_col2 = col2.isLinkingCol() ? (*currIxuppParent)[col2_index] : (*currIxuppChild)[col2_index];

   const double xlow_col1 = col1.isLinkingCol() ? (*currxlowParent)[col1_index] : (*currxlowChild)[col1_index];
   const double xupp_col1 = col1.isLinkingCol() ? (*currxuppParent)[col1_index] : (*currxuppChild)[col1_index];
   const double xlow_col2 = col2.isLinkingCol() ? (*currxlowParent)[col2_index] : (*currxlowChild)[col2_index];
   const double xupp_col2 = col2.isLinkingCol() ? (*currxuppParent)[col2_index] : (*currxuppChild)[col2_index];

   /* a_col1 * xlow_col1 = s * a_col2 * xlow_col2 */
   if( !PIPSisEQ(ixlow_col1, ixlow_col2) )
      return false;
   if( !PIPSisZero(ixlow_col1) && !PIPSisEQ(a_col1 * xlow_col1, s * a_col2 * xlow_col2) )
      return false;

   /* a_col1 * xupp_col1 = s * a_col2 * xupp_col2 */
   if( !PIPSisEQ(ixupp_col1, ixupp_col2) )
      return false;
   if( !PIPSisZero(ixupp_col1) && !PIPSisEQ(a_col1 * xupp_col1, s * a_col2 * xupp_col2) )
      return false;

   /* aggregate x_2: adapt objectiveCost(x_1) */
   assert(!PIPSisZero(s * a_col2));
   const double t = a_col1 / (s * a_col2);

   /* variable can be substituted */
   presData.substituteVariableNearlyParallelRows( row1, row2, col1, col2, t, 0.0, s);

   /* row2 is now redundant */
   presData.removeRedundantParallelRow( row2, row1 );

   return true;
}

bool StochPresolverParallelRows::nearlyParallelEqualityAndInequalityRow(const INDEX& row_eq, const INDEX& row_ineq) const
{
   assert( rowContainsSingletonVariable(row_eq) );
   assert( !rowContainsSingletonVariable( row_ineq) );

   /* compute the new variable bounds for row_eq */
   const INDEX col = getRowSingletonVariable(row_eq);
   const double a_col = getSingletonCoefficient(col);

   assert( col.isCol() );
   assert( !PIPSisZero(a_col) );

<<<<<<< HEAD
   double xlow_new = INF_NEG;
   double xupp_new = INF_POS;

=======
>>>>>>> 7c1967bc
   const int row_eq_index = row_eq.getIndex();
   const int row_ineq_index = row_ineq.getIndex();

   const double s = (*norm_factorA)[row_eq_index] / (*norm_factorC)[row_ineq_index];
   const double faq =  s * a_col;

   double xlow_new = (s < 0) ? INF_POS : INF_NEG;
   double xupp_new = (s < 0) ? INF_NEG : INF_POS;

   if( PIPSisLT(0.0, faq) )
   {
      if( !PIPSisZero((*norm_iclow)[row_ineq_index]) )
         xupp_new = ( (*norm_b)[row_eq_index] - (*norm_clow)[row_ineq_index] ) * (*norm_factorA)[row_eq_index] / a_col;
      if( !PIPSisZero((*norm_icupp)[row_ineq_index]) )
         xlow_new = ( (*norm_b)[row_eq_index] - (*norm_cupp)[row_ineq_index] ) * (*norm_factorA)[row_eq_index] / a_col ;
   }
   else if( PIPSisLT(faq, 0.0) )
   {
      if( !PIPSisZero((*norm_iclow)[row_ineq_index]) )
         xlow_new = ( (*norm_b)[row_eq_index] - (*norm_clow)[row_ineq_index] ) * (*norm_factorA)[row_eq_index] / a_col;
      if( !PIPSisZero((*norm_icupp)[row_ineq_index]) )
         xupp_new = ( (*norm_b)[row_eq_index] - (*norm_cupp)[row_ineq_index] ) * (*norm_factorA)[row_eq_index] / a_col;
   }

<<<<<<< HEAD
=======
   /* if the normalization factor was smaller equal 0 bounds have to be swapped */
   if( s < 0 )
      std::swap(xupp_new, xlow_new);

>>>>>>> 7c1967bc
   presData.tightenBoundsNearlyParallelRows( row_eq, row_ineq, col, INDEX(), xlow_new, xupp_new, INF_POS, INF_POS, s ) ;

   presData.removeRedundantParallelRow( row_ineq, row_eq);

   return true;
}<|MERGE_RESOLUTION|>--- conflicted
+++ resolved
@@ -213,13 +213,7 @@
 #endif
 
    assert(presData.reductionsEmpty());
-<<<<<<< HEAD
-   assert(presData.getPresProb().isRootNodeInSync());
-   assert(presData.verifyNnzcounters());
-   assert(presData.verifyActivities());
-=======
    assert(presData.presDataInSync());
->>>>>>> 7c1967bc
 
    if( n_removed_run != 0 )
       return true;
@@ -1342,12 +1336,6 @@
    assert( col.isCol() );
    assert( !PIPSisZero(a_col) );
 
-<<<<<<< HEAD
-   double xlow_new = INF_NEG;
-   double xupp_new = INF_POS;
-
-=======
->>>>>>> 7c1967bc
    const int row_eq_index = row_eq.getIndex();
    const int row_ineq_index = row_ineq.getIndex();
 
@@ -1372,13 +1360,10 @@
          xupp_new = ( (*norm_b)[row_eq_index] - (*norm_cupp)[row_ineq_index] ) * (*norm_factorA)[row_eq_index] / a_col;
    }
 
-<<<<<<< HEAD
-=======
    /* if the normalization factor was smaller equal 0 bounds have to be swapped */
    if( s < 0 )
       std::swap(xupp_new, xlow_new);
 
->>>>>>> 7c1967bc
    presData.tightenBoundsNearlyParallelRows( row_eq, row_ineq, col, INDEX(), xlow_new, xupp_new, INF_POS, INF_POS, s ) ;
 
    presData.removeRedundantParallelRow( row_ineq, row_eq);
