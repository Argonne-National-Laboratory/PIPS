/*
 * StochPresolverParallelRows.C
 *
 *  Created on: 02.05.2018
 *      Author: bzfuslus
 */

// todo: should we ever decide to switch to a newer c++ standard - this can be optimized

//#define PIPS_DEBUG
#include "pipsport.h"
#include "StochPresolverParallelRows.h"
#include "pipsport.h"

namespace rowlib
{
   bool operator==(rowWithColInd const& row1, rowWithColInd const& row2)
   {
      return row1.id == row2.id;
   }

   std::size_t hash_value(rowWithColInd const& row)
   {
      std::size_t seed = 0;
      boost::hash_combine(seed, (row.lengthA+row.lengthB) );
      for( int i = 0; i < row.lengthA; i++ )
         boost::hash_combine(seed, row.colIndicesA[i]);
      for( int i = 0; i < row.lengthB; i++ )
         boost::hash_combine(seed, (row.colIndicesB[i] + row.offset_nA) );
      return seed;
   }

   bool operator==(rowWithEntries const& row1, rowWithEntries const& row2)
   {
      return row1.id == row2.id;
   }

   std::size_t hash_value(rowWithEntries const& row)
   {
      std::size_t seed = 0;
      for( int i = 0; i < row.lengthA; i++ )
      {
         // Instead of hashing the normalized double coefficient, use an integer representation:
         int value_to_hash;
         double mantisse = std::frexp( (row.norm_entriesA[i] + offset_hash_double), &value_to_hash);
         value_to_hash += 10*( (int)trunc(mantisse*10000) );
         boost::hash_combine(seed, value_to_hash);
      }
      for( int i = 0; i < row.lengthB; i++ )
      {
         int value_to_hash;
         double mantisse = std::frexp( (row.norm_entriesB[i] + offset_hash_double), &value_to_hash);
         value_to_hash += 10*( (int)trunc(mantisse*10000) );
         boost::hash_combine(seed, value_to_hash);
      }
      return seed;
   }
}

StochPresolverParallelRows::StochPresolverParallelRows(PresolveData& presData, const sData& origProb) :
      StochPresolverBase(presData, origProb)
{
   mA = 0;
   nA = 0;
   setExtendedPointersToNull();
}

StochPresolverParallelRows::~StochPresolverParallelRows()
{
 // todo : check what this line does
   row_support_hashtable = boost::unordered_set<rowlib::rowWithColInd, boost::hash<rowlib::rowWithColInd> >();
   row_coefficients_hashtable  = boost::unordered_set<rowlib::rowWithEntries, boost::hash<rowlib::rowWithEntries> >();
}

/// presolve assumes that all rows are in their correct blocks -> linking rows are not pure local/linking rows with one singleton column cannot be local up to that singleton column
/// linking variables not in A0/C0 cannot be completely in the linking vars block etc.
void StochPresolverParallelRows::applyPresolving()
{
   assert(presData.reductionsEmpty());
   assert(presData.getPresProb().isRootNodeInSync());
   assert(presData.verifyNnzcounters());
   assert(presData.verifyActivities());

#ifndef NDEBUG
   if( my_rank == 0 )
   {
      std::cout << "<<<<<<<<<<<<<<<<<<<<<<<<<<<<<<<<<<<<<<<<<<<<<<<<<<<<<" << std::endl;
      std::cout << "--- Before parallel row presolving:" << std::endl;
   }
   countRowsCols();
#endif

   /// first hash support of all rows then per hashbucket hash coeffs to find (nearly) parallel rows
   int nRowElims = 0;

   /// non-linking non-root part of matrices
   /// since we assume that all linking rows actually are pure linking rows we need not consider them here
   for(int node = 0; node < nChildren; ++node)
   {
      if( !presData.nodeIsDummy(node) )
      {
         /// copy and normalize A_i, B_i, C_i, D_i and b_i, clow_i, cupp_i
         setNormalizedPointers(node);

         row_support_hashtable.clear();

         // Per row, add row to the set 'row_support_hashtable':

         assert(norm_Amat);
         assert(norm_Bmat);
         assert(normNnzRowA);

         insertRowsIntoHashtable( row_support_hashtable, norm_Amat, norm_Bmat, EQUALITY_SYSTEM, normNnzRowA );
         assert( static_cast<int>(row_support_hashtable.size()) <= mA );

<<<<<<< HEAD
         if( !presData.nodeIsDummy(node, INEQUALITY_SYSTEM) )
         {
            assert(norm_Cmat);
            assert(norm_Dmat);
            assert(normNnzRowC);
            insertRowsIntoHashtable( row_support_hashtable, norm_Cmat, norm_Dmat, INEQUALITY_SYSTEM, normNnzRowC );
         }
         assert( static_cast<int>(row_support_hashtable.size()) <= mA + norm_Cmat->getM() );
=======
         assert(norm_Cmat);
         assert(norm_Dmat);
         assert(normNnzRowC);

         insertRowsIntoHashtable( row_support_hashtable, norm_Cmat, norm_Dmat, INEQUALITY_SYSTEM, normNnzRowC );

         assert( static_cast<int>(row_support_hashtable.size()) <= mA + norm_Cmat->m);
>>>>>>> f1876a8d

         // Second Hashing: Per bucket, do Second Hashing:
         row_coefficients_hashtable.clear();
         for( size_t i = 0; i < row_support_hashtable.bucket_count(); ++i )
         {
            // skip bins with less than 2 elements:
            if( row_support_hashtable.bucket_size(i) < 2 )
               continue;
            // insert elements from first Hash-bin into the second Hash-table:
            for( boost::unordered_set<rowlib::rowWithColInd>::local_iterator it =
                  row_support_hashtable.begin(i); it != row_support_hashtable.end(i); ++it )
            {
               row_coefficients_hashtable.emplace(it->id, it->offset_nA, it->lengthA, it->colIndicesA, it->norm_entriesA,
                     it->lengthB, it->colIndicesB, it->norm_entriesB);
            }

            // Compare the rows in the final (from second hash) bin:
            compareRowsInCoeffHashTable(nRowElims, node);

            row_coefficients_hashtable.clear();
         }

         deleteNormalizedPointers( node );
      }
   }

   presData.allreduceLinkingVarBounds();
   presData.allreduceAndApplyLinkingRowActivities();
   presData.allreduceAndApplyNnzChanges();
   presData.allreduceAndApplyBoundChanges();

   row_support_hashtable.clear();
   row_coefficients_hashtable.clear();

   // for the A_0 and C_0 blocks:
   setNormalizedPointers(-1);
   assert(norm_Bmat); assert(norm_Dmat);
   // First Hashing: Fill 'row_support_hashtable':
<<<<<<< HEAD
   if( norm_Amat )
      insertRowsIntoHashtable( row_support_hashtable, norm_Amat, NULL, EQUALITY_SYSTEM, normNnzRowA );
   assert( (int) row_support_hashtable.size() <= mA );
   if( norm_Cmat )
      insertRowsIntoHashtable( row_support_hashtable, norm_Cmat, NULL, INEQUALITY_SYSTEM, normNnzRowC );
   assert( (int) row_support_hashtable.size() <= mA + norm_Cmat->getM() );
=======
   insertRowsIntoHashtable( row_support_hashtable, nullptr, norm_Bmat, EQUALITY_SYSTEM, normNnzRowA );
   assert( static_cast<int>(row_support_hashtable.size()) <= mA );

   insertRowsIntoHashtable( row_support_hashtable, nullptr, norm_Dmat, INEQUALITY_SYSTEM, normNnzRowC );
   assert( static_cast<int>(row_support_hashtable.size()) <= mA + norm_Dmat->m);
>>>>>>> f1876a8d
   // Second Hashing: Per bucket, do Second Hashing:
   for( size_t i = 0; i < row_support_hashtable.bucket_count(); ++i )
   {
      if( row_support_hashtable.bucket_size(i) < 2 )
         continue;
      // insert elements from first Hash-bin into the second Hash-table:
      for( boost::unordered_set<rowlib::rowWithColInd>::local_iterator it =
            row_support_hashtable.begin(i); it != row_support_hashtable.end(i); ++it )
      {
         row_coefficients_hashtable.emplace(it->id, it->offset_nA, it->lengthA, it->colIndicesA, it->norm_entriesA,
               it->lengthB, it->colIndicesB, it->norm_entriesB);
      }

      // Compare the rows in the final (from second hash) bin:
      compareRowsInCoeffHashTable(nRowElims, -1);
      row_coefficients_hashtable.clear();
   }

   deleteNormalizedPointers(-1);

   // todo : not necessary?
   presData.allreduceLinkingVarBounds();
   presData.allreduceAndApplyLinkingRowActivities();
   presData.allreduceAndApplyNnzChanges();
   presData.allreduceAndApplyBoundChanges();
   presData.allreduceAndApplyObjVecChanges();

   // TODO:add detection for linking constraints


   nRowElims = PIPS_MPIgetMax(nRowElims, MPI_COMM_WORLD);
   if( my_rank == 0 )
      std::cout << "Removed " << nRowElims << " Rows in Parallel Row Presolving." << std::endl;

#ifndef NDEBUG
   if( my_rank == 0 )
      std::cout << "--- After parallel row presolving:" << std::endl;
   countRowsCols();
   if( my_rank == 0 )
      std::cout << "<<<<<<<<<<<<<<<<<<<<<<<<<<<<<<<<<<<<<<<<<<<<<<<<<<<<<" << std::endl;
#endif

   assert(presData.reductionsEmpty());
   assert(presData.getPresProb().isRootNodeInSync());
   assert(presData.verifyNnzcounters());
   assert(presData.verifyActivities());
}

/** If it is no dummy child, sets normalized pointers:
 * For the matrix blocks A, B, C and D and their transposed matrices and for the lhs/rhs.
 * Sets the pointers to currNnzRow, currNnzRowC, currNnzColChild, currRedColParent.
 * Sets mA and nA correctly.
 */
// todo does not set Bl mat - maybe not needed
void StochPresolverParallelRows::setNormalizedPointersMatrices(int node)
{
   assert(-1 <= node && node < nChildren);

   const StochGenMatrix& matrixA = dynamic_cast<const StochGenMatrix&>(*(presData.getPresProb().A));
   const StochGenMatrix& matrixC = dynamic_cast<const StochGenMatrix&>(*(presData.getPresProb().C));

   if(node == -1)
   {
      /* EQUALITY_SYSTEM */
      norm_Amat = nullptr;
      norm_AmatTrans = nullptr;

      norm_Bmat = new SparseStorageDynamic(dynamic_cast<SparseGenMatrix*>(matrixA.Bmat)->getStorageDynamicRef());
      norm_BmatTrans = new SparseStorageDynamic(dynamic_cast<SparseGenMatrix*>(matrixA.Bmat)->getStorageDynamicTransposedRef());

      /* INEQUALITY_SYSTEM */
      norm_Cmat = nullptr;
      norm_CmatTrans = nullptr;

      norm_Dmat = new SparseStorageDynamic(dynamic_cast<SparseGenMatrix*>(matrixC.Bmat)->getStorageDynamicRef());
      norm_DmatTrans = new SparseStorageDynamic(dynamic_cast<SparseGenMatrix*>(matrixC.Bmat)->getStorageDynamicTransposedRef());
   }
   else
   {
      if( !presData.nodeIsDummy( node ) )
      {
         /* EQUALITY_SYSTEM */
         norm_Amat = new SparseStorageDynamic(dynamic_cast<SparseGenMatrix*>(matrixA.children[node]->Amat)->getStorageDynamicRef());
         norm_AmatTrans = new SparseStorageDynamic(dynamic_cast<SparseGenMatrix*>(matrixA.children[node]->Amat)->getStorageDynamicTransposedRef());

         norm_Bmat = new SparseStorageDynamic(dynamic_cast<SparseGenMatrix*>(matrixA.children[node]->Bmat)->getStorageDynamicRef());
         norm_BmatTrans = new SparseStorageDynamic(dynamic_cast<SparseGenMatrix*>(matrixA.children[node]->Bmat)->getStorageDynamicTransposedRef());

         /* INEQUALITY_SYSTEM */
         norm_Cmat = new SparseStorageDynamic(dynamic_cast<SparseGenMatrix*>(matrixC.children[node]->Amat)->getStorageDynamicRef());
         norm_CmatTrans = new SparseStorageDynamic(dynamic_cast<SparseGenMatrix*>(matrixC.children[node]->Amat)->getStorageDynamicTransposedRef());

         norm_Dmat = new SparseStorageDynamic(dynamic_cast<SparseGenMatrix*>(matrixC.children[node]->Bmat)->getStorageDynamicRef());
         norm_DmatTrans = new SparseStorageDynamic(dynamic_cast<SparseGenMatrix*>(matrixC.children[node]->Bmat)->getStorageDynamicTransposedRef());
      }
      else
      {
         norm_Amat = norm_AmatTrans = norm_Bmat = norm_BmatTrans = nullptr;
         norm_Cmat = norm_CmatTrans = norm_Dmat = norm_DmatTrans = nullptr;
      }

   }
}

void StochPresolverParallelRows::setNormalizedPointersMatrixBounds(int node)
{
   assert(-1 <= node && node < nChildren);
   assert(!presData.nodeIsDummy(node));

   norm_b = dynamic_cast<SimpleVector*>(getSimpleVecFromRowStochVec(*presData.getPresProb().bA, node, false).cloneFull());

   norm_cupp = dynamic_cast<SimpleVector*>(getSimpleVecFromRowStochVec(*presData.getPresProb().bu, node, false).cloneFull());
   norm_icupp = dynamic_cast<SimpleVector*>(getSimpleVecFromRowStochVec(*presData.getPresProb().icupp, node, false).cloneFull());
   norm_clow = dynamic_cast<SimpleVector*>(getSimpleVecFromRowStochVec(*presData.getPresProb().bl, node, false).cloneFull());
   norm_iclow = dynamic_cast<SimpleVector*>(getSimpleVecFromRowStochVec(*presData.getPresProb().iclow, node, false).cloneFull());
}

// TODO : does not yet set any pointers for linking constraints of the other system - necessary?
/* sets an extended set of pointers for the current node*/
void StochPresolverParallelRows::updateExtendedPointersForCurrentNode(int node)
{
   assert(-1 <= node && node < nChildren);
   assert(!presData.nodeIsDummy(node));

   updatePointersForCurrentNode(node, EQUALITY_SYSTEM);

   if(node == -1)
   {

      /* INEQUALITY_SYSTEM */
      currCmat = dynamic_cast<SparseGenMatrix*>(dynamic_cast<const StochGenMatrix&>(*(presData.getPresProb().C)).Bmat)->getStorageDynamic();
      currCmatTrans = dynamic_cast<SparseGenMatrix*>(dynamic_cast<const StochGenMatrix&>(*(presData.getPresProb().C)).Bmat)->getStorageDynamicTransposed();

      currDmat = nullptr;
      currDmatTrans = nullptr;

      currIneqRhs = dynamic_cast<const SimpleVector*>(dynamic_cast<const StochVector&>(*(presData.getPresProb().bu)).vec);
      currIneqLhs = dynamic_cast<const SimpleVector*>(dynamic_cast<const StochVector&>(*(presData.getPresProb().bl)).vec);
      currIcupp = dynamic_cast<const SimpleVector*>(dynamic_cast<const StochVector&>(*(presData.getPresProb().icupp)).vec);
      currIclow = dynamic_cast<const SimpleVector*>(dynamic_cast<const StochVector&>(*(presData.getPresProb().iclow)).vec);

      currNnzRowC = dynamic_cast<const SimpleVectorBase<int>*>(presData.getNnzsRowC().vec);
   }
   else
   {

      /* INEQUALITY_SYSTEM */
      currCmat = dynamic_cast<SparseGenMatrix*>(dynamic_cast<const StochGenMatrix&>(*(presData.getPresProb().C)).children[node]->Amat)->getStorageDynamic();
      currCmatTrans = dynamic_cast<SparseGenMatrix*>(dynamic_cast<const StochGenMatrix&>(*(presData.getPresProb().C)).children[node]->Amat)->getStorageDynamicTransposed();

      currDmat = dynamic_cast<SparseGenMatrix*>(dynamic_cast<const StochGenMatrix&>(*(presData.getPresProb().C)).children[node]->Bmat)->getStorageDynamic();
      currDmatTrans = dynamic_cast<SparseGenMatrix*>(dynamic_cast<const StochGenMatrix&>(*(presData.getPresProb().C)).children[node]->Bmat)->getStorageDynamicTransposed();

      currIneqRhs = dynamic_cast<const SimpleVector*>(dynamic_cast<const StochVector&>(*(presData.getPresProb().bu)).children[node]->vec);
      currIneqLhs = dynamic_cast<const SimpleVector*>(dynamic_cast<const StochVector&>(*(presData.getPresProb().bl)).children[node]->vec);
      currIcupp = dynamic_cast<const SimpleVector*>(dynamic_cast<const StochVector&>(*(presData.getPresProb().icupp)).children[node]->vec);
      currIclow = dynamic_cast<const SimpleVector*>(dynamic_cast<const StochVector&>(*(presData.getPresProb().iclow)).children[node]->vec);

      currNnzRowC = dynamic_cast<const SimpleVectorBase<int>*>(presData.getNnzsRowC().children[node]->vec);
   }

}

void StochPresolverParallelRows::setNormalizedNormFactors(int node)
{
   assert(-1 <= node && node < nChildren);
   assert(!presData.nodeIsDummy(node));

   norm_factorA = dynamic_cast<SimpleVector*>(getSimpleVecFromRowStochVec(*presData.getPresProb().bA, node, false).clone());
   norm_factorA->setToZero();
   norm_factorC = dynamic_cast<SimpleVector*>(getSimpleVecFromRowStochVec(*presData.getPresProb().bu, node, false).clone());
   norm_factorC->setToZero();
}

void StochPresolverParallelRows::setNormalizedSingletonFlags(int node)
{
   assert(-1 <= node && node < nChildren);
   assert(!presData.nodeIsDummy(node));

   singletonCoeffsColParent = dynamic_cast<SimpleVector*>(getSimpleVecFromColStochVec(*presData.getPresProb().g, -1).clone());
   singletonCoeffsColParent->setToZero();

   rowContainsSingletonVariableA = new SimpleVectorBase<int>(getSimpleVecFromRowStochVec(presData.getNnzsRowA(), node, false).length());
   rowContainsSingletonVariableA->setToConstant( -1 );
   rowContainsSingletonVariableC = new SimpleVectorBase<int>(getSimpleVecFromRowStochVec(presData.getNnzsRowC(), node, false).length());
   rowContainsSingletonVariableC->setToConstant( -1 );
   
   if(node == -1)
      singletonCoeffsColChild = nullptr;
   else
   {
      singletonCoeffsColChild = dynamic_cast<SimpleVector*>(getSimpleVecFromColStochVec(*presData.getPresProb().g, node).clone());
      singletonCoeffsColChild->setToZero();
   }
}

void StochPresolverParallelRows::setNormalizedReductionPointers(int node)
{
   assert(-1 <= node && node < nChildren);

   normNnzColParent = dynamic_cast<SimpleVectorBase<int>*>(getSimpleVecFromColStochVec(presData.getNnzsCol(), -1).cloneFull());
   normNnzColChild = (node == -1) ? nullptr : 
      dynamic_cast<SimpleVectorBase<int>*>(getSimpleVecFromColStochVec(presData.getNnzsCol(), node).cloneFull());

   normNnzRowA = dynamic_cast<SimpleVectorBase<int>*>(getSimpleVecFromRowStochVec(presData.getNnzsRowA(), node, false).cloneFull());
   normNnzRowC = dynamic_cast<SimpleVectorBase<int>*>(getSimpleVecFromRowStochVec(presData.getNnzsRowC(), node, false).cloneFull());
}

void StochPresolverParallelRows::setNormalizedPointers(int node)
{
   assert( !presData.nodeIsDummy(node) );
   assert(-1 <= node && node < nChildren );

   updateExtendedPointersForCurrentNode(node);

   /* set normalized matrix pointers for A B (not Bl) */
   setNormalizedPointersMatrices(node);

   /* set normalized lhs rhs for equations */
   setNormalizedPointersMatrixBounds(node);

   /* set up pointers for normalization factors */
   setNormalizedNormFactors(node);

   /* set up singleton flag pointers */
   setNormalizedSingletonFlags(node);

   /* set reduction pointers columns and rows */
   setNormalizedReductionPointers(node);

   assert(norm_Bmat);
   /* set mA, nA */ // todo what is this for?
<<<<<<< HEAD
   mA = (norm_Amat) ? norm_Amat->getM() : 0;
   nA = (norm_Amat) ? norm_Amat->getN() : 0;
=======
   mA = (norm_Amat) ? norm_Amat->m : norm_Bmat->m;
   nA = (norm_Amat) ? norm_Amat->n : norm_Bmat->n;
>>>>>>> f1876a8d

   /* remove singleton columns before normalization */
   removeSingletonVars();

   /* normalization of all rows */
   if( !presData.nodeIsDummy(node) )
   {
      assert(norm_Bmat);
      if( node != -1)
         assert(norm_Amat);
      assert(norm_b);
      normalizeBlocksRowwise( EQUALITY_SYSTEM, norm_Amat, norm_Bmat, norm_b, nullptr, nullptr, nullptr);

      assert(norm_Dmat);
      if(node != -1)
         assert(norm_Cmat);
      assert(norm_cupp);
      assert(norm_clow);
      assert(norm_icupp);
      assert(norm_iclow);
      normalizeBlocksRowwise( INEQUALITY_SYSTEM, norm_Cmat, norm_Dmat, norm_cupp, norm_clow, norm_icupp, norm_iclow);
   }

   /* asserts */
   assert( norm_Bmat || norm_Dmat);

   if(node != -1 && norm_Amat && norm_Cmat)
   {
      assert( norm_Amat->getN() == norm_Cmat->getN() );
      assert( norm_Bmat->getN() == norm_Dmat->getN() );
      assert( norm_Amat->getM() == norm_Bmat->getM() );
      assert( norm_Cmat->getM() == norm_Dmat->getM() );
   }
}

// todo check once
void StochPresolverParallelRows::deleteNormalizedPointers(int node)
{
   delete normNnzColParent;
   delete singletonCoeffsColParent;

   if( node == -1 ) // Case at root
   {
      assert( norm_Bmat && norm_b );
      delete norm_Bmat;
      delete norm_BmatTrans;
      delete norm_b;
      assert( norm_Dmat && norm_cupp && norm_clow && norm_icupp && norm_iclow );
      delete norm_Dmat;
      delete norm_DmatTrans;
      delete norm_cupp;
      delete norm_clow;
      delete norm_icupp;
      delete norm_iclow;
      delete norm_factorA;
      delete norm_factorC;
      delete normNnzRowA;
      delete normNnzRowC;
      delete rowContainsSingletonVariableA;
      delete rowContainsSingletonVariableC;

      return;
   }

   /* node != -1 */
   bool childExists = false;
   if( !presData.nodeIsDummy(node) )
   {
      childExists = true;
      assert( norm_Amat && norm_Bmat && norm_b );
      delete norm_Amat;
      delete norm_AmatTrans;
      delete norm_Bmat;
      delete norm_BmatTrans;
      delete norm_b;
      delete norm_factorA;
      delete normNnzRowA;
      delete rowContainsSingletonVariableA;

      assert( norm_Cmat && norm_Dmat && norm_cupp && norm_clow && norm_icupp && norm_iclow );
      delete norm_Cmat;
      delete norm_CmatTrans;
      delete norm_Dmat;
      delete norm_DmatTrans;
      delete norm_cupp;
      delete norm_clow;
      delete norm_icupp;
      delete norm_iclow;
      delete norm_factorC;
      delete normNnzRowC;
      delete rowContainsSingletonVariableC;
   }
   if( childExists )
   {
      delete normNnzColChild;
      delete singletonCoeffsColChild;
   }

   // todo: set all to nullptr?
}

void StochPresolverParallelRows::setExtendedPointersToNull()
{
   currCmat = nullptr;
   currCmatTrans = nullptr;
   currDmat = nullptr;
   currDmatTrans = nullptr;
   currNnzRowC = nullptr;
   norm_Amat = nullptr;
   norm_Bmat= nullptr;
   norm_Cmat = nullptr;
   norm_Dmat = nullptr;
   norm_b = nullptr;
   norm_cupp = nullptr;
   norm_clow = nullptr;
   norm_icupp = nullptr;
   norm_iclow = nullptr;
   norm_factorA = nullptr;
   rowContainsSingletonVariableA = nullptr;
   norm_factorC = nullptr;
   rowContainsSingletonVariableC = nullptr;
   singletonCoeffsColParent = nullptr;
   singletonCoeffsColChild = nullptr;
   normNnzRowA = nullptr;
   normNnzRowC = nullptr;
   normNnzColParent = nullptr;
   normNnzColChild = nullptr;
   norm_AmatTrans = nullptr;
   norm_BmatTrans = nullptr;
   norm_CmatTrans = nullptr;
   norm_DmatTrans = nullptr;
   currgChild = nullptr;
   currgParent = nullptr;
}

void StochPresolverParallelRows::removeSingletonVars()
{
   assert(normNnzColChild || normNnzColParent);
   const bool at_root_node = (normNnzColChild == nullptr);
   
   SimpleVectorBase<int>* nnzs_bmat = (at_root_node) ? normNnzColParent :
      normNnzColChild;
   
   for( int col = 0; col < nnzs_bmat->n; col++ )
   {
      if( (*nnzs_bmat)[col] == 1 )
      {
         // check if the singleton column is part of the current b_mat/d_mat
         // else, the singleton entry is in one of the other B_i or D_i blocks
         if( norm_BmatTrans && (norm_BmatTrans->rowptr[col].start + 1 == norm_BmatTrans->rowptr[col].end) )
         {
<<<<<<< HEAD
            // check if the singleton column is part of the current a_mat/c_mat
            // else, the singleton entry is in one of the other A_i or C_i blocks
            if( norm_AmatTrans && (norm_AmatTrans->getRowPtr(col).start + 1 == norm_AmatTrans->getRowPtr(col).end) )
            {
               removeEntry(col, *rowContainsSingletonVariableA, *norm_Amat, *norm_AmatTrans,
                     *normNnzRowA, *normNnzColParent, LINKING_VARS_BLOCK);
            }
            else if(norm_CmatTrans && (norm_CmatTrans->getRowPtr(col).start +1 == norm_CmatTrans->getRowPtr(col).end) )
            {
               removeEntry(col, *rowContainsSingletonVariableC, *norm_Cmat, *norm_CmatTrans,
                     *normNnzRowC, *normNnzColParent, LINKING_VARS_BLOCK);
            }
=======
            removeEntry(col, *rowContainsSingletonVariableA, *norm_Bmat, *norm_BmatTrans,
                  *normNnzRowA, *nnzs_bmat, at_root_node);
         }
         else if(norm_DmatTrans && (norm_DmatTrans->rowptr[col].start + 1 == norm_DmatTrans->rowptr[col].end) )
         {
            removeEntry(col, *rowContainsSingletonVariableC, *norm_Dmat, *norm_DmatTrans,
                  *normNnzRowC, *nnzs_bmat, at_root_node);
>>>>>>> f1876a8d
         }
      }
   }

   // for the child block Bmat and Dmat:
   // if there is an a_mat == we are not in the root node
   if( normNnzColChild )
   {
   for( int col = 0; col < normNnzColParent->n; col++ )
      {
         if( (*normNnzColParent)[col] == 1 )
         {
<<<<<<< HEAD
            // check if the singleton column is part of the current b_mat/d_mat
            // else, the singleton entry is in one of the other B_i or D_i blocks
            if( norm_BmatTrans && (norm_BmatTrans->getRowPtr(col).start + 1 == norm_BmatTrans->getRowPtr(col).end) )
=======
            // check if the singleton column is part of the current a_mat/c_mat
            // else, the singleton entry is in one of the other A_i or C_i blocks
            if( norm_AmatTrans && (norm_AmatTrans->rowptr[col].start + 1 == norm_AmatTrans->rowptr[col].end) )
>>>>>>> f1876a8d
            {
               removeEntry(col, *rowContainsSingletonVariableA, *norm_Amat, *norm_AmatTrans,
                     *normNnzRowA, *normNnzColParent, true);
            }
<<<<<<< HEAD
            else if(norm_DmatTrans && (norm_DmatTrans->getRowPtr(col).start + 1 == norm_DmatTrans->getRowPtr(col).end) )
=======
            else if(norm_CmatTrans && (norm_CmatTrans->rowptr[col].start + 1 == norm_CmatTrans->rowptr[col].end) )
>>>>>>> f1876a8d
            {
               removeEntry(col, *rowContainsSingletonVariableC, *norm_Cmat, *norm_CmatTrans,
                     *normNnzRowC, *normNnzColParent, true);
            }
         }
      }
   }
}

/** Removes a singleton entry in column col in matrix and matrix_trans and adapts
 * the nnz vectors nnzRow and nnzColChild accordingly. Sets the entries in
 * rowContainsSingletonVar to the corresponding column index in which the singleton entry occurs.
 */
<<<<<<< HEAD
void StochPresolverParallelRows::removeEntry(int col, SimpleVector& rowContainsSingletonVar,
      SparseStorageDynamic& matrix, SparseStorageDynamic& matrixTrans, SimpleVector& nnzRow, SimpleVector& nnzCol,
      BlockType block_type)
{
   assert( 0 <= col && col < matrixTrans.getM() );
   assert( matrixTrans.getRowPtr(col).start + 1 == matrixTrans.getRowPtr(col).end);
   assert( nnzRow.n == matrix.getM() );
   assert( matrix.getN() == nnzCol.n );
   assert( nnzCol.n == matrixTrans.getM() );
   assert( PIPSisEQ( nnzCol[col], 1.0 ) );

   // get indices of the singleton entry int mat_trans
   const int row = matrixTrans.getJcolM(matrixTrans.getRowPtr(col).start);

   assert( row < nnzRow.n );
=======
void StochPresolverParallelRows::removeEntry(int colIdx, SimpleVectorBase<int>& rowContainsSingletonVar,
      SparseStorageDynamic& matrix, SparseStorageDynamic& matrixTrans, SimpleVectorBase<int>& nnzRow, SimpleVectorBase<int>& nnzCol,
      bool parent)
{
   assert( 0 <= colIdx && colIdx < matrixTrans.m );
   assert( matrixTrans.rowptr[colIdx].start + 1 == matrixTrans.rowptr[colIdx].end);
   assert( nnzRow.n == matrix.m );
   assert( matrix.n == nnzCol.n );
   assert( nnzCol.n == matrixTrans.m );
   assert( nnzCol[colIdx] == 1 );

   // First, find indices of the singleton entry:
   const int k = matrixTrans.rowptr[colIdx].start;
   const int rowIdx = matrixTrans.jcolM[k];
   assert( rowIdx < nnzRow.n );
>>>>>>> f1876a8d

   // check if there are no more than one singleton entry in this row
   // if so the row is neither parallel nor nearly parallel to any other row
   if( 0 <= rowContainsSingletonVar[row] )
   {
<<<<<<< HEAD
      rowContainsSingletonVar[row] = -2.0;
      return;
   }

   // store the col in rowContainsSingletonVar
   // (possibly add offset to col so that Amat and Bmat are distinct)
   if( block_type == LINKING_VARS_BLOCK )
      rowContainsSingletonVar[row] = col;
   else // if( block_type == CHILD_BLOCK )
      rowContainsSingletonVar[row] = col + nA;
=======
      rowContainsSingletonVar[rowIdx] = -2;
      return;
   }

   // store the colIdx in rowContainsSingletonVar
   // (possibly add offset to colIdx so that Amat and Bmat are distinct)
   if( parent )
      rowContainsSingletonVar[rowIdx] = colIdx;
   else // if( !parent )
      rowContainsSingletonVar[rowIdx] = colIdx + nA;

   // Second, remove the entry from norm_Bmat and norm_BmatTrans:
   const double coeff = removeEntryInDynamicStorage(matrix, rowIdx, colIdx);

   matrixTrans.rowptr[colIdx].end--;
   nnzRow[rowIdx]--;
   nnzCol[colIdx] = 0;

   if( parent )
      (*singletonCoeffsColParent)[colIdx] = coeff;
   else
      (*singletonCoeffsColChild)[colIdx] = coeff;
}
>>>>>>> f1876a8d

   // find row in matrix
   assert(0 <= row && row < matrix.getM());
   int i = -1;
   int end = matrix.getRowPtr(row).end;
   int start = matrix.getRowPtr(row).start;

   for( i = start; i < end; i++)
   {
      if( matrix.getJcolM(i) == col )
         break;
   }
   assert( matrix.getJcolM(i) == col);
   const double val = matrix.getMat(i);

   matrix.removeEntryAtIndex( row, i);
   matrixTrans.removeEntryAtIndex( col, matrixTrans.getRowPtr(col).start );

   nnzRow[row]--;
   nnzCol[col] = 0.0;

   if( block_type == LINKING_VARS_BLOCK )
      (*singletonCoeffsColParent)[col] = val;
   else
      (*singletonCoeffsColChild)[col] = val;
}

// todo there seems to be no numerical threshold for the normalization below .. this should be fixed - rows with fairly different coefficients could be regarded equal
/// cupp can be either the rhs for the equality system or upper bounds for inequalities
void StochPresolverParallelRows::normalizeBlocksRowwise( SystemType system_type,
      SparseStorageDynamic* a_mat, SparseStorageDynamic* b_mat,
      SimpleVector* cupp, SimpleVector* clow, SimpleVector* icupp, SimpleVector* iclow) const
{
   assert(b_mat);
   assert(cupp);
<<<<<<< HEAD
   assert( a_mat->getM() == cupp->n );
   if( b_mat )
      assert( a_mat->getM() == b_mat->getM());
=======
   assert( b_mat->m == cupp->n );
   if( a_mat )
      assert( a_mat->m == b_mat->m);
>>>>>>> f1876a8d

   if( system_type == INEQUALITY_SYSTEM )
   {
      assert( clow && iclow && icupp);
      assert( clow->n == cupp->n && iclow->n == clow->n && iclow->n == clow->n );
   }

<<<<<<< HEAD

   int n_rows = a_mat->getM();
=======
   const int n_rows = b_mat->m;
>>>>>>> f1876a8d

   /// for every row find the max value and normalize by that
   for( int row = 0; row < n_rows; row++)
   {
      double absmax = 0.0;
      bool negate_row = false;

<<<<<<< HEAD
      const int rowA_start = a_mat->getRowPtr(row).start;
      const int rowA_end = a_mat->getRowPtr(row).end;
      if( rowA_start < rowA_end )
      {
         if( a_mat->getMat(rowA_start) < 0)
=======
      const int row_B_start = b_mat->rowptr[row].start;
      const int row_B_end = b_mat->rowptr[row].end;

      if( row_B_start < row_B_end )
      {
         if( b_mat->M[row_B_start] < 0)
>>>>>>> f1876a8d
            negate_row = true;

         for(int k = row_B_start; k < row_B_end; k++)
         {
<<<<<<< HEAD
            if( absmax < std::fabs(a_mat->getMat(k)) )
               absmax = std::fabs(a_mat->getMat(k));
=======
            if( absmax < std::fabs(b_mat->M[k]) )
               absmax = std::fabs(b_mat->M[k]);
>>>>>>> f1876a8d
         }
      }

      int row_A_start = 0;
      int row_A_end = 0;
      if( a_mat )
      {
<<<<<<< HEAD
         rowB_start = b_mat->getRowPtr(row).start;
         rowB_end = b_mat->getRowPtr(row).end;
         if( rowB_start < rowB_end )
         {
            // todo: this seems wrong to me - I think here we can only decide about negation if the row in a_mat is empty EDIT: fixed it?
            //if( rowA_start == rowA_end && b_mat->M[rowB_start] < 0)
            if( b_mat->getMat()[rowB_start] < 0)
=======
    	 negate_row = false;

         row_A_start = a_mat->rowptr[row].start;
         row_A_end = a_mat->rowptr[row].end;
         if( row_A_start < row_A_end )
         {
            if( a_mat->M[row_A_start] < 0)
>>>>>>> f1876a8d
               negate_row = true;

            for(int k = row_A_start; k < row_A_end; k++)
            {
<<<<<<< HEAD
               if( absmax < std::fabs(b_mat->getMat(k)) )
                  absmax = std::fabs(b_mat->getMat(k));
=======
               if( absmax < std::fabs(a_mat->M[k]) )
                  absmax = std::fabs(a_mat->M[k]);
>>>>>>> f1876a8d
            }
         }
      }

      if( PIPSisZero(absmax) )
      {
         if(system_type == EQUALITY_SYSTEM)
            (*norm_factorA)[row] = absmax;
         else
            (*norm_factorC)[row] = absmax;

         continue;
      }

      // normalize the row by dividing all entries by abs_max and possibly by -1 if negate_row.
      if(negate_row)
         absmax = absmax * -1.0;
      
<<<<<<< HEAD
      a_mat->scaleRow( row, 1.0 / absmax );
      if( b_mat )
         b_mat->scaleRow( row, 1.0 / absmax );
=======

      for(int k = row_B_start; k < row_B_end; k++)
         b_mat->M[k] /= absmax;

      for(int k = row_A_start; k < row_A_end; k++)
         a_mat->M[k] /= absmax;
>>>>>>> f1876a8d

      if( system_type == EQUALITY_SYSTEM )
      {
         (*cupp)[row] /= absmax;
         (*norm_factorA)[row] = absmax;
      }
      else
      {
         if( !PIPSisZero((*iclow)[row]) )
            (*clow)[row] /= absmax;
         if( !PIPSisZero((*icupp)[row]) )
            (*cupp)[row] /= absmax;
         // if multiplied by a negative value, lhs and rhs have to be swapped:
         if(negate_row)
         {
            std::swap( (*clow)[row], (*cupp)[row] );
            std::swap( (*iclow)[row], (*icupp)[row] );
         }
         (*norm_factorC)[row] = absmax;
      }
   }
}

/** Inserts all non-empty rows into the given unordered set 'rows'.
 * Ablock and Bblock are supposed to be the two matrix blocks of a child.
 * If at root, Bblock should be nullptr.
 */
// todo : I think this is wrong or at least not complete - in theory we should sort the rows first (according to the colindices)
void StochPresolverParallelRows::insertRowsIntoHashtable( boost::unordered_set<rowlib::rowWithColInd, boost::hash<rowlib::rowWithColInd> > &rows,
      SparseStorageDynamic* a_mat, SparseStorageDynamic* b_mat, SystemType system_type, SimpleVectorBase<int>* nnzRow )
{
<<<<<<< HEAD
   assert(a_mat);
   if(b_mat)
     assert( a_mat->getM() == b_mat->getM() );
   if( system_type == EQUALITY_SYSTEM )
      assert( mA == a_mat->getM() );

   for(int row = 0; row < a_mat->getM(); row++)
=======
   assert(b_mat);
   if(a_mat)
     assert( a_mat->m == b_mat->m );
   if( system_type == EQUALITY_SYSTEM && (b_mat != nullptr && a_mat == nullptr) )
      assert( mA == b_mat->m );
   if( system_type == EQUALITY_SYSTEM && a_mat != nullptr)
      assert( mA == a_mat->m );
      
   for(int row = 0; row < b_mat->m; row++)
>>>>>>> f1876a8d
   {
      // ignore rows containing more than one singleton entry:
      if( system_type == EQUALITY_SYSTEM && (*rowContainsSingletonVariableA)[row] == -2 )
         continue;
      if( system_type == INEQUALITY_SYSTEM && (*rowContainsSingletonVariableC)[row] == -2 )
         continue;

      // calculate rowId including possible offset (for Inequality rows):
      int rowId = row;
      if( (*nnzRow)[rowId] == 0 )
         continue;
      if( system_type == INEQUALITY_SYSTEM )
         rowId += mA;

      // calculate rowlength of a_mat and b_mat
<<<<<<< HEAD
      const int rowA_start =  a_mat->getRowPtr(row).start;
      const int rowA_length = a_mat->getRowPtr(row).end - rowA_start;
=======
      const int row_B_start =  b_mat->rowptr[row].start;
      const int row_B_length = b_mat->rowptr[row].end - row_B_start;
>>>>>>> f1876a8d
      
      if( a_mat )
      {
<<<<<<< HEAD
         const int rowB_start = b_mat->getRowPtr(row).start;
         const int rowB_length = b_mat->getRowPtr(row).end - rowB_start;
=======
         const int row_A_start = a_mat->rowptr[row].start;
         const int row_A_length = a_mat->rowptr[row].end - row_A_start;
>>>>>>> f1876a8d

         if( row_B_length == 0 && row_A_length == 0 )
            continue;
         // colIndices and normalized entries are set as pointers to the original data.
         // create and insert the new element:
<<<<<<< HEAD
         rows.emplace( rowId, nA, rowA_length, a_mat->getJcolM() + rowA_start, a_mat->getMat() + rowA_start,
               rowB_length, b_mat->getJcolM() + rowB_start, b_mat->getMat() + rowB_start );
=======
         rows.emplace(rowId, nA, row_B_length, &(b_mat->jcolM[row_B_start]), &(b_mat->M[row_B_start]),
               row_A_length, &(a_mat->jcolM[row_A_start]), &(a_mat->M[row_A_start]));
>>>>>>> f1876a8d
      }
      else
      {
         if(row_B_length == 0)
            continue;

<<<<<<< HEAD
         rows.emplace(rowId, nA, rowA_length, a_mat->getJcolM() + rowA_start,
               a_mat->getMat() + rowA_start, 0, NULL, NULL );
=======
         rows.emplace(rowId, nA, row_B_length, &(b_mat->jcolM[row_B_start]),
               &(b_mat->M[row_B_start]), 0, nullptr, nullptr);
>>>>>>> f1876a8d
      }
   }
}

/*
 * Per bucket in row_coefficients_hashtable, compare the containing rows and check if they are parallel.
 * If so, consider the different possible cases. If a row can be removed, the action is applied
 * to the original matrices (not the normalized copies).
 * @param it represents the child number (or -1 for parent blocks)
 */
void StochPresolverParallelRows::compareRowsInCoeffHashTable(int& nRowElims, int node)
{
   if( row_coefficients_hashtable.empty() )
      return;

   for (size_t i = 0; i < row_coefficients_hashtable.bucket_count(); ++i)
   {
      for (boost::unordered_set<rowlib::rowWithEntries>::local_iterator it1 = row_coefficients_hashtable.begin(i);
            it1 != row_coefficients_hashtable.end(i); ++it1)
      {
         // either pairwise comparison OR lexicographical sorting and then compare only neighbors.
         // Here: pairwise comparison: // todo make lexicographical
         for (boost::unordered_set<rowlib::rowWithEntries>::local_iterator it2 = it1;
                                    it2 != row_coefficients_hashtable.end(i); ++it2)
         {
            // When two parallel rows are found, check if they are both =, both <=, or = and <=
            if( checkRowsAreParallel( *it1, *it2) )
            {
               if( it1->id < mA && it2->id < mA )
               {
                  int id1 = it1->id;
                  int id2 = it2->id;
                  // Case both constraints are equalities:
                  // check if one of them contains a singleton variable:
                  if( (*rowContainsSingletonVariableA)[id1] != -1
                        || (*rowContainsSingletonVariableA)[id2] != -1 )
                  {
                     // nearly parallel case 1:
                     // make sure that a_r2 != 0, otherwise switch ids.
                     if( (*rowContainsSingletonVariableA)[id2] != -1 )
                        std::swap(id1, id2);

                     assert( (*rowContainsSingletonVariableA)[id2] != -1 );
                     // if row id1 was already deleted, do not continue the procedure:
                     if( (id1 < mA && (*currNnzRow)[id1]) == 0 )
                        continue;

                     // case two is basically case one
                     doNearlyParallelRowCase1(id1, id2, node);
                  }
                  else
                  {
                     if( !PIPSisEQ( (*norm_b)[id1], (*norm_b)[id2]) )
                        PIPS_MPIabortInfeasible(MPI_COMM_WORLD, "Found parallel equality rows with non-compatible right hand sides",
                           "StochPresolverParallelRows.C", "compareRowsInCoeffHashTable"); 
                     // delete row2 in the original system:
                     presData.removeRedundantRow( EQUALITY_SYSTEM, node, id2, false);
                  }
               }
               else if( it1->id >= mA && it2->id >= mA )
               {
                  // Case both constraints are inequalities
                  const int id1 = it1->id - mA;
                  const int id2 = it2->id - mA;

                  if( (*rowContainsSingletonVariableC)[id1] != -1
                        || (*rowContainsSingletonVariableC)[id2] != -1 )
                  {
                     // nearly parallel case 3:
                     if( (*rowContainsSingletonVariableC)[id1] != -1
                        && (*rowContainsSingletonVariableC)[id2] != -1 )
                     {
                        doNearlyParallelRowCase3(id1, id2, node);
                     }
                  }
                  else
                  {
                     // tighten bounds in original and normalized system:
                     tightenOriginalBoundsOfRow1( INEQUALITY_SYSTEM, node, id1, id2 );

                     // delete row2 in the original system:
                     presData.removeRedundantRow( INEQUALITY_SYSTEM, node, id2, false);
                  }
               }
               else
               {  // Case one constraint is an equality, one an inequality
                  int id1 = it1->id;
                  int id2 = it2->id;
                  if( id1 >= mA )   // swap ids so that id2 is the inequality constraint.
                     std::swap(id1, id2);

                  const int ineqRowId = id2 - mA;

                  if( (*rowContainsSingletonVariableA)[id1] == -1
                        && (*rowContainsSingletonVariableC)[ineqRowId] == -1 )
                  {
                     //PIPSdebugMessage("Really Parallel Rows, case 2. \n");
                     // check for infeasibility:
                     if( !PIPSisZero((*norm_iclow)[ineqRowId])
                           && PIPSisLT( (*norm_b)[id1], (*norm_clow)[ineqRowId]) )
                        PIPS_MPIabortInfeasible(MPI_COMM_WORLD, "Found parallel inequality and equality rows where rhs/lhs do not match",
                           "StochPresolverParallelRows.C", "compareRowsInCoeffHashTable"); 
                     if( !PIPSisZero((*norm_icupp)[ineqRowId])
                           && PIPSisLT((*norm_cupp)[ineqRowId], (*norm_b)[id1]) )
                        PIPS_MPIabortInfeasible(MPI_COMM_WORLD, "Found parallel inequality and equality rows where rhs/lhs do not match",
                           "StochPresolverParallelRows.C", "compareRowsInCoeffHashTable"); 
                     // remove inequality row.
                  }
                  else if( (*rowContainsSingletonVariableA)[id1] != -1
                        && (*rowContainsSingletonVariableC)[ineqRowId] == -1 )
                  {
                     // nearly parallel case 2:
                     PIPSdebugMessage("Nearly Parallel Rows, case 2. \n");
                     // compute the new variable bound for x_id1:
                     int singleColIdx = (*rowContainsSingletonVariableA)[id1];
                     double coeff_singleton = getSingletonCoefficient(singleColIdx);

                     double newxlow = - std::numeric_limits<double>::max();
                     double newxupp = std::numeric_limits<double>::max();

                     // check if f_q * a_q is positive or negative:
                     double faq = (*norm_factorA)[id1] * coeff_singleton;
                     if( faq > 0 )
                     {
                        if( !PIPSisZero((*norm_iclow)[ineqRowId]) )
                           newxupp = ( (*norm_b)[id1] - (*norm_clow)[ineqRowId] ) * (*norm_factorA)[id1] / coeff_singleton;
                        if( !PIPSisZero((*norm_icupp)[ineqRowId]) )
                           newxlow = ( (*norm_b)[id1] - (*norm_cupp)[ineqRowId] ) * (*norm_factorA)[id1] / coeff_singleton;
                     }
                     else  //if( fq*aq < 0 )
                     {
                        if( !PIPSisZero((*norm_iclow)[ineqRowId]) )
                           newxlow = ( (*norm_b)[id1] - (*norm_clow)[ineqRowId] ) * (*norm_factorA)[id1] / coeff_singleton;
                        if( !PIPSisZero((*norm_icupp)[ineqRowId]) )
                           newxupp = ( (*norm_b)[id1] - (*norm_cupp)[ineqRowId] ) * (*norm_factorA)[id1] / coeff_singleton;
                     }

                     BlockType block_type = A_MAT;
                     if(singleColIdx > nA || node == -1)
                        block_type = B_MAT;

                     presData.rowPropagatedBounds(EQUALITY_SYSTEM, node, block_type, id1, singleColIdx, newxupp, newxlow);
                     // remove inequality row -> after block
                  }
                  else
                     continue;   // no action if the inequality contains a singleton entry.

                  // in both the parallel row case and in the nearly parallel row case,
                  // delete the inequality constraint id2 (which could be either it1 or it2 now):
                  presData.removeRedundantRow(INEQUALITY_SYSTEM, node, ineqRowId, false);

               }
            }
         }
      }
   }
}

/**
 * Compare two rowWithEntries rows if the normalized coefficients are the same, at the same
 * columns indices. If yes, return true. Else, return false.
 */
bool StochPresolverParallelRows::checkRowsAreParallel( rowlib::rowWithEntries row1, rowlib::rowWithEntries row2)
{
   assert( row1.id >= 0 && row2.id >= 0 );
   if( row1.id == row2.id )
      return false;

   if( row1.lengthA != row2.lengthA || row1.lengthB != row2.lengthB )
      return false;
   for( int i = 0; i < row1.lengthA; i++)
   {
      if( row1.colIndicesA[i] != row2.colIndicesA[i] )
         return false;
      if( !PIPSisEQ(row1.norm_entriesA[i], row2.norm_entriesA[i], tol_compare_double) )
         return false;
   }
   for( int i = 0; i < row1.lengthB; i++)
   {
      if( row1.colIndicesB[i] != row2.colIndicesB[i] )
         return false;
      if( !PIPSisEQ(row1.norm_entriesB[i], row2.norm_entriesB[i], tol_compare_double) )
         return false;
   }
   return true;
}

/**
 * Tightens the original lower and upper bounds of the first row, given the lower
 * and upper bounds of the second row. The normalized bounds are compared and the
 * normalizing factor of row1 is used to determine which bound can be tightened to
 * which value. The normalized bounds of row1 are also updated.
 * Assumes that both rows are inequality constraints.
 */
void StochPresolverParallelRows::tightenOriginalBoundsOfRow1(SystemType system_type, int node, int rowId1, int rowId2)
{
   assert( system_type == INEQUALITY_SYSTEM);
   assert( currCmat );
   assert( rowId1 >= 0 && rowId2 >= 0 );
   assert( rowId1 < currCmat->getM() && rowId2 < currCmat->getM() );
   assert( norm_factorC && norm_factorC->n == currCmat->getM() );

   // the normalizing factor of the first inequality:
   double factor = (*norm_factorC)[rowId1];

   // Set norm_low/norm_upp to the bounds of the second inequality:
   double norm_low_row2 = -std::numeric_limits<double>::infinity();
   double norm_upp_row2 = std::numeric_limits<double>::infinity();

   if( !PIPSisZero((*norm_iclow)[rowId2]) )
      norm_low_row2 = (*norm_clow)[rowId2];
   if( !PIPSisZero((*norm_icupp)[rowId2]) )
      norm_upp_row2 = (*norm_cupp)[rowId2];

   // test for infeasibility: // todo
   if( ( !PIPSisZero((*norm_iclow)[rowId1]) && PIPSisLT( norm_upp_row2, (*norm_clow)[rowId1]) )
         || ( !PIPSisZero((*norm_icupp)[rowId1]) && PIPSisLT( (*norm_cupp)[rowId1], norm_low_row2) ) )
   {
      PIPS_MPIabortInfeasible(MPI_COMM_WORLD, "Found incompatible row rhs/lhs", "StochPresolverParallelRows.C", "tightenOriginalBoundsOfRow1");
   }

   double new_lhs = -std::numeric_limits<double>::infinity();
   double new_rhs = std::numeric_limits<double>::infinity();

   // todo numeric safeguards // todo check if inifty * factor == infty?
   if( ( !PIPSisZero((*norm_iclow)[rowId1]) && PIPSisLT( (*norm_clow)[rowId1], norm_low_row2) ) ||
      ( PIPSisZero((*norm_iclow)[rowId1]) && norm_low_row2 > -std::numeric_limits<double>::infinity() ) )
   {
      (*norm_clow)[rowId1] = /*std::max(*/norm_low_row2;//, (*norm_clow)[rowId1]);
      (*norm_iclow)[rowId1] = 1.0;


      ( PIPSisLT( 0.0, factor) ) ? new_lhs = factor * norm_low_row2 : new_rhs = factor * norm_low_row2;
   }

   if( ( !PIPSisZero((*norm_icupp)[rowId1]) && PIPSisLT(norm_upp_row2, (*norm_cupp)[rowId1]) )
         || ( PIPSisZero((*norm_icupp)[rowId1]) && norm_upp_row2 < std::numeric_limits<double>::infinity() ))
   {
      (*norm_cupp)[rowId1] = /*std::min(*/norm_upp_row2;/*, (*norm_cupp)[rowId1]);*/ // todo!!!
      (*norm_icupp)[rowId1] = 1.0;

      ( PIPSisLT( 0.0, factor) ) ? new_rhs = factor * norm_upp_row2 : new_lhs = factor * norm_upp_row2;
   }

   assert( PIPSisLE( new_lhs, new_rhs) );
   presData.tightenRowBoundsParallelRow(INEQUALITY_SYSTEM, node, rowId1, new_lhs, new_rhs, false);
}

/** Returns the matrix coefficient of the singleton variable with index singleColIdx.
 * This index is possibly offset by nA, if it is in a B- or D-block.
 * If singleColIdx == -1, then 0.0 is returned.
 */
double StochPresolverParallelRows::getSingletonCoefficient(int singleColIdx)
{
   assert( singleColIdx >= -1);
   if( singleColIdx >= nA )
   {
      assert( singletonCoeffsColChild );
      assert( singleColIdx < nA + singletonCoeffsColChild->n );
   }
   else
      assert( singletonCoeffsColParent );

   if( singleColIdx == -1 )
      return 0.0;

   return ( singleColIdx >= nA ) ? (*singletonCoeffsColChild)[singleColIdx - nA] :
         (*singletonCoeffsColParent)[singleColIdx];
}

void StochPresolverParallelRows::doNearlyParallelRowCase1(int rowId1, int rowId2, int it)
{
   /* assert both rows are equality constraints */
   assert( rowId1 >= 0 && rowId1 < mA );
   assert( rowId2 >= 0 && rowId2 < mA );
   assert( it >= -1 && it < nChildren );

   // calculate t and d:
   const int singleColIdx1 = (*rowContainsSingletonVariableA)[rowId1];
   const int singleColIdx2 = (*rowContainsSingletonVariableA)[rowId2];
   assert( !PIPSisEQ(singleColIdx2, -1) );

   const double coeff_singleton1 = getSingletonCoefficient(singleColIdx1);
   const double coeff_singleton2 = getSingletonCoefficient(singleColIdx2);
   assert( !PIPSisZero(coeff_singleton2) );

   const double s = (*norm_factorA)[rowId1] / (*norm_factorA)[rowId2];
   const double t = coeff_singleton1 / coeff_singleton2 / s;
   const double d = ( (*norm_b)[rowId2] - (*norm_b)[rowId1] )
            * (*norm_factorA)[rowId2] / coeff_singleton2;

   const int col1_idx = (singleColIdx1 < nA) ? singleColIdx1 : (singleColIdx1 - nA);
   const int col2_idx = (singleColIdx2 < nA) ? singleColIdx2 : (singleColIdx2 - nA);
   const int node_var1 = (singleColIdx1 < nA) ? -1 : it;
   const int node_var2 = (singleColIdx2 < nA) ? -1 : it;     
   const SimpleVector* ixlow = (singleColIdx2 < nA) ? currIxlowParent : currIxlowChild;
   const SimpleVector* ixupp = (singleColIdx2 < nA) ? currIxuppParent : currIxuppChild;
   const SimpleVector* xlow = (singleColIdx2 < nA) ? currxlowParent : currxlowChild;
   const SimpleVector* xupp = (singleColIdx2 < nA) ? currxuppParent : currxuppChild;

   if( !PIPSisEQ(singleColIdx1, -1.0) )
   {
      // tighten the bounds of variable x_1:
      double newxlow = -std::numeric_limits<double>::max();
      double newxupp = std::numeric_limits<double>::max();

      // calculate new bounds depending on the sign of t:
      if( PIPSisLT(t, 0) )
      {
         std::swap(ixlow, ixupp);
         std::swap(xlow, xupp);
      }

      if( PIPSisEQ( (*ixlow)[col2_idx], 1.0 ) )
         newxlow = ((*xlow)[col2_idx] - d) / t;
      if( PIPSisEQ( (*ixupp)[col2_idx], 1.0 ) )
         newxupp = ((*xupp)[col2_idx] - d) / t;

      presData.substituteVariableParallelRows(EQUALITY_SYSTEM, it, col1_idx, rowId1, node_var1, col2_idx, rowId2, node_var2, t, d);
      // effectively tighten bounds of variable x_id1:
      presData.rowPropagatedBounds(EQUALITY_SYSTEM, it, B_MAT, rowId1, col1_idx, newxupp, newxlow);
   }
   else
   {
      /* row1 does not have a singleton variable - row2 does */
      /* var2 = d */
      assert( PIPSisZero(t) );
      presData.fixColumn( node_var2, col2_idx, d );
   }
}
/**
 * Executes the Nearly Parallel Row Case 3: Both constraints are inequalities and both contain
 * a singleton variable entry.
 * The row indices rowId1, rowId2 are already de-offset, so they should be in the range [0,Cmat->m).
 */
void StochPresolverParallelRows::doNearlyParallelRowCase3(int rowId1, int rowId2, int it)
{
   assert( rowId1 >= 0 && rowId2 >= 0 );
   assert( rowContainsSingletonVariableC );
   assert( rowId1 < rowContainsSingletonVariableC->n );
   assert( rowId2 < rowContainsSingletonVariableC->n );
   assert( norm_factorC );
   assert( !PIPSisZero((*norm_factorC)[rowId2]) );

   // First, do all the checks to verify if the third case applies and all conditions are met.

   const int singleColIdx1 = (*rowContainsSingletonVariableC)[rowId1];
   const int singleColIdx2 = (*rowContainsSingletonVariableC)[rowId2];
   const int col1_idx = (singleColIdx1 < nA) ? singleColIdx1 : singleColIdx1 - nA;
   const int col2_idx = (singleColIdx2 < nA) ? singleColIdx2 : singleColIdx2 - nA;
   const double coeff_singleton1 = getSingletonCoefficient(singleColIdx1);
   const double coeff_singleton2 = getSingletonCoefficient(singleColIdx2);
   const double s = (*norm_factorC)[rowId1] / (*norm_factorC)[rowId2];

   assert(col1_idx < nA);
   assert(col2_idx < nA);
   
   // check s > 0:
   if( PIPSisLT(s, 0.0) )
      return;
   // check a_q != 0.0, a_r!= 0.0:
   if( PIPSisZero(coeff_singleton1) || PIPSisZero(coeff_singleton2) )
      return;

   // check d_q == s * d_r (here s == 1, so just d_q == d_r) and f_q == f_r
   if(   !PIPSisEQ( (*norm_iclow)[rowId1], (*norm_iclow)[rowId2] )
      || !PIPSisEQ( (*norm_icupp)[rowId1], (*norm_icupp)[rowId2] ) )
      return;

   if( !PIPSisZero( (*norm_iclow)[rowId1] ) && !PIPSisEQ( (*norm_clow)[rowId1], (*norm_clow)[rowId2] ) )
      return;
   if( !PIPSisZero( (*norm_icupp)[rowId1] ) && !PIPSisEQ( (*norm_cupp)[rowId1], (*norm_cupp)[rowId2] ) )
      return;

   // check c_1 * c_2 >= 0:
   const double c1 = (singleColIdx1 < nA) ? (*currgParent)[col1_idx] : (*currgChild)[col1_idx];
   const double c2 = (singleColIdx2 < nA) ? (*currgParent)[col2_idx] : (*currgChild)[col2_idx];
   if( c1 * c2 < 0 )
      return;

   // check lower and upper bounds:
   const double ixlow1 = (singleColIdx1 < nA) ? (*currIxlowParent)[col1_idx] : (*currIxlowChild)[col1_idx];
   const double ixupp1 = (singleColIdx1 < nA) ? (*currIxuppParent)[col1_idx] : (*currIxuppChild)[col1_idx];
   const double ixlow2 = (singleColIdx2 < nA) ? (*currIxlowParent)[col2_idx] : (*currIxlowChild)[col2_idx];
   const double ixupp2 = (singleColIdx2 < nA) ? (*currIxuppParent)[col2_idx] : (*currIxuppChild)[col2_idx];

   const double xlow1 = (singleColIdx1 < nA) ? (*currxlowParent)[col1_idx] : (*currxlowChild)[col1_idx];
   const double xupp1 = (singleColIdx1 < nA) ? (*currxuppParent)[col1_idx] : (*currxuppChild)[col1_idx];
   const double xlow2 = (singleColIdx2 < nA) ? (*currxlowParent)[col2_idx] : (*currxlowChild)[col2_idx];
   const double xupp2 = (singleColIdx2 < nA) ? (*currxuppParent)[col2_idx] : (*currxuppChild)[col2_idx];

   // check aq * l1 = s * ar * l2:
   if( !PIPSisEQ(ixlow1, ixlow2) )
      return;
   if( !PIPSisZero(ixlow1) && !PIPSisZero(ixlow2) &&
         !PIPSisEQ(coeff_singleton1 * xlow1, s * coeff_singleton2 * xlow2) )
      return;

   // check aq * u1 = s * ar * u2:
   if( !PIPSisEQ(ixupp1, ixupp2) )
      return;
   if( !PIPSisZero(ixupp1) && !PIPSisZero(ixupp2) &&
         !PIPSisEQ(coeff_singleton1 * xupp1, s * coeff_singleton2 * xupp2) )
      return;

   // Second, aggregate x_2: adapt objectiveCost(x_1)
   const int node_var1 = (singleColIdx1 < nA) ? -1 : it;
   const int node_var2 = (singleColIdx2 < nA) ? -1 : it;
   const double t = coeff_singleton1 / coeff_singleton2 / s;

   presData.substituteVariableParallelRows(INEQUALITY_SYSTEM, it, col1_idx, rowId1, node_var1, col2_idx, rowId2, node_var2, t, 0.0);
}<|MERGE_RESOLUTION|>--- conflicted
+++ resolved
@@ -113,24 +113,13 @@
          insertRowsIntoHashtable( row_support_hashtable, norm_Amat, norm_Bmat, EQUALITY_SYSTEM, normNnzRowA );
          assert( static_cast<int>(row_support_hashtable.size()) <= mA );
 
-<<<<<<< HEAD
-         if( !presData.nodeIsDummy(node, INEQUALITY_SYSTEM) )
-         {
-            assert(norm_Cmat);
-            assert(norm_Dmat);
-            assert(normNnzRowC);
-            insertRowsIntoHashtable( row_support_hashtable, norm_Cmat, norm_Dmat, INEQUALITY_SYSTEM, normNnzRowC );
-         }
-         assert( static_cast<int>(row_support_hashtable.size()) <= mA + norm_Cmat->getM() );
-=======
          assert(norm_Cmat);
          assert(norm_Dmat);
          assert(normNnzRowC);
 
          insertRowsIntoHashtable( row_support_hashtable, norm_Cmat, norm_Dmat, INEQUALITY_SYSTEM, normNnzRowC );
 
-         assert( static_cast<int>(row_support_hashtable.size()) <= mA + norm_Cmat->m);
->>>>>>> f1876a8d
+         assert( static_cast<int>(row_support_hashtable.size()) <= mA + norm_Cmat->getM());
 
          // Second Hashing: Per bucket, do Second Hashing:
          row_coefficients_hashtable.clear();
@@ -169,20 +158,11 @@
    setNormalizedPointers(-1);
    assert(norm_Bmat); assert(norm_Dmat);
    // First Hashing: Fill 'row_support_hashtable':
-<<<<<<< HEAD
-   if( norm_Amat )
-      insertRowsIntoHashtable( row_support_hashtable, norm_Amat, NULL, EQUALITY_SYSTEM, normNnzRowA );
-   assert( (int) row_support_hashtable.size() <= mA );
-   if( norm_Cmat )
-      insertRowsIntoHashtable( row_support_hashtable, norm_Cmat, NULL, INEQUALITY_SYSTEM, normNnzRowC );
-   assert( (int) row_support_hashtable.size() <= mA + norm_Cmat->getM() );
-=======
    insertRowsIntoHashtable( row_support_hashtable, nullptr, norm_Bmat, EQUALITY_SYSTEM, normNnzRowA );
    assert( static_cast<int>(row_support_hashtable.size()) <= mA );
 
    insertRowsIntoHashtable( row_support_hashtable, nullptr, norm_Dmat, INEQUALITY_SYSTEM, normNnzRowC );
-   assert( static_cast<int>(row_support_hashtable.size()) <= mA + norm_Dmat->m);
->>>>>>> f1876a8d
+   assert( static_cast<int>(row_support_hashtable.size()) <= mA + norm_Dmat->getM());
    // Second Hashing: Per bucket, do Second Hashing:
    for( size_t i = 0; i < row_support_hashtable.bucket_count(); ++i )
    {
@@ -415,13 +395,8 @@
 
    assert(norm_Bmat);
    /* set mA, nA */ // todo what is this for?
-<<<<<<< HEAD
-   mA = (norm_Amat) ? norm_Amat->getM() : 0;
-   nA = (norm_Amat) ? norm_Amat->getN() : 0;
-=======
-   mA = (norm_Amat) ? norm_Amat->m : norm_Bmat->m;
-   nA = (norm_Amat) ? norm_Amat->n : norm_Bmat->n;
->>>>>>> f1876a8d
+   mA = (norm_Amat) ? norm_Amat->getM() : norm_Bmat->getM();
+   nA = (norm_Amat) ? norm_Amat->getN() : norm_Bmat->getN();
 
    /* remove singleton columns before normalization */
    removeSingletonVars();
@@ -565,66 +540,42 @@
    SimpleVectorBase<int>* nnzs_bmat = (at_root_node) ? normNnzColParent :
       normNnzColChild;
    
+   /* Bmat */
    for( int col = 0; col < nnzs_bmat->n; col++ )
    {
       if( (*nnzs_bmat)[col] == 1 )
       {
          // check if the singleton column is part of the current b_mat/d_mat
          // else, the singleton entry is in one of the other B_i or D_i blocks
-         if( norm_BmatTrans && (norm_BmatTrans->rowptr[col].start + 1 == norm_BmatTrans->rowptr[col].end) )
+         if( norm_BmatTrans && (norm_BmatTrans->getRowPtr(col).start + 1 == norm_BmatTrans->getRowPtr(col).end) )
          {
-<<<<<<< HEAD
+            removeEntry(col, *rowContainsSingletonVariableA, *norm_Bmat, *norm_BmatTrans,
+                  *normNnzRowA, *nnzs_bmat, at_root_node);
+         }
+         else if(norm_DmatTrans && (norm_DmatTrans->getRowPtr(col).start + 1 == norm_DmatTrans->getRowPtr(col).end) )
+         {
+            removeEntry(col, *rowContainsSingletonVariableC, *norm_Dmat, *norm_DmatTrans,
+                  *normNnzRowC, *nnzs_bmat, at_root_node);
+         }
+      }
+   }
+
+   // for the child block Bmat and Dmat:
+   // if there is an a_mat == we are not in the root node
+   if( !at_root_node )
+   {
+   for( int col = 0; col < normNnzColParent->n; col++ )
+      {
+         if( (*normNnzColParent)[col] == 1 )
+         {
             // check if the singleton column is part of the current a_mat/c_mat
             // else, the singleton entry is in one of the other A_i or C_i blocks
             if( norm_AmatTrans && (norm_AmatTrans->getRowPtr(col).start + 1 == norm_AmatTrans->getRowPtr(col).end) )
             {
                removeEntry(col, *rowContainsSingletonVariableA, *norm_Amat, *norm_AmatTrans,
-                     *normNnzRowA, *normNnzColParent, LINKING_VARS_BLOCK);
-            }
-            else if(norm_CmatTrans && (norm_CmatTrans->getRowPtr(col).start +1 == norm_CmatTrans->getRowPtr(col).end) )
-            {
-               removeEntry(col, *rowContainsSingletonVariableC, *norm_Cmat, *norm_CmatTrans,
-                     *normNnzRowC, *normNnzColParent, LINKING_VARS_BLOCK);
-            }
-=======
-            removeEntry(col, *rowContainsSingletonVariableA, *norm_Bmat, *norm_BmatTrans,
-                  *normNnzRowA, *nnzs_bmat, at_root_node);
-         }
-         else if(norm_DmatTrans && (norm_DmatTrans->rowptr[col].start + 1 == norm_DmatTrans->rowptr[col].end) )
-         {
-            removeEntry(col, *rowContainsSingletonVariableC, *norm_Dmat, *norm_DmatTrans,
-                  *normNnzRowC, *nnzs_bmat, at_root_node);
->>>>>>> f1876a8d
-         }
-      }
-   }
-
-   // for the child block Bmat and Dmat:
-   // if there is an a_mat == we are not in the root node
-   if( normNnzColChild )
-   {
-   for( int col = 0; col < normNnzColParent->n; col++ )
-      {
-         if( (*normNnzColParent)[col] == 1 )
-         {
-<<<<<<< HEAD
-            // check if the singleton column is part of the current b_mat/d_mat
-            // else, the singleton entry is in one of the other B_i or D_i blocks
-            if( norm_BmatTrans && (norm_BmatTrans->getRowPtr(col).start + 1 == norm_BmatTrans->getRowPtr(col).end) )
-=======
-            // check if the singleton column is part of the current a_mat/c_mat
-            // else, the singleton entry is in one of the other A_i or C_i blocks
-            if( norm_AmatTrans && (norm_AmatTrans->rowptr[col].start + 1 == norm_AmatTrans->rowptr[col].end) )
->>>>>>> f1876a8d
-            {
-               removeEntry(col, *rowContainsSingletonVariableA, *norm_Amat, *norm_AmatTrans,
                      *normNnzRowA, *normNnzColParent, true);
             }
-<<<<<<< HEAD
-            else if(norm_DmatTrans && (norm_DmatTrans->getRowPtr(col).start + 1 == norm_DmatTrans->getRowPtr(col).end) )
-=======
-            else if(norm_CmatTrans && (norm_CmatTrans->rowptr[col].start + 1 == norm_CmatTrans->rowptr[col].end) )
->>>>>>> f1876a8d
+            else if(norm_CmatTrans && (norm_CmatTrans->getRowPtr(col).start + 1 == norm_CmatTrans->getRowPtr(col).end) )
             {
                removeEntry(col, *rowContainsSingletonVariableC, *norm_Cmat, *norm_CmatTrans,
                      *normNnzRowC, *normNnzColParent, true);
@@ -638,10 +589,9 @@
  * the nnz vectors nnzRow and nnzColChild accordingly. Sets the entries in
  * rowContainsSingletonVar to the corresponding column index in which the singleton entry occurs.
  */
-<<<<<<< HEAD
-void StochPresolverParallelRows::removeEntry(int col, SimpleVector& rowContainsSingletonVar,
-      SparseStorageDynamic& matrix, SparseStorageDynamic& matrixTrans, SimpleVector& nnzRow, SimpleVector& nnzCol,
-      BlockType block_type)
+void StochPresolverParallelRows::removeEntry(int col, SimpleVectorBase<int>& rowContainsSingletonVar,
+      SparseStorageDynamic& matrix, SparseStorageDynamic& matrixTrans, SimpleVectorBase<int>& nnzRow, SimpleVectorBase<int>& nnzCol,
+      bool parent)
 {
    assert( 0 <= col && col < matrixTrans.getM() );
    assert( matrixTrans.getRowPtr(col).start + 1 == matrixTrans.getRowPtr(col).end);
@@ -654,64 +604,21 @@
    const int row = matrixTrans.getJcolM(matrixTrans.getRowPtr(col).start);
 
    assert( row < nnzRow.n );
-=======
-void StochPresolverParallelRows::removeEntry(int colIdx, SimpleVectorBase<int>& rowContainsSingletonVar,
-      SparseStorageDynamic& matrix, SparseStorageDynamic& matrixTrans, SimpleVectorBase<int>& nnzRow, SimpleVectorBase<int>& nnzCol,
-      bool parent)
-{
-   assert( 0 <= colIdx && colIdx < matrixTrans.m );
-   assert( matrixTrans.rowptr[colIdx].start + 1 == matrixTrans.rowptr[colIdx].end);
-   assert( nnzRow.n == matrix.m );
-   assert( matrix.n == nnzCol.n );
-   assert( nnzCol.n == matrixTrans.m );
-   assert( nnzCol[colIdx] == 1 );
-
-   // First, find indices of the singleton entry:
-   const int k = matrixTrans.rowptr[colIdx].start;
-   const int rowIdx = matrixTrans.jcolM[k];
-   assert( rowIdx < nnzRow.n );
->>>>>>> f1876a8d
 
    // check if there are no more than one singleton entry in this row
    // if so the row is neither parallel nor nearly parallel to any other row
    if( 0 <= rowContainsSingletonVar[row] )
    {
-<<<<<<< HEAD
       rowContainsSingletonVar[row] = -2.0;
       return;
    }
 
    // store the col in rowContainsSingletonVar
    // (possibly add offset to col so that Amat and Bmat are distinct)
-   if( block_type == LINKING_VARS_BLOCK )
+   if( parent )
       rowContainsSingletonVar[row] = col;
-   else // if( block_type == CHILD_BLOCK )
+   else 
       rowContainsSingletonVar[row] = col + nA;
-=======
-      rowContainsSingletonVar[rowIdx] = -2;
-      return;
-   }
-
-   // store the colIdx in rowContainsSingletonVar
-   // (possibly add offset to colIdx so that Amat and Bmat are distinct)
-   if( parent )
-      rowContainsSingletonVar[rowIdx] = colIdx;
-   else // if( !parent )
-      rowContainsSingletonVar[rowIdx] = colIdx + nA;
-
-   // Second, remove the entry from norm_Bmat and norm_BmatTrans:
-   const double coeff = removeEntryInDynamicStorage(matrix, rowIdx, colIdx);
-
-   matrixTrans.rowptr[colIdx].end--;
-   nnzRow[rowIdx]--;
-   nnzCol[colIdx] = 0;
-
-   if( parent )
-      (*singletonCoeffsColParent)[colIdx] = coeff;
-   else
-      (*singletonCoeffsColChild)[colIdx] = coeff;
-}
->>>>>>> f1876a8d
 
    // find row in matrix
    assert(0 <= row && row < matrix.getM());
@@ -733,11 +640,12 @@
    nnzRow[row]--;
    nnzCol[col] = 0.0;
 
-   if( block_type == LINKING_VARS_BLOCK )
+   if( parent )
       (*singletonCoeffsColParent)[col] = val;
    else
       (*singletonCoeffsColChild)[col] = val;
 }
+
 
 // todo there seems to be no numerical threshold for the normalization below .. this should be fixed - rows with fairly different coefficients could be regarded equal
 /// cupp can be either the rhs for the equality system or upper bounds for inequalities
@@ -747,15 +655,9 @@
 {
    assert(b_mat);
    assert(cupp);
-<<<<<<< HEAD
-   assert( a_mat->getM() == cupp->n );
-   if( b_mat )
+   assert( b_mat->getM() == cupp->n );
+   if( a_mat )
       assert( a_mat->getM() == b_mat->getM());
-=======
-   assert( b_mat->m == cupp->n );
-   if( a_mat )
-      assert( a_mat->m == b_mat->m);
->>>>>>> f1876a8d
 
    if( system_type == INEQUALITY_SYSTEM )
    {
@@ -763,12 +665,7 @@
       assert( clow->n == cupp->n && iclow->n == clow->n && iclow->n == clow->n );
    }
 
-<<<<<<< HEAD
-
-   int n_rows = a_mat->getM();
-=======
-   const int n_rows = b_mat->m;
->>>>>>> f1876a8d
+   const int n_rows = b_mat->getM();
 
    /// for every row find the max value and normalize by that
    for( int row = 0; row < n_rows; row++)
@@ -776,31 +673,18 @@
       double absmax = 0.0;
       bool negate_row = false;
 
-<<<<<<< HEAD
-      const int rowA_start = a_mat->getRowPtr(row).start;
-      const int rowA_end = a_mat->getRowPtr(row).end;
-      if( rowA_start < rowA_end )
-      {
-         if( a_mat->getMat(rowA_start) < 0)
-=======
-      const int row_B_start = b_mat->rowptr[row].start;
-      const int row_B_end = b_mat->rowptr[row].end;
+      const int row_B_start = b_mat->getRowPtr(row).start;
+      const int row_B_end = b_mat->getRowPtr(row).end;
 
       if( row_B_start < row_B_end )
       {
-         if( b_mat->M[row_B_start] < 0)
->>>>>>> f1876a8d
+         if( b_mat->getMat(row_B_start) < 0)
             negate_row = true;
 
          for(int k = row_B_start; k < row_B_end; k++)
          {
-<<<<<<< HEAD
-            if( absmax < std::fabs(a_mat->getMat(k)) )
-               absmax = std::fabs(a_mat->getMat(k));
-=======
-            if( absmax < std::fabs(b_mat->M[k]) )
-               absmax = std::fabs(b_mat->M[k]);
->>>>>>> f1876a8d
+            if( absmax < std::fabs(b_mat->getMat(k)) )
+               absmax = std::fabs(b_mat->getMat(k));
          }
       }
 
@@ -808,34 +692,19 @@
       int row_A_end = 0;
       if( a_mat )
       {
-<<<<<<< HEAD
-         rowB_start = b_mat->getRowPtr(row).start;
-         rowB_end = b_mat->getRowPtr(row).end;
-         if( rowB_start < rowB_end )
-         {
-            // todo: this seems wrong to me - I think here we can only decide about negation if the row in a_mat is empty EDIT: fixed it?
-            //if( rowA_start == rowA_end && b_mat->M[rowB_start] < 0)
-            if( b_mat->getMat()[rowB_start] < 0)
-=======
     	 negate_row = false;
 
-         row_A_start = a_mat->rowptr[row].start;
-         row_A_end = a_mat->rowptr[row].end;
+         row_A_start = a_mat->getRowPtr(row).start;
+         row_A_end = a_mat->getRowPtr(row).end;
          if( row_A_start < row_A_end )
          {
-            if( a_mat->M[row_A_start] < 0)
->>>>>>> f1876a8d
+            if( a_mat->getMat(row_A_start) < 0)
                negate_row = true;
 
             for(int k = row_A_start; k < row_A_end; k++)
             {
-<<<<<<< HEAD
-               if( absmax < std::fabs(b_mat->getMat(k)) )
-                  absmax = std::fabs(b_mat->getMat(k));
-=======
-               if( absmax < std::fabs(a_mat->M[k]) )
-                  absmax = std::fabs(a_mat->M[k]);
->>>>>>> f1876a8d
+               if( absmax < std::fabs(a_mat->getMat(k)) )
+                  absmax = std::fabs(a_mat->getMat(k));
             }
          }
       }
@@ -854,18 +723,11 @@
       if(negate_row)
          absmax = absmax * -1.0;
       
-<<<<<<< HEAD
-      a_mat->scaleRow( row, 1.0 / absmax );
-      if( b_mat )
-         b_mat->scaleRow( row, 1.0 / absmax );
-=======
-
       for(int k = row_B_start; k < row_B_end; k++)
-         b_mat->M[k] /= absmax;
+         b_mat->setMat(k, b_mat->getMat(k) / absmax);
 
       for(int k = row_A_start; k < row_A_end; k++)
-         a_mat->M[k] /= absmax;
->>>>>>> f1876a8d
+         a_mat->setMat(k, b_mat->getMat(k) / absmax);
 
       if( system_type == EQUALITY_SYSTEM )
       {
@@ -897,25 +759,15 @@
 void StochPresolverParallelRows::insertRowsIntoHashtable( boost::unordered_set<rowlib::rowWithColInd, boost::hash<rowlib::rowWithColInd> > &rows,
       SparseStorageDynamic* a_mat, SparseStorageDynamic* b_mat, SystemType system_type, SimpleVectorBase<int>* nnzRow )
 {
-<<<<<<< HEAD
-   assert(a_mat);
-   if(b_mat)
-     assert( a_mat->getM() == b_mat->getM() );
-   if( system_type == EQUALITY_SYSTEM )
-      assert( mA == a_mat->getM() );
-
-   for(int row = 0; row < a_mat->getM(); row++)
-=======
    assert(b_mat);
    if(a_mat)
-     assert( a_mat->m == b_mat->m );
+     assert( a_mat->getM() == b_mat->getM() );
    if( system_type == EQUALITY_SYSTEM && (b_mat != nullptr && a_mat == nullptr) )
-      assert( mA == b_mat->m );
+      assert( mA == b_mat->getM() );
    if( system_type == EQUALITY_SYSTEM && a_mat != nullptr)
-      assert( mA == a_mat->m );
+      assert( mA == a_mat->getM() );
       
-   for(int row = 0; row < b_mat->m; row++)
->>>>>>> f1876a8d
+   for(int row = 0; row < b_mat->getM(); row++)
    {
       // ignore rows containing more than one singleton entry:
       if( system_type == EQUALITY_SYSTEM && (*rowContainsSingletonVariableA)[row] == -2 )
@@ -931,48 +783,28 @@
          rowId += mA;
 
       // calculate rowlength of a_mat and b_mat
-<<<<<<< HEAD
-      const int rowA_start =  a_mat->getRowPtr(row).start;
-      const int rowA_length = a_mat->getRowPtr(row).end - rowA_start;
-=======
-      const int row_B_start =  b_mat->rowptr[row].start;
-      const int row_B_length = b_mat->rowptr[row].end - row_B_start;
->>>>>>> f1876a8d
+      const int row_B_start =  b_mat->getRowPtr(row).start;
+      const int row_B_length = b_mat->getRowPtr(row).end - row_B_start;
       
       if( a_mat )
       {
-<<<<<<< HEAD
-         const int rowB_start = b_mat->getRowPtr(row).start;
-         const int rowB_length = b_mat->getRowPtr(row).end - rowB_start;
-=======
-         const int row_A_start = a_mat->rowptr[row].start;
-         const int row_A_length = a_mat->rowptr[row].end - row_A_start;
->>>>>>> f1876a8d
+         const int row_A_start = a_mat->getRowPtr(row).start;
+         const int row_A_length = a_mat->getRowPtr(row).end - row_A_start;
 
          if( row_B_length == 0 && row_A_length == 0 )
             continue;
          // colIndices and normalized entries are set as pointers to the original data.
          // create and insert the new element:
-<<<<<<< HEAD
-         rows.emplace( rowId, nA, rowA_length, a_mat->getJcolM() + rowA_start, a_mat->getMat() + rowA_start,
-               rowB_length, b_mat->getJcolM() + rowB_start, b_mat->getMat() + rowB_start );
-=======
-         rows.emplace(rowId, nA, row_B_length, &(b_mat->jcolM[row_B_start]), &(b_mat->M[row_B_start]),
-               row_A_length, &(a_mat->jcolM[row_A_start]), &(a_mat->M[row_A_start]));
->>>>>>> f1876a8d
+         rows.emplace(rowId, nA, row_B_length, &(b_mat->getJcolM()[row_B_start]), &(b_mat->getMat()[row_B_start]),
+               row_A_length, &(a_mat->getJcolM()[row_A_start]), &(a_mat->getMat()[row_A_start]));
       }
       else
       {
          if(row_B_length == 0)
             continue;
 
-<<<<<<< HEAD
-         rows.emplace(rowId, nA, rowA_length, a_mat->getJcolM() + rowA_start,
-               a_mat->getMat() + rowA_start, 0, NULL, NULL );
-=======
-         rows.emplace(rowId, nA, row_B_length, &(b_mat->jcolM[row_B_start]),
-               &(b_mat->M[row_B_start]), 0, nullptr, nullptr);
->>>>>>> f1876a8d
+         rows.emplace(rowId, nA, row_B_length, &(b_mat->getJcolM()[row_B_start]),
+               &(b_mat->getMat()[row_B_start]), 0, nullptr, nullptr);
       }
    }
 }
@@ -1306,7 +1138,7 @@
 /**
  * Executes the Nearly Parallel Row Case 3: Both constraints are inequalities and both contain
  * a singleton variable entry.
- * The row indices rowId1, rowId2 are already de-offset, so they should be in the range [0,Cmat->m).
+ * The row indices rowId1, rowId2 are already de-offset, so they should be in the range [0,Cmat->getM()).
  */
 void StochPresolverParallelRows::doNearlyParallelRowCase3(int rowId1, int rowId2, int it)
 {
