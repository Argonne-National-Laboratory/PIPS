--- conflicted
+++ resolved
@@ -321,11 +321,7 @@
          const double mat_abs = std::fabs(storage->getMat(col_index));
 
          /* remove all small entries */
-<<<<<<< HEAD
-         if( mat_abs < PRESOLVE_MODEL_CLEANUP_MIN_MATRIX_ENTRY )
-=======
-         if( fabs( mat_entry ) < limit_min_mat_entry )
->>>>>>> f7fbaf68
+         if( mat_abs < limit_min_mat_entry )
          {
             const INDEX row_INDEX(ROW, node_row, r, linking_row, system_type);
             const INDEX col_INDEX(COL, node_col, col);
@@ -340,7 +336,6 @@
          /* remove entries where their corresponding variables have valid lower and upper bounds, that overall do not have a real influence though */
          else if( !PIPSisZero((*x_upper_idx)[col]) && !PIPSisZero((*x_lower_idx)[col]) )
          {
-<<<<<<< HEAD
             const double bux = (*x_upper)[col];
             const double blx = (*x_lower)[col];
 
@@ -351,12 +346,8 @@
             const int nnz = (*nnzRow)[r];
             assert( nnz != 0 );
 
-            if( mat_abs < PRESOLVE_MODEL_CLEANUP_MAX_MATRIX_ENTRY_IMPACT &&
-                  mat_abs * ( bux - blx ) * nnz < PRESOLVE_MODEL_CLEANUP_MATRIX_ENTRY_IMPACT_FEASDIST * feastol )
-=======
-            if( (fabs( mat_entry ) < limit_max_matrix_entry_impact &&
-                  fabs( mat_entry ) * ( (*x_upper)[col] - (*x_lower)[col]) * (*nnzRow)[r] < limit_matrix_entry_impact_feasdist * feastol ))
->>>>>>> f7fbaf68
+            if( mat_abs < limit_max_matrix_entry_impact &&
+                  mat_abs * ( bux - blx ) * nnz < limit_matrix_entry_impact_feasdist * feastol )
             {
                const INDEX row_INDEX(ROW, node_row, r, linking_row, system_type);
                const INDEX col_INDEX(COL, node_col, col);
@@ -427,26 +418,12 @@
             assert( PIPSisZero(xlow[col_index] ) );
             assert( PIPSisZero(xupp[col_index] ) );
             assert( PIPSisZero(g[col_index] ) );
+
             continue;
          }
             /* column fixation candidate */
          if( nnzs_col[col_index] == 0)
          {
-<<<<<<< HEAD
-=======
-            /* check whether column was removed already */
-            if( presData.wasColumnRemoved(col) )
-            {
-               assert( PIPSisZero(ixlow[col_index]) );
-               assert( PIPSisZero(ixupp[col_index]) );
-               assert( PIPSisZero(xlow[col_index]) );
-               assert( PIPSisZero(xupp[col_index]) );
-               assert( PIPSisZero(g[col_index]) );
-
-               continue;
-            }
-
->>>>>>> f7fbaf68
             if( PIPSisLT( g[col_index], 0.0) )
             {
                if( !PIPSisZero(ixupp[col_index]) )
