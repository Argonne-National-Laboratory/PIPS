/*
 * EquiStochScaler.h
 *
 *  Created on: 20.12.2017
 *      Author: bzfrehfe
 */

#ifndef PIPS_IPM_CORE_QPPREPROCESS_EQUISTOCHSCALER_H_
#define PIPS_IPM_CORE_QPPREPROCESS_EQUISTOCHSCALER_H_

#include "../QpPreprocess/StochScaler.h"

class Data;


/**  * @defgroup QpPreprocess
 *
 * QP scaler
 * @{
 */

/**
 * Derived class for QP scalers.
 */
class EquiStochScaler : public StochScaler
{
protected:
<<<<<<< HEAD
  virtual void doObjScaling() override;
=======
  void doObjScaling() override;
>>>>>>> 2bf1d5e0

public:
  EquiStochScaler(Data * prob, bool bitshifting = true);
  virtual ~EquiStochScaler();

  /** scale */
<<<<<<< HEAD
  virtual void scale() override;
=======
  void scale() override;
>>>>>>> 2bf1d5e0
};

//@}


#endif /* PIPS_IPM_CORE_QPPREPROCESS_EQUISTOCHSCALER_H_ */<|MERGE_RESOLUTION|>--- conflicted
+++ resolved
@@ -25,22 +25,14 @@
 class EquiStochScaler : public StochScaler
 {
 protected:
-<<<<<<< HEAD
-  virtual void doObjScaling() override;
-=======
   void doObjScaling() override;
->>>>>>> 2bf1d5e0
 
 public:
   EquiStochScaler(Data * prob, bool bitshifting = true);
   virtual ~EquiStochScaler();
 
   /** scale */
-<<<<<<< HEAD
-  virtual void scale() override;
-=======
   void scale() override;
->>>>>>> 2bf1d5e0
 };
 
 //@}
