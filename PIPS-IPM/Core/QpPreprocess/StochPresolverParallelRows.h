--- conflicted
+++ resolved
@@ -58,11 +58,7 @@
 class StochPresolverParallelRows : public StochPresolverBase
 {
 public:
-<<<<<<< HEAD
-   StochPresolverParallelRows(PresolveData& presData, StochPostsolver* postsolver);
-=======
    StochPresolverParallelRows(PresolveData& presData, const sData& origProb);
->>>>>>> 9e23bdd1
 
    ~StochPresolverParallelRows();
 
@@ -125,20 +121,6 @@
    void deleteNormalizedPointers(int it);
 
 
-<<<<<<< HEAD
-   void setNormalizedPointers(int node);
-   void setNormalizedPointersMatrices(int node);
-   void setNormalizedPointersMatrixBounds(int node);
-   void setNormalizedNormFactors(int node);
-   void setNormalizedSingletonFlags(int node);
-   void setNormalizedReductionPointers(int node);
-   void updateExtendedPointersForCurrentNode(int node);
-   void deleteNormalizedPointers(int it);
-
-
-
-=======
->>>>>>> 9e23bdd1
    void removeSingletonVars();
    void removeEntry(int colIdx, SimpleVector& rowContainsSingletonVar,
          SparseStorageDynamic& matrix, SparseStorageDynamic& matrixTrans, SimpleVector& nnzRow, SimpleVector& nnzCol,
