--- conflicted
+++ resolved
@@ -25,17 +25,8 @@
       int removed_rows_total;
 
       int removeRedundantRows(SystemType system_type);
-<<<<<<< HEAD
       int removeRedundantRows(SystemType system_type, int node);
       int removeRedundantRows(SystemType system_type, int node, bool linking);
-      int removeRedundantLinkingRows(SystemType system_type);
-=======
-      int removeRedundantRowsBlockwise(SystemType system_type, int node);
-      int removeRedundantLinkingRows(SystemType system_type);
-      void computeLinkingRowActivity(SystemType system_type, double* minActivity, double* maxActivity, int nLinkRows);
-      void checkRedundantLinkingRow(SystemType system_type, double* minActivity, double* maxActivity, int nLinkRows, bool* rowIsRedundant);
->>>>>>> 86ac8bac
-
       int removeTinyEntriesFromSystem(SystemType system_type);
       int removeTinyInnerLoop(SystemType system_type, int node, BlockType block_type);
 };
