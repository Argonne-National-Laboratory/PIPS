/*
 * StochPresolverSingletonRows.h
 *
 *  Created on: 09.04.2018
 *      Author: bzfuslus
 */

#ifndef PIPS_IPM_CORE_QPPREPROCESS_STOCHPRESOLVERSINGLETONROWS_H_
#define PIPS_IPM_CORE_QPPREPROCESS_STOCHPRESOLVERSINGLETONROWS_H_

#include "StochPresolverBase.h"
#include "SparseStorageDynamic.h"
#include "PresolveData.h"
#include <fstream>

class StochPresolverSingletonRows : public StochPresolverBase
{
public:
<<<<<<< HEAD
   StochPresolverSingletonRows(PresolveData& presData, StochPostsolver* postsolver);
=======
   StochPresolverSingletonRows(PresolveData& presData, const sData& origProb);
>>>>>>> 9e23bdd1

   ~StochPresolverSingletonRows();

   // remove singleton rows
   virtual void applyPresolving();

private:
   long long removed_rows;

   void doSingletonRows(int& n_sing_sys, int& n_sing_other_sys, SystemType system_type);

   void procSingletonRowRoot(SystemType system_type);
   void procSingletonRowChild(int it, int& n_singleton_sys, int& n_singleton_other_sys, SystemType system_type);

   void processSingletonBlock(SystemType system_type, BlockType block_type, int node);

   void calculateNewBoundsOnVariable(double& new_xlow, double& new_xupp, const double& iclow, const double& clow,
         const double& icupp, const double& cupp, double aik) const;

   void getValuesForSR(SparseStorageDynamic const & storage, int rowIdx, int& colIdx, double& aik) const;

};

#endif /* PIPS_IPM_CORE_QPPREPROCESS_STOCHPRESOLVERSINGLETONROWS_H_ */<|MERGE_RESOLUTION|>--- conflicted
+++ resolved
@@ -16,11 +16,7 @@
 class StochPresolverSingletonRows : public StochPresolverBase
 {
 public:
-<<<<<<< HEAD
-   StochPresolverSingletonRows(PresolveData& presData, StochPostsolver* postsolver);
-=======
    StochPresolverSingletonRows(PresolveData& presData, const sData& origProb);
->>>>>>> 9e23bdd1
 
    ~StochPresolverSingletonRows();
 
