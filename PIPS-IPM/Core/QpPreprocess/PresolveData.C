/*
 * PresolveData.C
 *
 *  Created on: 09.04.2018
 *      Author: bzfuslus
 */

// todo : find some useful lenth to initialize singleton rows and singleton cols to - prealloc some storage

#include "PresolveData.h"
#include "StochGenMatrix.h"
#include "DoubleMatrixTypes.h"
#include "pipsdef.h"

#include <stdexcept>
#include <limits>
#include <algorithm>
#include <string>
#include <cmath>

/* can specify a cloumn here which bound changes we wanna track maybe */

// #ifndef NDEBUG
//   #define TRACK_COLUMN
//   #define COLUMN 103327
//   #define NODE 102
// #endif

// #ifndef NDEBUG
//    #define TRACK_ROW
//    #define ROW 457762
//    #define ROW_NODE 28
//    #define ROW_BLOCK LINKING_VARS_BLOCK
//    #define ROW_IS_LINK false
//    #define ROW_SYS EQUALITY_SYSTEM
// #endif

PresolveData::PresolveData(const sData* sorigprob, StochPostsolver* postsolver) :
      postsolver(postsolver),
      outdated_lhsrhs(false),
      outdated_nnzs(false),
      outdated_linking_var_bounds(false),
      outdated_activities(true),
<<<<<<< HEAD
      outdated_objvector(false),
=======
      outdated_obj_vector(false),
>>>>>>> aea22acb
      linking_rows_need_act_computation(0),
      nnzs_row_A(dynamic_cast<StochVector*>(sorigprob->bA->clone())),
      nnzs_row_C(dynamic_cast<StochVector*>(sorigprob->icupp->clone())),
      nnzs_col(dynamic_cast<StochVector*>(sorigprob->g->clone())),
      actmax_eq_part(nnzs_row_A->clone()),
      actmin_eq_part(nnzs_row_A->clone()),
      actmax_eq_ubndd(nnzs_row_A->clone()),
      actmin_eq_ubndd(nnzs_row_A->clone()),
      actmax_ineq_part(nnzs_row_C->clone()),
      actmin_ineq_part(nnzs_row_C->clone()),
      actmax_ineq_ubndd(nnzs_row_C->clone()),
      actmin_ineq_ubndd(nnzs_row_C->clone()),
      obj_vector_chgs(dynamic_cast<SimpleVector*>(dynamic_cast<SimpleVector*>(nnzs_col->vec)->cloneFull())),
      nChildren(nnzs_col->children.size()),
      objOffset(0.0), obj_offset_chgs(0.0),
      objective_vec_chgs(dynamic_cast<SimpleVector*>(nnzs_col->vec->cloneFull())),
      lower_bound_implied_by_system(nnzs_col->clone()),
      lower_bound_implied_by_row(nnzs_col->clone()),
      lower_bound_implied_by_node(nnzs_col->clone()),
      upper_bound_implied_by_system(nnzs_col->clone()),
      upper_bound_implied_by_row(nnzs_col->clone()),
      upper_bound_implied_by_node(nnzs_col->clone()),
      elements_deleted(0), elements_deleted_transposed(0)
{
   lower_bound_implied_by_system->setToConstant(-10);
   lower_bound_implied_by_row->setToConstant(-10);
   lower_bound_implied_by_node->setToConstant(-10);
   upper_bound_implied_by_system->setToConstant(-10);
   upper_bound_implied_by_row->setToConstant(-10);
   upper_bound_implied_by_node->setToConstant(-10);
   obj_vector_chgs->setToZero();

   presProb = sorigprob->cloneFull(true);

   int n_linking_vars = (nnzs_col->vec) ? nnzs_col->vec->n : 0;

   int n_linking_A = (nnzs_row_A->vecl) ? nnzs_row_A->vecl->n : 0;
   int n_linking_C = (nnzs_row_C->vecl) ? nnzs_row_C->vecl->n : 0;

   assert( n_linking_vars + 2 * n_linking_A + 2 * n_linking_C < std::numeric_limits<int>::max() );

   length_array_nnz_chgs = n_linking_vars + n_linking_A + n_linking_C;
   array_nnz_chgs = new double[length_array_nnz_chgs]();

   nnzs_col_chgs = SimpleVectorHandle(new SimpleVector(array_nnz_chgs, n_linking_vars));
   nnzs_row_A_chgs = SimpleVectorHandle(new SimpleVector(array_nnz_chgs + n_linking_vars, n_linking_A));
   nnzs_row_C_chgs = SimpleVectorHandle(new SimpleVector(array_nnz_chgs + n_linking_vars + n_linking_A, n_linking_C));

   lenght_array_act_chgs = n_linking_A * 2 + n_linking_C * 2;
   array_act_chgs = new double[lenght_array_act_chgs]();

   actmax_eq_chgs = SimpleVectorHandle( new SimpleVector(array_act_chgs, n_linking_A));
   actmin_eq_chgs = SimpleVectorHandle( new SimpleVector(array_act_chgs + n_linking_A, n_linking_A));
   actmax_ineq_chgs = SimpleVectorHandle( new SimpleVector(array_act_chgs + 2 * n_linking_A, n_linking_C));
   actmin_ineq_chgs = SimpleVectorHandle( new SimpleVector(array_act_chgs + 2 * n_linking_A + n_linking_C, n_linking_C));

   array_act_unbounded_chgs = new double[lenght_array_act_chgs]();

   actmax_eq_ubndd_chgs = SimpleVectorHandle( new SimpleVector(array_act_unbounded_chgs, n_linking_A));
   actmin_eq_ubndd_chgs = SimpleVectorHandle( new SimpleVector(array_act_unbounded_chgs + n_linking_A, n_linking_A));
   actmax_ineq_ubndd_chgs = SimpleVectorHandle( new SimpleVector(array_act_unbounded_chgs + 2 * n_linking_A, n_linking_C));
   actmin_ineq_ubndd_chgs = SimpleVectorHandle( new SimpleVector(array_act_unbounded_chgs + 2 * n_linking_A + n_linking_C, n_linking_C));

   lenght_array_bound_chgs = n_linking_A + n_linking_C;
   array_bound_chgs = new double[lenght_array_bound_chgs]();

   bound_chgs_A = SimpleVectorHandle( new SimpleVector(array_bound_chgs, n_linking_A));
   bound_chgs_C = SimpleVectorHandle( new SimpleVector(array_bound_chgs + n_linking_A, n_linking_C));

   getRankDistributed(MPI_COMM_WORLD, my_rank, distributed);

   // initialize all dynamic transposed sub matrices
   dynamic_cast<StochGenMatrix&>(*presProb->A).initTransposed(true);
   dynamic_cast<StochGenMatrix&>(*presProb->C).initTransposed(true);

   recomputeActivities();
   initNnzCounter( *nnzs_row_A, *nnzs_row_C, *nnzs_col);

#ifdef TRACK_COLUMN
   if( (my_rank == 0 || NODE != -1) && !nodeIsDummy(NODE, EQUALITY_SYSTEM) )
   {
      std::cout << "inital column" << std::endl;
      std::cout << "ixlow: " << getSimpleVecColFromStochVec( *presProb->ixlow, NODE)[COLUMN] << std::endl;
      std::cout << "xlow: " << getSimpleVecColFromStochVec( *presProb->blx, NODE)[COLUMN] << std::endl;
      std::cout << "ixupp: " << getSimpleVecColFromStochVec( *presProb->ixupp, NODE)[COLUMN] << std::endl;
      std::cout << "xupp: " << getSimpleVecColFromStochVec( *presProb->bux, NODE)[COLUMN] << std::endl;
   }
#endif

#ifdef TRACK_ROW
   if(!nodeIsDummy(ROW_NODE, ROW_SYS))
   {
      std::cout << "TRACKING: row " << ROW << " node " << ROW_NODE << " in BlockType " << ROW_BLOCK << " SystemType " << ROW_SYS << std::endl;
      writeRowLocalToStreamDense(std::cout, ROW_SYS, ROW_NODE, ROW_BLOCK, ROW);
   }
#endif

   initSingletons();
   setUndefinedVarboundsTo(std::numeric_limits<double>::max());
}

PresolveData::~PresolveData()
{
   delete[] array_nnz_chgs;
   delete[] array_act_chgs;
   delete[] array_bound_chgs;
   delete[] array_act_unbounded_chgs;
}

/* set non existent bounds on linking variables to +/- double max */
void PresolveData::setUndefinedVarboundsTo(double value)
{
   StochVector& xlow = dynamic_cast<StochVector&>(*presProb->blx);
   StochVector& ixlow = dynamic_cast<StochVector&>(*presProb->ixlow);
   StochVector& xupp = dynamic_cast<StochVector&>(*presProb->bux);
   StochVector& ixupp = dynamic_cast<StochVector&>(*presProb->ixupp);

   SimpleVector& vec_xlow = dynamic_cast<SimpleVector&>(*xlow.vec);
   SimpleVector& vec_ixlow = dynamic_cast<SimpleVector&>(*ixlow.vec);
   SimpleVector& vec_xupp = dynamic_cast<SimpleVector&>(*xupp.vec);
   SimpleVector& vec_ixupp = dynamic_cast<SimpleVector&>(*ixupp.vec);
   for(int i = 0; i < vec_xlow.length(); ++i)
   {
      if( vec_ixlow[i] == 0.0)
         vec_xlow[i] = -value;

      if( vec_ixupp[i] == 0.0)
         vec_xupp[i] = value;
   }
}

sData* PresolveData::finalize()
{

#ifndef NDEBUG
   if(distributed)
   {
      // todo make one array?
      MPI_Allreduce(MPI_IN_PLACE, &outdated_activities, 1, MPI_CXX_BOOL, MPI_LOR, MPI_COMM_WORLD);
      MPI_Allreduce(MPI_IN_PLACE, &outdated_lhsrhs, 1, MPI_CXX_BOOL, MPI_LOR, MPI_COMM_WORLD);
      MPI_Allreduce(MPI_IN_PLACE, &outdated_nnzs, 1, MPI_CXX_BOOL, MPI_LOR, MPI_COMM_WORLD);
      MPI_Allreduce(MPI_IN_PLACE, &outdated_linking_var_bounds, 1, MPI_CXX_BOOL, MPI_LOR, MPI_COMM_WORLD);
<<<<<<< HEAD
      MPI_Allreduce(MPI_IN_PLACE, &outdated_objvector, 1, MPI_CXX_BOOL, MPI_LOR, MPI_COMM_WORLD);
   }
   assert(!outdated_activities && !outdated_lhsrhs && !outdated_nnzs && !outdated_linking_var_bounds && !outdated_objvector);
=======
      MPI_Allreduce(MPI_IN_PLACE, &outdated_obj_vector, 1, MPI_CXX_BOOL, MPI_LOR, MPI_COMM_WORLD);
   }
   assert(!outdated_activities && !outdated_lhsrhs && !outdated_nnzs && !outdated_linking_var_bounds && !outdated_obj_vector);
>>>>>>> aea22acb
#endif

   /* theoretically it should not matter but there is an assert later which needs all these to be zero */
   setUndefinedVarboundsTo(0.0);

   // this removes all columns and rows that are now empty from the problem
   presProb->cleanUpPresolvedData(*nnzs_row_A, *nnzs_row_C, *nnzs_col);

   dynamic_cast<StochGenMatrix&>(*presProb->A).deleteTransposed();
   dynamic_cast<StochGenMatrix&>(*presProb->C).deleteTransposed();

   return presProb;
}

/** Recomputes the activities of all rows the process knows about. If linking_only is set to true only the linking_rows will get recomputed.
 *  Careful, recomputing linking rows requires MPI communication. Ideally all activities only have to be computed once, when creating the
 *  PresolveData.
 *  After that changes in the activities of linking rows will get stored in the SimpleVectors
 */
void PresolveData::recomputeActivities(bool linking_only)
{
   const StochGenMatrix& mat_A = dynamic_cast<const StochGenMatrix&>(*presProb->A);
   const StochGenMatrix& mat_C = dynamic_cast<const StochGenMatrix&>(*presProb->C);

   const StochVector& xupp = dynamic_cast<StochVector&>(*presProb->bux);
   const StochVector& ixupp = dynamic_cast<StochVector&>(*presProb->ixupp);
   const StochVector& xlow = dynamic_cast<StochVector&>(*presProb->blx);
   const StochVector& ixlow = dynamic_cast<StochVector&>(*presProb->ixlow);

   /* reset vectors keeping track of activities */
   if(!linking_only)
   {
      actmin_eq_part->setToZero();
      actmax_eq_part->setToZero();
      actmin_ineq_part->setToZero();
      actmax_ineq_part->setToZero();

      actmin_eq_ubndd->setToZero();
      actmax_eq_ubndd->setToZero();
      actmin_ineq_ubndd->setToZero();
      actmax_ineq_ubndd->setToZero();
   }
   else
   {
      actmin_eq_part->vecl->setToZero();
      actmax_eq_part->vecl->setToZero();
      actmin_ineq_part->vecl->setToZero();
      actmax_ineq_part->vecl->setToZero();

      actmin_eq_ubndd->vecl->setToZero();
      actmax_eq_ubndd->vecl->setToZero();
      actmin_ineq_ubndd->vecl->setToZero();
      actmax_ineq_ubndd->vecl->setToZero();
   }

   /* compute activities at root node */
   const SimpleVector& xupp_root = dynamic_cast<const SimpleVector&>(*xupp.vec);
   const SimpleVector& ixupp_root = dynamic_cast<const SimpleVector&>(*ixupp.vec);
   const SimpleVector& xlow_root = dynamic_cast<const SimpleVector&>(*xlow.vec);
   const SimpleVector& ixlow_root = dynamic_cast<const SimpleVector&>(*ixlow.vec);

   /* A0/B0 */
   if(!linking_only)
   {
      SimpleVector& actmin_eq_root_part = dynamic_cast<SimpleVector&>(*actmin_eq_part->vec);
      SimpleVector& actmax_eq_root_part = dynamic_cast<SimpleVector&>(*actmax_eq_part->vec);
      SimpleVector& actmin_ineq_root_part = dynamic_cast<SimpleVector&>(*actmin_ineq_part->vec);
      SimpleVector& actmax_ineq_root_part = dynamic_cast<SimpleVector&>(*actmax_ineq_part->vec);

      SimpleVector& actmin_eq_root_ubndd = dynamic_cast<SimpleVector&>(*actmin_eq_ubndd->vec);
      SimpleVector& actmax_eq_root_ubndd = dynamic_cast<SimpleVector&>(*actmax_eq_ubndd->vec);
      SimpleVector& actmin_ineq_root_ubndd = dynamic_cast<SimpleVector&>(*actmin_ineq_ubndd->vec);
      SimpleVector& actmax_ineq_root_ubndd = dynamic_cast<SimpleVector&>(*actmax_ineq_ubndd->vec);

      addActivityOfBlock(mat_A.Bmat->getStorageDynamicRef(), actmin_eq_root_part, actmin_eq_root_ubndd, actmax_eq_root_part, actmax_eq_root_ubndd,
            xlow_root, ixlow_root, xupp_root, ixupp_root);

      addActivityOfBlock(mat_C.Bmat->getStorageDynamicRef(), actmin_ineq_root_part, actmin_ineq_root_ubndd, actmax_ineq_root_part, actmax_ineq_root_ubndd,
            xlow_root, ixlow_root, xupp_root, ixupp_root);
   }

   SimpleVector& actmin_eq_link_part = dynamic_cast<SimpleVector&>(*actmin_eq_part->vecl);
   SimpleVector& actmax_eq_link_part = dynamic_cast<SimpleVector&>(*actmax_eq_part->vecl);
   SimpleVector& actmin_ineq_link_part = dynamic_cast<SimpleVector&>(*actmin_ineq_part->vecl);
   SimpleVector& actmax_ineq_link_part = dynamic_cast<SimpleVector&>(*actmax_ineq_part->vecl);

   SimpleVector& actmin_eq_link_ubndd = dynamic_cast<SimpleVector&>(*actmin_eq_ubndd->vecl);
   SimpleVector& actmax_eq_link_ubndd = dynamic_cast<SimpleVector&>(*actmax_eq_ubndd->vecl);
   SimpleVector& actmin_ineq_link_ubndd = dynamic_cast<SimpleVector&>(*actmin_ineq_ubndd->vecl);
   SimpleVector& actmax_ineq_link_ubndd = dynamic_cast<SimpleVector&>(*actmax_ineq_ubndd->vecl);

   /* Bl0 */
   if(my_rank == 0)
   {
      addActivityOfBlock(mat_A.Blmat->getStorageDynamicRef(), actmin_eq_link_part, actmin_eq_link_ubndd, actmax_eq_link_part, actmax_eq_link_ubndd,
            xlow_root, ixlow_root, xupp_root, ixupp_root);

      addActivityOfBlock(mat_C.Blmat->getStorageDynamicRef(), actmin_ineq_link_part, actmin_ineq_link_ubndd, actmax_ineq_link_part, actmax_ineq_link_ubndd,
            xlow_root, ixlow_root, xupp_root, ixupp_root);
   }

   /* child nodes */
   for(int node = 0; node < nChildren; ++node)
   {
      if( mat_A.children[node]->isKindOf(kStochGenDummyMatrix) && mat_C.children[node]->isKindOf(kStochGenDummyMatrix) )
         continue;

      const SimpleVector& xupp_child = dynamic_cast<const SimpleVector&>(*xupp.children[node]->vec);
      const SimpleVector& ixupp_child = dynamic_cast<const SimpleVector&>(*ixupp.children[node]->vec);
      const SimpleVector& xlow_child = dynamic_cast<const SimpleVector&>(*xlow.children[node]->vec);
      const SimpleVector& ixlow_child = dynamic_cast<const SimpleVector&>(*ixlow.children[node]->vec);

      /* EQUALITY_SYSTEM */
      if( !mat_A.children[node]->isKindOf(kStochGenDummyMatrix) )
      {
         if( !linking_only )
         {
            SimpleVector& actmin_eq_child_part = dynamic_cast<SimpleVector&>(*actmin_eq_part->children[node]->vec);
            SimpleVector& actmax_eq_child_part = dynamic_cast<SimpleVector&>(*actmax_eq_part->children[node]->vec);

            SimpleVector& actmin_eq_child_ubndd = dynamic_cast<SimpleVector&>(*actmin_eq_ubndd->children[node]->vec);
            SimpleVector& actmax_eq_child_ubndd = dynamic_cast<SimpleVector&>(*actmax_eq_ubndd->children[node]->vec);

            /* Ai */
            addActivityOfBlock(mat_A.children[node]->Amat->getStorageDynamicRef(), actmin_eq_child_part, actmin_eq_child_ubndd, actmax_eq_child_part,
                  actmax_eq_child_ubndd, xlow_root, ixlow_root, xupp_root, ixupp_root);

            /* Bi */
            addActivityOfBlock(mat_A.children[node]->Bmat->getStorageDynamicRef(), actmin_eq_child_part, actmin_eq_child_ubndd,
                  actmax_eq_child_part, actmax_eq_child_ubndd, xlow_child, ixlow_child, xupp_child, ixupp_child);
         }
         /* Bli */
         addActivityOfBlock(mat_A.children[node]->Blmat->getStorageDynamicRef(), actmin_eq_link_part, actmin_eq_link_ubndd, actmax_eq_link_part,
               actmax_eq_link_ubndd, xlow_child, ixlow_child, xupp_child, ixupp_child);

      }
      /* INEQUALITY_SYSTEM */
      if( !mat_C.children[node]->isKindOf(kStochGenDummyMatrix) )
      {
         if( !linking_only )
         {
            SimpleVector& actmin_ineq_child_part = dynamic_cast<SimpleVector&>(*actmin_ineq_part->children[node]->vec);
            SimpleVector& actmax_ineq_child_part = dynamic_cast<SimpleVector&>(*actmax_ineq_part->children[node]->vec);

            SimpleVector& actmin_ineq_child_ubndd = dynamic_cast<SimpleVector&>(*actmin_ineq_ubndd->children[node]->vec);
            SimpleVector& actmax_ineq_child_ubndd = dynamic_cast<SimpleVector&>(*actmax_ineq_ubndd->children[node]->vec);

            /* Ai */
            addActivityOfBlock(mat_C.children[node]->Amat->getStorageDynamicRef(), actmin_ineq_child_part, actmin_ineq_child_ubndd, actmax_ineq_child_part,
                  actmax_ineq_child_ubndd, xlow_root, ixlow_root, xupp_root, ixupp_root);

            /* Bi */
            addActivityOfBlock(mat_C.children[node]->Bmat->getStorageDynamicRef(), actmin_ineq_child_part, actmin_ineq_child_ubndd, actmax_ineq_child_part,
                  actmax_ineq_child_ubndd, xlow_child, ixlow_child, xupp_child, ixupp_child);
         }

         /* Bli */
         addActivityOfBlock(mat_C.children[node]->Blmat->getStorageDynamicRef(), actmin_ineq_link_part, actmin_ineq_link_ubndd,
               actmax_ineq_link_part, actmax_ineq_link_ubndd, xlow_child, ixlow_child, xupp_child, ixupp_child);
      }

   }

   /* allreduce linking constraint activities */
   if( distributed )
   {
      // todo is copying and then allreducing once cheaper than allreducing 4 times ? by a lot?
      MPI_Allreduce(MPI_IN_PLACE, dynamic_cast<SimpleVector*>(actmin_eq_part->vecl)->elements(), actmin_eq_part->vecl->n, MPI_DOUBLE, MPI_SUM, MPI_COMM_WORLD);
      MPI_Allreduce(MPI_IN_PLACE, dynamic_cast<SimpleVector*>(actmax_eq_part->vecl)->elements(), actmax_eq_part->vecl->n, MPI_DOUBLE, MPI_SUM, MPI_COMM_WORLD);
      MPI_Allreduce(MPI_IN_PLACE, dynamic_cast<SimpleVector*>(actmin_ineq_part->vecl)->elements(), actmin_ineq_part->vecl->n, MPI_DOUBLE, MPI_SUM, MPI_COMM_WORLD);
      MPI_Allreduce(MPI_IN_PLACE, dynamic_cast<SimpleVector*>(actmax_ineq_part->vecl)->elements(), actmax_ineq_part->vecl->n, MPI_DOUBLE, MPI_SUM, MPI_COMM_WORLD);

      MPI_Allreduce(MPI_IN_PLACE, dynamic_cast<SimpleVector*>(actmin_eq_ubndd->vecl)->elements(), actmin_eq_ubndd->vecl->n, MPI_DOUBLE, MPI_SUM, MPI_COMM_WORLD);
      MPI_Allreduce(MPI_IN_PLACE, dynamic_cast<SimpleVector*>(actmax_eq_ubndd->vecl)->elements(), actmax_eq_ubndd->vecl->n, MPI_DOUBLE, MPI_SUM, MPI_COMM_WORLD);
      MPI_Allreduce(MPI_IN_PLACE, dynamic_cast<SimpleVector*>(actmin_ineq_ubndd->vecl)->elements(), actmin_ineq_ubndd->vecl->n, MPI_DOUBLE, MPI_SUM, MPI_COMM_WORLD);
      MPI_Allreduce(MPI_IN_PLACE, dynamic_cast<SimpleVector*>(actmax_ineq_ubndd->vecl)->elements(), actmax_ineq_ubndd->vecl->n, MPI_DOUBLE, MPI_SUM, MPI_COMM_WORLD);
   }

   /* set activities to infinity // theoretically not necessary but for debugging */
   for(int row = 0; row < actmin_eq_part->vecl->n; ++row)
   {
      if( dynamic_cast<SimpleVector&>(*actmin_eq_ubndd->vecl)[row] >= 2 )
         dynamic_cast<SimpleVector&>(*actmin_eq_part->vecl)[row] = -std::numeric_limits<double>::infinity();
      if( dynamic_cast<SimpleVector&>(*actmax_eq_ubndd->vecl)[row] >= 2 )
         dynamic_cast<SimpleVector&>(*actmax_eq_part->vecl)[row] = std::numeric_limits<double>::infinity();
   }
   for(int row = 0; row < actmin_ineq_part->vecl->n; ++row)
   {
      if( dynamic_cast<SimpleVector&>(*actmin_ineq_ubndd->vecl)[row] >= 2 )
         dynamic_cast<SimpleVector&>(*actmin_ineq_part->vecl)[row] = -std::numeric_limits<double>::infinity();
      if( dynamic_cast<SimpleVector&>(*actmax_ineq_ubndd->vecl)[row] >= 2 )
         dynamic_cast<SimpleVector&>(*actmax_ineq_part->vecl)[row] = std::numeric_limits<double>::infinity();
   }

   actmax_eq_chgs->setToZero();
   actmin_eq_chgs->setToZero();
   actmax_ineq_chgs->setToZero();
   actmin_ineq_chgs->setToZero();

   actmax_eq_ubndd_chgs->setToZero();
   actmin_eq_ubndd_chgs->setToZero();
   actmax_ineq_ubndd_chgs->setToZero();
   actmin_ineq_ubndd_chgs->setToZero();

   outdated_activities = false;

#ifdef TRACK_ROW
   if(!nodeIsDummy(ROW_NODE, ROW_SYS))
   {
   double act_min = (ROW_SYS == EQUALITY_SYSTEM) ? getSimpleVecRowFromStochVec(*actmin_eq_part, ROW_NODE, ROW_BLOCK)[ROW] :
         getSimpleVecRowFromStochVec(*actmin_ineq_part, ROW_NODE, ROW_BLOCK)[ROW];
   double act_max = (ROW_SYS == EQUALITY_SYSTEM) ? getSimpleVecRowFromStochVec(*actmax_eq_part, ROW_NODE, ROW_BLOCK)[ROW] :
         getSimpleVecRowFromStochVec(*actmax_ineq_part, ROW_NODE, ROW_BLOCK)[ROW];

   double act_min_ubndd = (ROW_SYS == EQUALITY_SYSTEM) ? getSimpleVecRowFromStochVec(*actmin_eq_ubndd, ROW_NODE, ROW_BLOCK)[ROW] :
         getSimpleVecRowFromStochVec(*actmin_ineq_ubndd, ROW_NODE, ROW_BLOCK)[ROW];
   double act_max_ubndd = (ROW_SYS == EQUALITY_SYSTEM) ? getSimpleVecRowFromStochVec(*actmax_eq_ubndd, ROW_NODE, ROW_BLOCK)[ROW] :
         getSimpleVecRowFromStochVec(*actmax_ineq_ubndd, ROW_NODE, ROW_BLOCK)[ROW];


   std::cout << "TRACKING: Recomputed activity of row " << ROW << std::endl;
   std::cout << "\tnew min/max activity is: " << act_min << "/" << act_max << ", min/max unbounded counters are " << act_min_ubndd << "/" << act_max_ubndd << std::endl;
   }
#endif
}


/** Computes minimal and maximal activity of all rows in given matrix. Adds activities to min/max_activities accordingly. */
void PresolveData::addActivityOfBlock( const SparseStorageDynamic& matrix, SimpleVector& min_partact, SimpleVector& unbounded_min, SimpleVector& max_partact,
      SimpleVector& unbounded_max, const SimpleVector& xlow, const SimpleVector& ixlow, const SimpleVector& xupp, const SimpleVector& ixupp) const
{
   assert( xlow.n == matrix.getN() && ixlow.n == matrix.getN() && xupp.n == matrix.getN() && ixupp.n == matrix.getN());
   assert( max_partact.n == matrix.getM() && min_partact.n == matrix.getM());
   assert( unbounded_min.n == matrix.getM() && unbounded_max.n == matrix.getM());

   for( int row = 0; row < matrix.getM(); ++row)
   {
      for( int j = matrix.getRowPtr(row).start; j < matrix.getRowPtr(row).end; j++)
      {
         const int col = matrix.getJcolM(j);
         const double entry = matrix.getMat(j);

         assert( !PIPSisZero(entry) );

         if( entry > 0)
         {
            if( ixlow[col] != 0.0)
               min_partact[row] += entry * xlow[col];
            else
               ++unbounded_min[row];
            if( ixupp[col] != 0.0 )
               max_partact[row] += entry * xupp[col];
            else
               ++unbounded_max[row];
         }
         else
         {
            if( ixupp[col] != 0.0 )
               min_partact[row] += entry * xupp[col];
            else
               ++unbounded_min[row];
            if( ixlow[col] != 0.0 )
               max_partact[row] += entry * xlow[col];
            else
               ++unbounded_max[row];
         }
      }
      if(unbounded_max[row] >= 2)
         max_partact[row] = std::numeric_limits<double>::infinity();
      if(unbounded_min[row] >= 2)
         min_partact[row] = -std::numeric_limits<double>::infinity();
   }
}

void PresolveData::allreduceLinkingVarBounds()
{
   MPI_Allreduce(MPI_IN_PLACE, &outdated_linking_var_bounds, 1, MPI_CXX_BOOL, MPI_LOR, MPI_COMM_WORLD);

   if(!outdated_linking_var_bounds)
      return;

   if(distributed)
   {

      SimpleVector& xlow = getSimpleVecColFromStochVec(*presProb->blx, -1);
      SimpleVector& xupp = getSimpleVecColFromStochVec(*presProb->bux, -1);
      SimpleVector& ixlow = getSimpleVecColFromStochVec(*presProb->ixlow, -1);
      SimpleVector& ixupp = getSimpleVecColFromStochVec(*presProb->ixupp, -1);

      /* copy old values for later compairson */
      SimpleVector& xlow_old = *xlow.cloneFull();
      SimpleVector& xupp_old = *xupp.cloneFull();
      SimpleVector& ixlow_old = *ixlow.cloneFull();
      SimpleVector& ixupp_old = *ixupp.cloneFull();

      MPI_Allreduce(MPI_IN_PLACE, xlow.elements(), xlow.length(), MPI_DOUBLE, MPI_MAX, MPI_COMM_WORLD );
      MPI_Allreduce(MPI_IN_PLACE, ixlow.elements(), ixlow.length(), MPI_DOUBLE, MPI_MAX, MPI_COMM_WORLD );
      MPI_Allreduce(MPI_IN_PLACE, xupp.elements(), xupp.length(), MPI_DOUBLE, MPI_MIN, MPI_COMM_WORLD );
      MPI_Allreduce(MPI_IN_PLACE, ixupp.elements(), ixupp.length(), MPI_DOUBLE, MPI_MAX, MPI_COMM_WORLD );


      // this will affect the activities of basically all rows - use with care
      for(int col = 0; col < xlow.length(); ++col)
      {
         double xu_old = std::numeric_limits<double>::infinity();
         double xl_old = -std::numeric_limits<double>::infinity();
         double xu = std::numeric_limits<double>::infinity();
         double xl = -std::numeric_limits<double>::infinity();

         if( ixupp_old[col] == 1.0 )
            xu_old = xupp_old[col];
         if( ixlow_old[col] == 1.0 )
            xl_old = xlow_old[col];
         if( ixupp[col] == 1.0 )
            xu = xupp[col];
         if( ixlow[col] == 1.0 )
            xl = xlow[col];

         updateRowActivities(-1, col, xu, xl, xu_old, xl_old);
      }
   }

   outdated_linking_var_bounds = false;
}

/** allreduce changes in the activities of the linking rows and update the linking row activities */
void PresolveData::allreduceAndApplyLinkingRowActivities()
{
   /* check for new linking rows that have to be computed */
   MPI_Allreduce(MPI_IN_PLACE, &outdated_activities, 1, MPI_CXX_BOOL, MPI_LOR, MPI_COMM_WORLD);

   // todo : better criterion - if this and that many changes etc
   MPI_Allreduce(MPI_IN_PLACE, &linking_rows_need_act_computation, 1, MPI_INT, MPI_SUM, MPI_COMM_WORLD);

   if(!outdated_activities && linking_rows_need_act_computation == 0)
      return;

   /* allreduce unbounded changes, compute rows that now have at most one unbounded entry, strore the local
    * rows in the changes array, allredues MPI_SUM the changes array and update local activities with the global ones
    */
   if(distributed)
   {
      MPI_Allreduce(MPI_IN_PLACE, array_act_unbounded_chgs, lenght_array_act_chgs, MPI_DOUBLE, MPI_SUM, MPI_COMM_WORLD);
   }

   dynamic_cast<SimpleVector&>(*actmin_eq_ubndd->vecl).axpy( 1.0, *actmin_eq_ubndd_chgs);
   dynamic_cast<SimpleVector&>(*actmax_eq_ubndd->vecl).axpy( 1.0, *actmax_eq_ubndd_chgs);
   dynamic_cast<SimpleVector&>(*actmin_ineq_ubndd->vecl).axpy( 1.0, *actmin_ineq_ubndd_chgs);
   dynamic_cast<SimpleVector&>(*actmax_ineq_ubndd->vecl).axpy( 1.0, *actmax_ineq_ubndd_chgs);

   /* equality system */
   for(int row = 0; row < actmin_eq_ubndd->vecl->n; ++row)
   {
      if( dynamic_cast<SimpleVector&>(*actmin_eq_ubndd->vecl)[row] < 2
            && dynamic_cast<SimpleVector&>(*actmin_eq_part->vecl)[row] == -std::numeric_limits<double>::infinity())
      {
         (*actmin_eq_chgs)[row] = computeLocalLinkingRowMinOrMaxActivity(EQUALITY_SYSTEM, row, false);
         dynamic_cast<SimpleVector&>(*actmin_eq_part->vecl)[row] = 0;
      }

      if( dynamic_cast<SimpleVector&>(*actmax_eq_ubndd->vecl)[row] < 2
            && dynamic_cast<SimpleVector&>(*actmax_eq_part->vecl)[row] == std::numeric_limits<double>::infinity())
      {
         (*actmax_eq_chgs)[row] = computeLocalLinkingRowMinOrMaxActivity(EQUALITY_SYSTEM, row, true);
         dynamic_cast<SimpleVector&>(*actmax_eq_part->vecl)[row] = 0;
      }
   }

   /* inequality system */
   for(int row = 0; row < actmin_ineq_ubndd->vecl->n; ++row)
   {
      if( dynamic_cast<SimpleVector&>(*actmin_ineq_ubndd->vecl)[row] < 2
            && dynamic_cast<SimpleVector&>(*actmin_ineq_part->vecl)[row] == -std::numeric_limits<double>::infinity())
      {
         (*actmin_ineq_chgs)[row] = computeLocalLinkingRowMinOrMaxActivity(INEQUALITY_SYSTEM, row, false);
         dynamic_cast<SimpleVector&>(*actmin_ineq_part->vecl)[row] = 0;
      }

      if( dynamic_cast<SimpleVector&>(*actmax_ineq_ubndd->vecl)[row] < 2
            && dynamic_cast<SimpleVector&>(*actmax_ineq_part->vecl)[row] == std::numeric_limits<double>::infinity())
      {
         (*actmax_ineq_chgs)[row] = computeLocalLinkingRowMinOrMaxActivity(INEQUALITY_SYSTEM, row, true);
         dynamic_cast<SimpleVector&>(*actmax_ineq_part->vecl)[row] = 0;
      }
   }

   if( distributed )
      MPI_Allreduce(MPI_IN_PLACE, array_act_chgs, lenght_array_act_chgs, MPI_DOUBLE, MPI_SUM, MPI_COMM_WORLD);

   dynamic_cast<SimpleVector&>(*actmin_eq_part->vecl).axpy( 1.0, *actmin_eq_chgs);
   dynamic_cast<SimpleVector&>(*actmax_eq_part->vecl).axpy( 1.0, *actmax_eq_chgs);
   dynamic_cast<SimpleVector&>(*actmin_ineq_part->vecl).axpy( 1.0, *actmin_ineq_chgs);
   dynamic_cast<SimpleVector&>(*actmax_ineq_part->vecl).axpy( 1.0, *actmax_ineq_chgs);

   actmin_eq_chgs->setToZero();
   actmax_eq_chgs->setToZero();
   actmin_ineq_chgs->setToZero();
   actmax_ineq_chgs->setToZero();

   actmin_eq_ubndd_chgs->setToZero();
   actmax_eq_ubndd_chgs->setToZero();
   actmin_ineq_ubndd_chgs->setToZero();
   actmax_ineq_ubndd_chgs->setToZero();

   outdated_activities = false;
   linking_rows_need_act_computation = 0;

#ifndef NDEBUG
   /* check if all rows with unbounded counter <= 1 are computed and the rest is set to +/- infinity */

   for(int i = 0; i < actmin_eq_ubndd->vecl->n; ++i)
   {
      if( dynamic_cast<SimpleVector&>(*actmin_eq_ubndd->vecl)[i] < 2 )
         assert( std::fabs(dynamic_cast<SimpleVector&>(*actmin_eq_part->vecl)[i]) != std::numeric_limits<double>::infinity() );
      else
         assert( dynamic_cast<SimpleVector&>(*actmin_eq_part->vecl)[i] == -std::numeric_limits<double>::infinity() );
   }

   for(int i = 0; i < actmin_ineq_ubndd->vecl->n; ++i)
   {
      if( dynamic_cast<SimpleVector&>(*actmin_ineq_ubndd->vecl)[i] < 2 )
         assert( std::fabs(dynamic_cast<SimpleVector&>(*actmin_ineq_part->vecl)[i]) != std::numeric_limits<double>::infinity() );
      else
         assert( dynamic_cast<SimpleVector&>(*actmin_ineq_part->vecl)[i] == -std::numeric_limits<double>::infinity() );
   }
#endif
}

/** allreduce changes in the nnz counters and apply them locally */
void PresolveData::allreduceAndApplyNnzChanges()
{
   MPI_Allreduce(MPI_IN_PLACE, &outdated_nnzs, 1, MPI_CXX_BOOL, MPI_LOR, MPI_COMM_WORLD);

   MPI_Barrier(MPI_COMM_WORLD);
   if(!outdated_nnzs)
      return;
   MPI_Barrier(MPI_COMM_WORLD);

   if( distributed )
      MPI_Allreduce(MPI_IN_PLACE, array_nnz_chgs, length_array_nnz_chgs, MPI_DOUBLE, MPI_SUM, MPI_COMM_WORLD );

   /* update local nnzCounters */
   nnzs_col->vec->axpy(1.0, *nnzs_col_chgs);
   nnzs_row_A->vecl->axpy(1.0, *nnzs_row_A_chgs);
   nnzs_row_C->vecl->axpy(1.0, *nnzs_row_C_chgs);

   // todo : this can be done more efficiently, e.g. while substracting
   // todo : this has still flaws - new singleton rows in B0 and D0 are not communicated properly for some reason - might happen else where
   for( int i = 0; i < nnzs_col_chgs->length(); ++i )
   {
      if( (*nnzs_col_chgs)[i] > 0.0 && dynamic_cast<SimpleVector&>(*nnzs_col->vec)[i] == 1 )
         singleton_cols.push_back( sCOLINDEX(-1, i) );
   }
   
   for( int i = 0; i < nnzs_row_A_chgs->length(); ++i )
   {
      if( (*nnzs_row_A_chgs)[i] > 0.0 && dynamic_cast<SimpleVector&>(*nnzs_row_A->vec)[i] == 1 )
         singleton_rows.push_back( sROWINDEX(EQUALITY_SYSTEM, -2, i) );
   }
   
   for( int i = 0; i < nnzs_row_C_chgs->length(); ++i )
   {
      if( (*nnzs_row_C_chgs)[i] > 0.0 && dynamic_cast<SimpleVector&>(*nnzs_row_C->vec)[i] == 1 )
         singleton_rows.push_back( sROWINDEX(INEQUALITY_SYSTEM, -2, i) );
   }

#ifndef NDEBUG
   double minval = -1.0;
   int index = -1;
   nnzs_col->min(minval, index);
   assert( minval >= 0.0 );
   nnzs_row_A->vecl->min(minval, index);
   assert(minval >= 0.0);
   nnzs_row_C->vecl->min(minval, index);
   assert(minval >= 0.0);
#endif

   nnzs_col_chgs->setToZero();
   nnzs_row_A_chgs->setToZero();
   nnzs_row_C_chgs->setToZero();

   outdated_nnzs = false;
}

void PresolveData::allreduceAndApplyBoundChanges()
{
   MPI_Allreduce(MPI_IN_PLACE, &outdated_lhsrhs, 1, MPI_CXX_BOOL, MPI_LOR, MPI_COMM_WORLD);

   if(!outdated_lhsrhs)
      return;

   if(distributed)
   {
      MPI_Allreduce(MPI_IN_PLACE, array_bound_chgs, lenght_array_bound_chgs, MPI_DOUBLE, MPI_SUM, MPI_COMM_WORLD);
   }

   dynamic_cast<SimpleVector*>(dynamic_cast<StochVector&>(*presProb->bA).vecl)->axpy( 1.0, *bound_chgs_A);
   dynamic_cast<SimpleVector*>(dynamic_cast<StochVector&>(*presProb->bl).vecl)->axpy( 1.0, *bound_chgs_C);
   dynamic_cast<SimpleVector*>(dynamic_cast<StochVector&>(*presProb->bu).vecl)->axpy( 1.0, *bound_chgs_C);

   bound_chgs_A->setToZero();
   bound_chgs_C->setToZero();

   outdated_lhsrhs = false;
}

<<<<<<< HEAD
void PresolveData::allreduceAndApplyObjVectorChanges()
{
   MPI_Allreduce(MPI_IN_PLACE, &outdated_objvector, 1, MPI_CXX_BOOL, MPI_LOR, MPI_COMM_WORLD);

   if(!outdated_objvector)
      return;

   if(distributed)
      MPI_Allreduce(MPI_IN_PLACE, obj_vector_chgs->elements(), obj_vector_chgs->length(), MPI_DOUBLE, MPI_SUM, MPI_COMM_WORLD);

   dynamic_cast<SimpleVector*>(dynamic_cast<StochVector&>(*presProb->g).vec)->axpy( 1.0, *obj_vector_chgs);

   obj_vector_chgs->setToZero();
   outdated_objvector = false;
=======
void PresolveData::allreduceAndApplyObjVecChanges()
{
   MPI_Allreduce(MPI_IN_PLACE, &outdated_obj_vector, 1, MPI_CXX_BOOL, MPI_LOR, MPI_COMM_WORLD);

   if(!outdated_obj_vector)
      return;

   if(distributed)
      MPI_Allreduce(MPI_IN_PLACE, objective_vec_chgs->elements(), objective_vec_chgs->length(), MPI_DOUBLE, MPI_SUM, MPI_COMM_WORLD);

   dynamic_cast<SimpleVector*>(dynamic_cast<StochVector&>(*presProb->g).vec)->axpy(1.0, *objective_vec_chgs);

   objective_vec_chgs->setToZero();
   outdated_obj_vector = false;
>>>>>>> aea22acb
}

void PresolveData::allreduceObjOffset()
{
   if(distributed)
      MPI_Allreduce(MPI_IN_PLACE, &obj_offset_chgs, 1, MPI_DOUBLE, MPI_SUM, MPI_COMM_WORLD);

   objOffset += obj_offset_chgs;
   obj_offset_chgs = 0;
}

void PresolveData::initNnzCounter(StochVector& nnzs_row_A, StochVector& nnzs_row_C, StochVector& nnzs_col) const
{
   StochGenMatrix& A = dynamic_cast<StochGenMatrix&>(*(presProb->A));
   StochGenMatrix& C = dynamic_cast<StochGenMatrix&>(*(presProb->C));

   StochVectorHandle colClone(dynamic_cast<StochVector*>(nnzs_col.clone()));

   A.getNnzPerRow(nnzs_row_A);
   C.getNnzPerRow(nnzs_row_C);
   A.getNnzPerCol(nnzs_col);
   C.getNnzPerCol(*colClone);

   nnzs_col.axpy(1.0, *colClone);
}

void PresolveData::initSingletons()
{
   /* rows of A */
   /* B0 */
   for(int i = 0; i < nnzs_row_A->vec->n; ++i)
   if( dynamic_cast<SimpleVector&>(*nnzs_row_A->vec)[i] == 1.0)
   {
      singleton_rows.push_back( sROWINDEX( EQUALITY_SYSTEM, -1, i ));
   }

   /* Bl0 */
   if(nnzs_row_A->vecl != NULL)
   {
      for(int i = 0; i < nnzs_row_A->vecl->n; ++i)
      {
         if( dynamic_cast<SimpleVector&>(*nnzs_row_A->vecl)[i] == 1.0)
            singleton_rows.push_back( sROWINDEX( EQUALITY_SYSTEM, -2, i ));
      }
   }

   /* children An + Bn */
   for(int i = 0; i < nChildren; ++i)
   {
      if( !nodeIsDummy(i, EQUALITY_SYSTEM) )
      {
         for(int j = 0; j < nnzs_row_A->children[i]->vec->n; ++j)
         {
            if( dynamic_cast<SimpleVector&>(*nnzs_row_A->children[i]->vec)[j] == 1.0)
               singleton_rows.push_back( sROWINDEX( EQUALITY_SYSTEM, i, j ));
         }
      }
   }

   /* rows of C */
   /* B0 */
   for(int i = 0; i < nnzs_row_C->vec->n; ++i)
      if( dynamic_cast<SimpleVector&>(*nnzs_row_C->vec)[i] == 1.0)
         singleton_rows.push_back( sROWINDEX( INEQUALITY_SYSTEM, -1, i ));

   /* Bl0 */
   if( nnzs_row_C->vecl != NULL)
   {
      for( int i = 0; i < nnzs_row_C->vecl->n; ++i )
      {
         if( dynamic_cast<SimpleVector&>(*nnzs_row_C->vecl)[i] == 1.0 )
            singleton_rows.push_back(sROWINDEX( INEQUALITY_SYSTEM, -2, i ));
      }
   }

   /* children An + Bn */
   for( int i = 0; i < nChildren; ++i )
   {
      if( !nodeIsDummy(i, INEQUALITY_SYSTEM) )
      {
         for( int j = 0; j < nnzs_row_C->children[i]->vec->n; ++j )
         {
            if( dynamic_cast<SimpleVector&>(*nnzs_row_C->children[i]->vec)[j] == 1.0 )
               singleton_rows.push_back(sROWINDEX( INEQUALITY_SYSTEM, i, j ));
         }
      }
   }

   /* columns */
   for(int i = 0; i < nnzs_col->vec->n; ++i)
   {
      if( dynamic_cast<SimpleVector&>(*nnzs_col->vec)[i] == 1.0)
         singleton_cols.push_back( sCOLINDEX(-1, i));
   }

   for(int i = 0; i < nChildren; ++i)
   {
      if(nnzs_col->children[i]->vec != NULL)
      {
         for(int j = 0; j < nnzs_col->children[i]->vec->n; ++j)
         {
            if( dynamic_cast<SimpleVector&>(*nnzs_col->children[i]->vec)[j] == 1.0)
               singleton_cols.push_back( sCOLINDEX(i, j));
         }
      }
   }

}

bool PresolveData::reductionsEmpty()
{
   double recv = 0;
   if(distributed)
   {
      MPI_Allreduce(MPI_IN_PLACE, &outdated_activities, 1, MPI_CXX_BOOL, MPI_LOR, MPI_COMM_WORLD);
      MPI_Allreduce(MPI_IN_PLACE, &outdated_lhsrhs, 1, MPI_CXX_BOOL, MPI_LOR, MPI_COMM_WORLD);
      MPI_Allreduce(MPI_IN_PLACE, &outdated_nnzs, 1, MPI_CXX_BOOL, MPI_LOR, MPI_COMM_WORLD);
      MPI_Allreduce(MPI_IN_PLACE, &outdated_linking_var_bounds, 1, MPI_CXX_BOOL, MPI_LOR, MPI_COMM_WORLD);
      MPI_Allreduce(MPI_IN_PLACE, &outdated_obj_vector, 1, MPI_CXX_BOOL, MPI_LOR, MPI_COMM_WORLD);

      MPI_Allreduce(&obj_offset_chgs, &recv, 1, MPI_DOUBLE, MPI_SUM, MPI_COMM_WORLD);
      MPI_Allreduce(MPI_IN_PLACE, &outdated_objvector, 1, MPI_CXX_BOOL, MPI_LOR, MPI_COMM_WORLD );
   }
<<<<<<< HEAD
   return !outdated_activities && !outdated_lhsrhs && !outdated_linking_var_bounds && !outdated_nnzs && (recv == 0) && !outdated_objvector;
=======
   return !outdated_obj_vector && !outdated_activities && !outdated_lhsrhs && !outdated_linking_var_bounds && !outdated_nnzs && (recv == 0);
>>>>>>> aea22acb
}

// todo : if small entry was removed from system no postsolve is necessary - if coefficient was removed because impact of changes in variable are small
// also rhs lhs will be adjusted - this has to be reversed later - there will also be a problem with the reduced costs in than particular row ?
// todo : postsolve if bounds adjusted because of deleted matrix entry simply reverse the adjustment - no changes in multipliers
//- row stays active / inactive ? not true..
void PresolveData::deleteEntry(SystemType system_type, int node, BlockType block_type, int row,
      int& col_idx, int& row_end)
{
   assert(-1 <= node && node < nChildren);

   SparseStorageDynamic& storage = getSparseGenMatrix(system_type, node , block_type)->getStorageDynamicRef();
   
   double val = storage.getMat(col_idx);
   int col = storage.getJcolM(col_idx);

   storage.removeEntryAtIndex(row, col_idx);

   --col_idx;
   --row_end;
   ++elements_deleted;

   SimpleVector& xlower = getSimpleVecColFromStochVec(*presProb->blx, node);

   if(block_type == LINKING_CONS_BLOCK || block_type == LINKING_VARS_BLOCK || node == -1)
      outdated_nnzs = true;

   /* adjust rhs and lhs */
   adjustMatrixRhsLhsBy(system_type, node, block_type, row, -val * xlower[col]);

   /* adjust activity */
   // todo : necessary ? impact should be low

   /* adjust nnz counters */
   removeIndexRow(system_type, node, block_type, row, 1);
   removeIndexColumn(node, block_type, col, 1);

}

void PresolveData::resetOriginallyFreeVarsBounds(const sData& orig_prob)
{

#ifndef NDEBUG
   if(my_rank == 0)
      std::cout << "Resetting all presolved variable bounds of originally free variables" <<::endl; 
#endif
   unsigned long long n = 0;
   for( int node = -1; node < nChildren; ++node )
   {
      n += resetOriginallyFreeVarsBounds( getSimpleVecColFromStochVec(*orig_prob.ixlow, node), getSimpleVecColFromStochVec(*orig_prob.ixupp, node), node);
      if(my_rank != 0 && node == -1)
      {
         n = 0;
      }
   }

#ifndef NDEBUG
   MPI_Allreduce(MPI_IN_PLACE, &n, 1, MPI_UNSIGNED_LONG_LONG, MPI_SUM, MPI_COMM_WORLD);

   if(my_rank == 0)
      std::cout << "Reset " << n << " bounds" << std::endl;
#endif
}

long PresolveData::resetOriginallyFreeVarsBounds(const SimpleVector& ixlow_orig, const SimpleVector& ixupp_orig, int node)
{
   long reset_bounds = 0;

   if( nodeIsDummy( node, EQUALITY_SYSTEM ) && nodeIsDummy( node, INEQUALITY_SYSTEM ) )
      return reset_bounds;

   SimpleVector& ixlow = getSimpleVecColFromStochVec(*presProb->ixlow, node);
   SimpleVector& ixupp = getSimpleVecColFromStochVec(*presProb->ixupp, node);

   SimpleVector& xlow = getSimpleVecColFromStochVec(*presProb->blx, node);
   SimpleVector& xupp = getSimpleVecColFromStochVec(*presProb->bux, node);

   SimpleVector& nnzs_col_vec = getSimpleVecColFromStochVec(*nnzs_col, node);

   /* check whether row that implied bound is still there - if so, and if the variable is still in that row we can remove the bound again
    * since it should still be implied 
    */

   /* todo: actually need to check whether a bound is still an implied one - if so we can reset it - this needs more mechanisms */
   /* store row that implied bound - if row still there - check if bound still implied (or even better bound implied) - if so - reset bound */
   /* print stats on how many bounds were reset */
   for(int col = 0; col < ixlow.n; ++col)
   {
      /* do not reset fixed columns */
      if( nnzs_col_vec[col] != 0 && (ixupp_orig[col] == 0.0 || ixlow_orig[col] == 0.0) )
      {
         int sys_row_lower = getSimpleVecColFromStochVec(*lower_bound_implied_by_system, node)[col];
         int row_lower = getSimpleVecColFromStochVec(*lower_bound_implied_by_row, node)[col];
         int node_row_lower = getSimpleVecColFromStochVec(*lower_bound_implied_by_node, node)[col];
         int sys_row_upper = getSimpleVecColFromStochVec(*upper_bound_implied_by_system, node)[col];
         int row_upper = getSimpleVecColFromStochVec(*upper_bound_implied_by_row, node)[col];
         int node_row_upper = getSimpleVecColFromStochVec(*upper_bound_implied_by_node, node)[col];

         /* do not reset bounds implied by singleton rows since these rows are already removed from the problem */
         if( ixupp_orig[col] == 0.0 && ixupp[col] == 1.0 )
         {
            if( !(0 <= sys_row_upper && sys_row_upper <= 1) )
               std::cout << sys_row_upper << std::endl;
            assert( 0 <= sys_row_upper && sys_row_upper <= 1);
            assert(row_upper != -10);
            assert(node_row_upper != -10);

            const StochVector& nnzs = (sys_row_upper == 0) ? *nnzs_row_A : *nnzs_row_C;

            if( getSimpleVecRowFromStochVec(nnzs, (node_row_upper == -2) ? -1 : node_row_upper, 
               (node_row_upper == -2) ? LINKING_CONS_BLOCK : LINKING_VARS_BLOCK)[row_upper] != 0.0 )
            {
               ixupp[col] = 0;
               xupp[col] = 0.0;
               ++reset_bounds;
            }
         }

         if( ixlow_orig[col] == 0.0 && ixlow[col] == 1.0 )
         {
            assert( 0 <= sys_row_lower && sys_row_lower <= 1);
            assert(row_lower != -10);
            assert(node_row_lower != -10);

            const StochVector& nnzs = (sys_row_lower == 0) ? *nnzs_row_A : *nnzs_row_C;

            // todo : problably should also check whether variable is still in row - not necessary for so far implemented presolvers
            if( getSimpleVecRowFromStochVec(nnzs, (node_row_lower == -2) ? -1 : node_row_lower, 
               (row_lower == -2) ? LINKING_CONS_BLOCK : LINKING_VARS_BLOCK)[row_lower] != 0.0 )
            {
               ixlow[col] = 0;
               xlow[col] = 0.0;
               ++reset_bounds;
            }
         }
      }
   }
   return reset_bounds;
}

bool PresolveData::varBoundImpliedFreeBy( bool upper, int node_col, int col, SystemType system_type, int node_row, int row, bool linking_row )
{
   node_row = ( !linking_row) ? node_row : -2;

   if( upper )
   {
      return (getSimpleVecColFromStochVec( *upper_bound_implied_by_system, node_col)[col] == system_type && 
         getSimpleVecColFromStochVec( *upper_bound_implied_by_node, node_col)[col] == node_row &&
         getSimpleVecColFromStochVec( *upper_bound_implied_by_row, node_col)[col] == row);
   }
   else
   {
      return (getSimpleVecColFromStochVec( *lower_bound_implied_by_system, node_col)[col] == system_type && 
         getSimpleVecColFromStochVec( *lower_bound_implied_by_node, node_col)[col] == node_row &&
         getSimpleVecColFromStochVec( *lower_bound_implied_by_row, node_col)[col] == row);
   }

}

void PresolveData::fixEmptyColumn(int node, int col, double val)
{
   assert(-1 <= node && node < nChildren);
   assert(0 <= col);
   //todo
   postsolver->notifyFixedEmptyColumn(node, col, val);

   removeColumn(node, col, val);

   if( node != -1)
      assert( getSimpleVecColFromStochVec(*nnzs_col, node)[col] == 0.0 );
}

void PresolveData::fixColumn(int node, int col, double value)
{
   assert(-1 <= node && node < nChildren);
   assert(0 <= col);

   /* current upper and lower bound as well als column - if linking variable then only proc zero stores current root column */
   std::vector<int> idx;
   std::vector<double> val;
   
   // todo
   //buildColForPostsolve( node, col, idx, val);
   postsolver->notifyFixedColumn(node, col, value, idx, val);

#ifndef NDEBUG
   double ixlow = getSimpleVecColFromStochVec(*presProb->ixlow, node)[col];
   double ixupp = getSimpleVecColFromStochVec(*presProb->ixupp, node)[col];
   double xlow = (ixupp == 1.0) ? getSimpleVecColFromStochVec(*presProb->blx, node)[col] : std::numeric_limits<double>::infinity();
   double xupp = (ixlow == 1.0) ? getSimpleVecColFromStochVec(*presProb->bux, node)[col] : std::numeric_limits<double>::infinity();
   assert(ixlow == 1.0);
   assert(ixupp == 1.0);
   assert(PIPSisEQ(xlow, xupp, 1e-10));
   assert(PIPSisEQ(xlow, value, 1e-10));
#endif

   removeColumn(node, col, value);

   if( node != -1)
      assert( getSimpleVecColFromStochVec(*nnzs_col, node)[col] == 0.0 );
}

bool PresolveData::rowPropagatedBounds( SystemType system_type, int node_row, BlockType block_type, int row, int col, double ubx, double lbx)
{
   assert( -1 <= node_row && node_row < nChildren );

   //const double numerical_upper_threshold = std::numeric_limits<double>::max();

   const int node_var = (block_type == LINKING_VARS_BLOCK) ? -1 : node_row;

   assert( 0 <= col && col < getSimpleVecColFromStochVec( *presProb->ixlow, node_var ).n );

   /* check for infeasibility of the newly found bounds */
   const double ixlow = getSimpleVecColFromStochVec( *presProb->ixlow, node_var )[col];
   const double xlow = getSimpleVecColFromStochVec( *presProb->blx, node_var )[col];
   const double ixupp = getSimpleVecColFromStochVec( *presProb->ixupp, node_var )[col];
   const double xupp = getSimpleVecColFromStochVec( *presProb->bux, node_var )[col];

#ifdef TRACK_COLUMN
   if( NODE == node_var && COLUMN == col && (my_rank == 0 || node_var != -1) && !nodeIsDummy(NODE, EQUALITY_SYSTEM) )
   {
      std::cout << "TRACKING COLUMN: new bounds [" << lbx << ", " << ubx << "] propagated for column " << COLUMN << " from row " << row << " node " << node_row << " in " <<
            ( (system_type == EQUALITY_SYSTEM) ? "EQU_SYS" : "INEQ_SYS") << ":" << std::endl;
      writeRowLocalToStreamDense(std::cout, system_type, node_row, block_type, row);
      std::cout << "\tbounds were [" << xlow<< ", " << xupp<< "]" << std::endl;
   }
#endif

   if( ( ixlow != 0.0 && PIPSisLT(ubx, xlow) )
         || ( ixupp != 0.0 && PIPSisLT(xupp, lbx) )
         || PIPSisLT(ubx, lbx) )
   {
      std::cout << "[" << lbx << ", " << ubx << "] not in [" << ((ixlow != 0.0) ? xlow : -std::numeric_limits<double>::infinity()) << ", " << 
         ((ixupp != 0.0) ? xupp : std::numeric_limits<double>::infinity()) << "]" << std::endl;
      abortInfeasible(MPI_COMM_WORLD, "Row Propagation detected infeasible new bounds!", "PresolveData.C", "rowPropagatedBounds");
   }

   /* adjust bounds */
   bool bounds_changed = false;

   // we do not tighten bounds if impact is too low or bound is bigger than 10e8 // todo : maybe different limit
   // set lower bound
   // if( fabs(lbx) < 1e8 && (ixlow== 0.0  || feastol * 1e3 <= fabs(xlow - lbx) ) )
   if( ubx < std::numeric_limits<double>::infinity() && ( ixupp == 0.0 || PIPSisLT(ubx, xupp) ) )
   {
#ifdef TRACK_COLUMN
      if( NODE == node_var && COLUMN == col && (my_rank == 0 || node_var != -1) && !nodeIsDummy(NODE, EQUALITY_SYSTEM) )
         std::cout << "TRACKING COLUMN: new upper bound through propagation" << std::endl;
#endif
      if( updateUpperBoundVariable(node_var, col, ubx) )
      {
         /* store node and row that implied the bound (necessary for resetting bounds later on) */
         getSimpleVecColFromStochVec(*upper_bound_implied_by_system, node_var)[col] = system_type;
         getSimpleVecColFromStochVec(*upper_bound_implied_by_row, node_var)[col] = row;
         getSimpleVecColFromStochVec(*upper_bound_implied_by_node, node_var)[col] = (block_type == LINKING_CONS_BLOCK) ? -2 : node_row; // -2 for linking rows

         bounds_changed = true;
      }
   }
  // if( fabs(ubx) < 1e8 && (ixupp== 0.0  || feastol * 1e3 <= fabs(xupp- ubx) ) )
   if( - std::numeric_limits<double>::infinity() < lbx && ( ixlow == 0.0 || PIPSisLT(xlow, lbx)) )
   {
#ifdef TRACK_COLUMN
      if( NODE == node_var && COLUMN == col && (my_rank == 0 || node_var != -1) && !nodeIsDummy(NODE, EQUALITY_SYSTEM) )
         std::cout << "TRACKING COLUMN: new lower bound through propagation" << std::endl;
#endif
      if( updateLowerBoundVariable(node_var, col, lbx) )
      {
         /* store node and row that implied the bound (necessary for resetting bounds later on) */
         getSimpleVecColFromStochVec(*lower_bound_implied_by_system, node_var)[col] = system_type;
         getSimpleVecColFromStochVec(*lower_bound_implied_by_row, node_var)[col] = row;
         getSimpleVecColFromStochVec(*lower_bound_implied_by_node, node_var)[col] = (block_type == LINKING_CONS_BLOCK) ? -2 : node_row; // -2 for linking rows

         bounds_changed = true;
      }
   }

   /// every process should have the same root node data thus all of them should propagate it's rows similarly
   if( bounds_changed && (node_row == -1 || block_type == LINKING_VARS_BLOCK) )
      assert(outdated_linking_var_bounds == true);

// todo : how to undo propagations from linking constraint rows..
// todo : in case a linking row propagated we'll have to store the whole linking row
//   SparseGenMatrix* mat = getSparseGenMatrix(system_type, node_row, block_type);
//   assert(row < mat->getStorageDynamic()->m );
//
//   int row_start = mat->getStorageDynamic()->rowptr[row].start;
//   int row_end = mat->getStorageDynamic()->rowptr[row].end;
//
//   assert(row_start < row_end);
// if bounds_changed
//   postsolver->notifyRowPropagated(system_type, node_row, row, (block_type == LINKING_CONS_BLOCK), col, lbx, ubx, mat->getStorageDynamic()->M + row_start,
//         mat->getStorageDynamic()->jcolM + row_start, row_end - row_start );

   return bounds_changed;
}

void PresolveData::tightenRowBoundsParallelRow(SystemType system_type, int node, int row, double lhs, double rhs, bool linking)
{
   assert( -1 <= node && node <= nChildren);
   assert( !linking );
   assert(system_type == INEQUALITY_SYSTEM);

#ifdef TRACK_ROW
/*   if(row == ROW && node == ROW_NODE && system_type == ROW_SYS && !nodeIsDummy(ROW_NODE, ROW_SYS))
   {
      std::cout << "TRACKING: RHS LHS of row " << ROW << " being adjusted by " << value << std::endl;
      writeRowLocalToStreamDense(std::cout, ROW_SYS, ROW_NODE, ROW_BLOCK, ROW);
   }*/
#endif

   if( linking )
   {
      assert(false);
      //outdated_lhsrhs = true;
      //(system_type == EQUALITY_SYSTEM) ? (*bound_chgs_A)[row] += value : (*bound_chgs_C)[row] += value;
      return;
   }

   if(system_type == EQUALITY_SYSTEM)
   {
      assert(false);
      //getSimpleVecRowFromStochVec(*presProb->bA, node, block_type)[row] += value;
   }
   else
   {
      if( lhs != -std::numeric_limits<double>::infinity() )
      {
         if( !PIPSisEQ(getSimpleVecRowFromStochVec(*presProb->iclow, node, CHILD_BLOCK)[row], 1.0) )
         {
            getSimpleVecRowFromStochVec(*presProb->iclow, node, CHILD_BLOCK)[row] = 1.0;
            getSimpleVecRowFromStochVec(*presProb->bl, node, CHILD_BLOCK)[row] = lhs;

         }
         else
            getSimpleVecRowFromStochVec(*presProb->bl, node, CHILD_BLOCK)[row] = 
               std::max(getSimpleVecRowFromStochVec(*presProb->bl, node, CHILD_BLOCK)[row], lhs);
      }
      if( rhs != std::numeric_limits<double>::infinity() )
      {
         if( !PIPSisEQ(getSimpleVecRowFromStochVec(*presProb->icupp, node, CHILD_BLOCK)[row], 1.0) )
         {
            getSimpleVecRowFromStochVec(*presProb->icupp, node, CHILD_BLOCK)[row] = 1.0;
         }
         else
         {
            getSimpleVecRowFromStochVec(*presProb->bu, node, CHILD_BLOCK)[row] = 
               std::min(getSimpleVecRowFromStochVec(*presProb->bu, node, CHILD_BLOCK)[row], rhs);
         }
      }
      // todo!
   }

#ifdef TRACK_ROW
/*   if(row == ROW && node == ROW_NODE && system_type == ROW_SYS && !nodeIsDummy(ROW_NODE, ROW_SYS))
   {
      std::cout << "TRACKING: after RHS LHS adjustment " << std::endl;
      writeRowLocalToStreamDense(std::cout, ROW_SYS, ROW_NODE, ROW_BLOCK, ROW);
   }*/
#endif
}

/** this methods does not call any postsolve procedures but simply changes the bounds (lhs, rhs) of either A or B by value */
void PresolveData::adjustMatrixRhsLhsBy(SystemType system_type, int node, BlockType block_type, int row, double value)
{
   assert( -1 <= node && node <= nChildren);

   if( PIPSisEQ(value, 0.0) )
      return;

#ifdef TRACK_ROW
   if(row == ROW && node == ROW_NODE && system_type == ROW_SYS && !nodeIsDummy(ROW_NODE, ROW_SYS))
   {
      std::cout << "TRACKING: RHS LHS of row " << ROW << " being adjusted by " << value << std::endl;
      writeRowLocalToStreamDense(std::cout, ROW_SYS, ROW_NODE, ROW_BLOCK, ROW);
   }
#endif

   if(block_type == LINKING_CONS_BLOCK)
   {
      outdated_lhsrhs = true;
      (system_type == EQUALITY_SYSTEM) ? (*bound_chgs_A)[row] += value : (*bound_chgs_C)[row] += value;
      return;
   }

   if(system_type == EQUALITY_SYSTEM)
   {
      getSimpleVecRowFromStochVec(*presProb->bA, node, block_type)[row] += value;
   }
   else
   {
      if( getSimpleVecRowFromStochVec(*presProb->icupp, node, block_type)[row] == 1.0)
         getSimpleVecRowFromStochVec(*presProb->bu, node, block_type)[row] += value;

      if( getSimpleVecRowFromStochVec(*presProb->iclow, node, block_type)[row] == 1.0 )
         getSimpleVecRowFromStochVec(*presProb->bl, node, block_type)[row] += value;
   }

#ifdef TRACK_ROW
   if(row == ROW && node == ROW_NODE && system_type == ROW_SYS && !nodeIsDummy(ROW_NODE, ROW_SYS))
   {
      std::cout << "TRACKING: after RHS LHS adjustment " << std::endl;
      writeRowLocalToStreamDense(std::cout, ROW_SYS, ROW_NODE, ROW_BLOCK, ROW);
   }
#endif
}


// todo : make a finish block_deletion ?
void PresolveData::updateTransposedSubmatrix( SystemType system_type, int node, BlockType block_type, std::vector<std::pair<int, int> >& elements)
{
   SparseStorageDynamic& transposed = getSparseGenMatrix(system_type, node, block_type)->getStorageDynamicTransposedRef();

   for( size_t i = 0; i < elements.size(); ++i )
   {
      std::pair<int, int> entry = elements.at(i);
      const int row_A = entry.first;
      const int row_At = entry.second;

      const int start = transposed.getRowPtr(row_At).start;
      const int end = transposed.getRowPtr(row_At).end;
      int col_At;

      for( col_At = start; col_At < end; col_At++ )
      {
         if( transposed.getJcolM(col_At) == row_A )
            break;
      }

      transposed.removeEntryAtIndex(row_At, col_At);

      ++elements_deleted_transposed;
   }

   assert(elements_deleted == elements_deleted_transposed);
   elements_deleted = 0;
   elements_deleted_transposed = 0;
}

void PresolveData::removeIndexRow(SystemType system_type, int node, BlockType block_type, int row_index, int amount)
{
   assert(-1 <= node && node <= nChildren);
   assert(0 <= amount);

   if(amount == 0)
      return;

   /* linking constraints get stored */
   if(block_type == LINKING_CONS_BLOCK)
   {
      if(my_rank == 0 || node != -1)
      {
         (system_type == EQUALITY_SYSTEM) ? ((*nnzs_row_A_chgs)[row_index] -= amount) : ((*nnzs_row_C_chgs)[row_index] -= amount);
         outdated_nnzs = true;
      }
   }
   else
   {
      if(system_type == EQUALITY_SYSTEM)
      {
         getSimpleVecRowFromStochVec(*nnzs_row_A, node, block_type)[row_index] -= amount;
         if( getSimpleVecRowFromStochVec(*nnzs_row_A, node, block_type)[row_index]  == 1)
            singleton_rows.push_back( sROWINDEX( system_type, node, row_index ) );
         assert( 0 <= getSimpleVecRowFromStochVec(*nnzs_row_A, node, block_type)[row_index] );
      }
      else
      {
         getSimpleVecRowFromStochVec(*nnzs_row_C, node, block_type)[row_index] -= amount;
         if( getSimpleVecRowFromStochVec(*nnzs_row_C, node, block_type)[row_index]  == 1)
            singleton_rows.push_back( sROWINDEX( system_type, node, row_index ) );
         assert( 0 <= getSimpleVecRowFromStochVec(*nnzs_row_C, node, block_type)[row_index] );
      }
   }
}

void PresolveData::removeIndexColumn(int node, BlockType block_type, int col_index, int amount)
{
   assert(-1 <= node && node <= nChildren);
   if(amount == 0)
      return;

   /* linking constraints get stored */
   if(node == -1 || block_type == LINKING_VARS_BLOCK)
   {
      if(my_rank == 0 || node != -1)
      {
         (*nnzs_col_chgs)[col_index] -= amount;
         outdated_nnzs = true;
      }
   }
   else
   {
      getSimpleVecColFromStochVec( *nnzs_col, node )[col_index] -= amount;
      if( getSimpleVecColFromStochVec( *nnzs_col, node )[col_index]  == 1)
         singleton_cols.push_back( sCOLINDEX( node, col_index ) );
      assert(0 <= getSimpleVecColFromStochVec( *nnzs_col, node )[col_index] );
   }
}

/** removes a column from the whole system A, C by fixing x to fixation
 * updates non-zero counters, rhs, lhs, objective offset and activities
 * does not call postsolve routines
 */
void PresolveData::removeColumn(int node, int col, double fixation)
{
   assert( -1 <= node && node < nChildren );

   if(node == -1)
   {
      removeColumnFromMatrix(EQUALITY_SYSTEM, -1, LINKING_VARS_BLOCK, col, fixation);
      removeColumnFromMatrix(INEQUALITY_SYSTEM, -1, LINKING_VARS_BLOCK, col, fixation);

      if(hasLinking(EQUALITY_SYSTEM))
         removeColumnFromMatrix(EQUALITY_SYSTEM, -1, LINKING_CONS_BLOCK, col, fixation);
      if( hasLinking(INEQUALITY_SYSTEM) )
         removeColumnFromMatrix(INEQUALITY_SYSTEM, -1, LINKING_CONS_BLOCK, col, fixation);

      for(int i = 0; i < nChildren; ++i)
      {
         if(!nodeIsDummy(i, EQUALITY_SYSTEM))
            removeColumnFromMatrix(EQUALITY_SYSTEM, i, LINKING_VARS_BLOCK, col, fixation);
         if( !nodeIsDummy(i, INEQUALITY_SYSTEM) )
            removeColumnFromMatrix(INEQUALITY_SYSTEM, i, LINKING_VARS_BLOCK, col, fixation);
      }
   }
   else
   {
      removeColumnFromMatrix(EQUALITY_SYSTEM, node, CHILD_BLOCK, col, fixation);
      removeColumnFromMatrix(INEQUALITY_SYSTEM, node, CHILD_BLOCK, col, fixation);

      if(hasLinking(EQUALITY_SYSTEM))
         removeColumnFromMatrix(EQUALITY_SYSTEM, node, LINKING_CONS_BLOCK, col, fixation);
      if(hasLinking(INEQUALITY_SYSTEM))
         removeColumnFromMatrix(INEQUALITY_SYSTEM, node, LINKING_CONS_BLOCK, col, fixation);
   }

   /* adjust objective function */
   if(node != -1 || my_rank == 0)
   {
      double objective_factor = getSimpleVecColFromStochVec(*presProb->g, node)[col];
      obj_offset_chgs += objective_factor * fixation;

   }

   /* mark column as removed */
   getSimpleVecColFromStochVec(*presProb->g, node)[col] = 0.0;
   getSimpleVecColFromStochVec(*presProb->ixlow, node)[col] = 0.0;
   getSimpleVecColFromStochVec(*presProb->ixupp, node)[col] = 0.0;
   getSimpleVecColFromStochVec(*presProb->blx, node)[col] = 0.0;
   getSimpleVecColFromStochVec(*presProb->bux, node)[col] = 0.0;
}

/** remove column - adjust lhs, rhs and activity as well as nnz_counters */
void PresolveData::removeColumnFromMatrix(SystemType system_type, int node, BlockType block_type, int col, double fixation)
{
   SparseGenMatrix* mat = getSparseGenMatrix(system_type, node, block_type);

   SparseStorageDynamic& matrix = mat->getStorageDynamicRef();
   SparseStorageDynamic& matrix_transp = mat->getStorageDynamicTransposedRef();

   assert(0 <= col && col < matrix_transp.getM());

   /* remove all entries in column from the sparse storage dynamic */
   for( int j = matrix_transp.getRowPtr(col).start; j < matrix_transp.getRowPtr(col).end; j++ )
   {
      const int row = matrix_transp.getJcolM(j);
      const double coeff = matrix_transp.getMat(j);

      assert( !PIPSisEQ(0.0, coeff) );

#ifdef TRACK_ROW
   if(row == ROW && node == ROW_NODE && system_type == ROW_SYS && !nodeIsDummy(ROW_NODE, ROW_SYS))
   {
      std::cout << "TRACKING: fixation of column " << col << " in tracked row"<< std::endl;
      writeRowLocalToStreamDense(std::cout, ROW_SYS, ROW_NODE, ROW_BLOCK, ROW);
   }
#endif

      /* remove the entry, adjust activity and row counters and rhs/lhs */
      matrix.removeEntryAtRowCol(row, col);

      removeIndexRow(system_type, node, block_type, row, 1);

      adjustMatrixRhsLhsBy(system_type, node, block_type, row, - coeff * fixation);

      adjustRowActivityFromDeletion(system_type, node, block_type, row, col, coeff);

#ifdef TRACK_ROW
   if( row == ROW && node == ROW_NODE && system_type == ROW_SYS && !nodeIsDummy(ROW_NODE, ROW_SYS) )
   {
      std::cout << "TRACKING ROW: after removal" << std::endl;
      writeRowLocalToStreamDense(std::cout, ROW_SYS, ROW_NODE, ROW_BLOCK, ROW);

      double act_min = (ROW_SYS == EQUALITY_SYSTEM) ? getSimpleVecRowFromStochVec(*actmin_eq_part, ROW_NODE, ROW_BLOCK)[ROW] :
            getSimpleVecRowFromStochVec(*actmin_ineq_part, ROW_NODE, ROW_BLOCK)[ROW];
      double act_max = (ROW_SYS == EQUALITY_SYSTEM) ? getSimpleVecRowFromStochVec(*actmax_eq_part, ROW_NODE, ROW_BLOCK)[ROW] :
            getSimpleVecRowFromStochVec(*actmax_ineq_part, ROW_NODE, ROW_BLOCK)[ROW];

      double act_min_ubndd = (ROW_SYS == EQUALITY_SYSTEM) ? getSimpleVecRowFromStochVec(*actmin_eq_ubndd, ROW_NODE, ROW_BLOCK)[ROW] :
            getSimpleVecRowFromStochVec(*actmin_ineq_ubndd, ROW_NODE, ROW_BLOCK)[ROW];
      double act_max_ubndd = (ROW_SYS == EQUALITY_SYSTEM) ? getSimpleVecRowFromStochVec(*actmax_eq_ubndd, ROW_NODE, ROW_BLOCK)[ROW] :
            getSimpleVecRowFromStochVec(*actmax_ineq_ubndd, ROW_NODE, ROW_BLOCK)[ROW];

      std::cout << "TRACKING: New activity of row " << ROW << std::endl;
      std::cout << "\tnew min/max activity is: " << act_min << "/" << act_max << ", min/max unbounded counters are " << act_min_ubndd << "/" << act_max_ubndd << std::endl;
   }
#endif

   }

   /* adjust column counters */
   removeIndexColumn(node, block_type, col, matrix_transp.getRowPtr(col).end - matrix_transp.getRowPtr(col).start);

   /* update the transposed */
   matrix_transp.clearRow( col );

   // todo assert(transposed and normal matrix are in sync)
}

// todo
void PresolveData::removeParallelRow(SystemType system_type, int node, int row, bool linking)
{
#ifdef TRACK_ROW
   if(row == ROW && node == ROW_NODE && system_type == ROW_SYS && !nodeIsDummy(ROW_NODE, ROW_SYS))
   {
      std::cout << "TRACKING: removal of tracked row as parallel row" << std::endl;
   }
#endif

   throw std::runtime_error("Not yet implemented");
//   if(postsolver)
//      postsolver->notifyParallelRow()

   removeRow(system_type, node, row, linking);
}

/* a singleton variable is substituted out of the problem and then it's original row can be removed from the problem */
void PresolveData::substituteVariableParallelRows(SystemType system_type, int node, int var1, int row1, int node_var1, int var2, int row2, int node_var2,
   double scalar, double translation)
{
#ifdef TRACK_ROW
// todo
#endif
   
   postsolver->notifyParallelRowSubstitution(system_type, node, var1, row1, node_var1, var2, row2, node_var2, scalar, translation);

   // delete the equality constraint which contained var2 (the substituted variable)
   removeRedundantRow( system_type, node, row2, false);
   assert( PIPSisZero(getSimpleVecColFromStochVec(*nnzs_col, node_var2)[var2]) );
   
   const double obj_var2 = getSimpleVecColFromStochVec(*presProb->g, node_var2)[var2];
   const double val_offset = translation * obj_var2;
   const double change_obj_var1 = scalar * obj_var2;

   removeColumn( node_var2, var2, 0.0 );

   if( node_var1 != -1 )
   {
      getSimpleVecColFromStochVec(*presProb->g, node)[var1] += change_obj_var1;
      obj_offset_chgs += val_offset;
   }
   else if( node == -1 )  
   {
      /* parallel rows in parent block - all processes should have detected this */
      getSimpleVecColFromStochVec(*presProb->g, -1)[var1] += change_obj_var1;

      // only add the objective offset for root as process ZERO:
      if( my_rank == 0 ) 
         obj_offset_chgs += val_offset;
   }
   else
   {
      /* var1 is a linking variable - store objective adaptions and allreduce them */
      (*objective_vec_chgs)[var1] += change_obj_var1;
      outdated_obj_vector = true; 
      obj_offset_chgs += val_offset;
   }
}

void PresolveData::removeRedundantRow(SystemType system_type, int node, int row, bool linking)
{
   if(postsolver)
   {
      std::vector<int> idx_row;
      std::vector<double> val_row;
      //BlockType block_type = (linking) ? LINKING_CONS_BLOCK : CHILD_BLOCK;
      // todo
      //buildRowForPostsolve( system_type, node, block_type, row, idx_row, val_row);

      postsolver->notifyRedundantRow(system_type, node, row, linking, idx_row, val_row);
   }
 
#ifdef TRACK_ROW
   if(row == ROW && node == ROW_NODE && system_type == ROW_SYS && !nodeIsDummy(ROW_NODE, ROW_SYS))
   {
      std::cout << "TRACKING: removal of tracked row as redundant row" << std::endl;
   }
#endif

   removeRow(system_type, node, row, linking);
}

void PresolveData::removeImpliedFreeColumnSingleton( SystemType system_type, int node_row, int row, bool linking_row, int node_col, int col )
{
   // todo need row at that time for postsolve
   // StochVectorHandle vec = getRowAsStochVector(system_type, node_row, row, linking_row);
   postsolver->notifyFreeColumnSingleton( system_type, node_row, row, linking_row, node_col, col, 
      dynamic_cast<const StochGenMatrix&>( (system_type == EQUALITY_SYSTEM) ? *presProb->A : *presProb->C ) );

#ifdef TRACK_COLUMN
  if( NODE == node_col && COLUMN == col && (my_rank == 0 || node_col != -1) && !nodeIsDummy(NODE, EQUALITY_SYSTEM) )
  {
     std::cout << "TRACKING: tracked column removed as (implied) free column singelton" << std::endl;
  }
#endif
#ifdef TRACK_ROW
   if(row == ROW && node_row == ROW_NODE && system_type == ROW_SYS && !nodeIsDummy(ROW_NODE, ROW_SYS))
   {
      std::cout << "TRACKING: removal of tracked row since it contained an (implied) free column singleton" << std::endl;
   }
#endif
   assert( !linking_row );
   assert( system_type == EQUALITY_SYSTEM );

   adaptObjectiveSubstitutedRow( system_type, node_row, row, linking_row, node_col, col );

   removeRow( system_type, node_row, row, linking_row );
   removeColumn( node_col, col, 0.0);
}

/* column col getting substituted with row row */ 
void PresolveData::adaptObjectiveSubstitutedRow( SystemType system_type, int node_row, int row, bool linking_row, int node_col, int col )
{
   assert( system_type == EQUALITY_SYSTEM );
   assert( !linking_row );
   assert( -1 <= node_row && node_row < nChildren );
   assert( -1 <= node_col && node_col < nChildren );

   BlockType block_col = ( node_col == -1) ? LINKING_VARS_BLOCK : CHILD_BLOCK; 
   const SparseStorageDynamic& col_mat_tp = getSparseGenMatrix(system_type, node_row, block_col)->getStorageDynamicTransposedRef();
   const double col_coef = col_mat_tp.getMat(col_mat_tp.getRowPtr(col).start);
   const double obj_coef = getSimpleVecColFromStochVec( *presProb->g, node_col)[col];

   assert( (col_mat_tp.getRowPtr(col).end - col_mat_tp.getRowPtr(col).start) == 1 );
   assert( row == col_mat_tp.getJcolM(col_mat_tp.getRowPtr(col).start) );
   assert( ! PIPSisZero(col_coef) );
   
   if( PIPSisZero(obj_coef) )
      return;

   const double rhs = getSimpleVecRowFromStochVec( *presProb->bA, node_row, CHILD_BLOCK)[row];
   
   const SparseStorageDynamic& a_mat = getSparseGenMatrix(system_type, node_row, LINKING_VARS_BLOCK)->getStorageDynamicRef();

   for(int i = a_mat.getRowPtr(row).start ; i < a_mat.getRowPtr(row).end; ++i)
   {
      const int col_idx = a_mat.getJcolM(i);

      if(col_idx != col || node_col != -1)
      {
         (*obj_vector_chgs)[col_idx] -= obj_coef * a_mat.getMat(i) / col_coef;
         outdated_objvector = true;
      }
   }

   if( node_row != -1 )
   {
      const SparseStorageDynamic& b_mat = getSparseGenMatrix(system_type, node_row, CHILD_BLOCK)->getStorageDynamicRef();
      
      for(int i = b_mat.getRowPtr(row).start; i < b_mat.getRowPtr(row).end; ++i)
      {
         const int col_idx = b_mat.getJcolM(i);

         if(col_idx != col || node_col != node_row)
            getSimpleVecColFromStochVec( *presProb->g, node_row)[col_idx] -= obj_coef * b_mat.getMat(i) / col_coef;
      }
   }

   obj_offset_chgs += obj_coef * rhs / col_coef;

   getSimpleVecColFromStochVec( *presProb->g, node_col)[col] = 0.0;
}

/* removes row from local system - sets rhs lhs and activities to zero */
void PresolveData::removeRow(SystemType system_type, int node, int row, bool linking)
{
   assert(-1 <= node && node <= nChildren);
   assert(!nodeIsDummy(node, system_type));

   if(linking)
   {
      assert(node == -1);

      /* Bl0 */
      removeRowFromMatrix(system_type, -1, LINKING_CONS_BLOCK, row);

      /* linking rows Bli */
      for(int child = 0; child < nChildren; ++child)
      {
         if(!nodeIsDummy(child, system_type))
            removeRowFromMatrix(system_type, child, LINKING_CONS_BLOCK, row);
      }
   }
   else
   {
      /* Amat */
      removeRowFromMatrix(system_type, node, LINKING_VARS_BLOCK, row);

      /* Bmat */
      if(node != -1)
         removeRowFromMatrix(system_type, node, CHILD_BLOCK, row);
   }


   BlockType block_type = ( linking ) ? LINKING_CONS_BLOCK : CHILD_BLOCK;

   /* set lhs rhs to zero */
   if(system_type == EQUALITY_SYSTEM)
      getSimpleVecRowFromStochVec(*presProb->bA, node, block_type)[row] = 0.0;
   else
   {
      getSimpleVecRowFromStochVec(*presProb->bl, node, block_type)[row] = 0.0;
      getSimpleVecRowFromStochVec(*presProb->bu, node, block_type)[row] = 0.0;
   }

   /* set activities and unbounded counters to zero */
   if(system_type == EQUALITY_SYSTEM)
   {
      getSimpleVecRowFromStochVec(*actmax_eq_part, node, block_type)[row] = 0.0;
      getSimpleVecRowFromStochVec(*actmin_eq_part, node, block_type)[row] = 0.0;
      getSimpleVecRowFromStochVec(*actmax_eq_ubndd, node, block_type)[row] = 0.0;
      getSimpleVecRowFromStochVec(*actmin_eq_ubndd, node, block_type)[row] = 0.0;

      if(linking)
      {
         (*actmax_eq_chgs)[row] = 0.0;
         (*actmin_eq_chgs)[row] = 0.0;
         (*actmax_eq_ubndd_chgs)[row] = 0.0;
         (*actmin_eq_ubndd_chgs)[row] = 0.0;
      }
   }
   else
   {
      getSimpleVecRowFromStochVec(*actmax_ineq_part, node, block_type)[row] = 0.0;
      getSimpleVecRowFromStochVec(*actmin_ineq_part, node, block_type)[row] = 0.0;
      getSimpleVecRowFromStochVec(*actmax_ineq_ubndd, node, block_type)[row] = 0.0;
      getSimpleVecRowFromStochVec(*actmin_ineq_ubndd, node, block_type)[row] = 0.0;

      if(linking)
      {
         (*actmax_ineq_chgs)[row] = 0.0;
         (*actmin_ineq_chgs)[row] = 0.0;
         (*actmax_ineq_ubndd_chgs)[row] = 0.0;
         (*actmin_ineq_ubndd_chgs)[row] = 0.0;
      }
   }


#ifndef NDEBUG
   /* assert non-zero counters of row are zero - only works for non-linking rows */
   if(system_type == EQUALITY_SYSTEM)
   {
      if(!linking)
         assert( getSimpleVecRowFromStochVec(*nnzs_row_A, node, block_type)[row] == 0.0 );   
   }
   else
   {
      if(!linking)
         assert( getSimpleVecRowFromStochVec(*nnzs_row_C, node, block_type)[row] == 0.0 );
   }  
#endif
}

void PresolveData::removeRowFromMatrix(SystemType system_type, int node, BlockType block_type, int row)
{
   assert(!nodeIsDummy(node, system_type));
   SparseGenMatrix* mat = getSparseGenMatrix(system_type, node, block_type);

   assert(mat);
   assert(mat->hasDynamicStorage());

   SparseStorageDynamic& mat_storage = mat->getStorageDynamicRef();
   SparseStorageDynamic& mat_transp_storage = mat->getStorageDynamicTransposedRef();
   assert( 0 <= row && row < mat_storage.getM());

   const int row_start = mat_storage.getRowPtr(row).start;
   const int row_end = mat_storage.getRowPtr(row).end;

   for(int k = row_start; k < row_end; k++)
   {
      const int col = mat_storage.getJcolM(k);

      mat_transp_storage.removeEntryAtRowCol(col, row);
      removeIndexColumn(node, block_type, col, 1);
   }

   removeIndexRow(system_type, node, block_type, row, mat_storage.getRowPtr(row).end - mat_storage.getRowPtr(row).start);
   mat_storage.clearRow(row);
}

bool PresolveData::verifyActivities()
{
   assert(!outdated_activities && linking_rows_need_act_computation == 0);

   bool activities_correct = true;

   StochVectorHandle actmax_eq_part_old(actmax_eq_part->cloneFull());
   StochVectorHandle actmin_eq_part_old(actmin_eq_part->cloneFull());

   StochVectorHandle actmax_eq_ubndd_old(actmax_eq_ubndd->cloneFull());
   StochVectorHandle actmin_eq_ubndd_old(actmin_eq_ubndd->cloneFull());

   StochVectorHandle actmax_ineq_part_old(actmax_ineq_part->cloneFull());
   StochVectorHandle actmin_ineq_part_old(actmin_ineq_part->cloneFull());

   StochVectorHandle actmax_ineq_ubndd_old(actmax_ineq_ubndd->cloneFull());
   StochVectorHandle actmin_ineq_ubndd_old(actmin_ineq_ubndd->cloneFull());

   actmax_eq_part->setToZero();
   actmin_eq_part->setToZero();

   actmax_eq_ubndd->setToZero();
   actmin_eq_ubndd->setToZero();

   actmax_ineq_part->setToZero();
   actmin_ineq_part->setToZero();

   actmax_ineq_ubndd->setToZero();
   actmin_ineq_ubndd->setToZero();

   recomputeActivities();

   if( !actmax_eq_part_old->componentEqual(*actmax_eq_part, feastol))
   {
      if(my_rank == 14)
         std::cout << "actmax_eq_part not correct" << std::endl;
      activities_correct = false;
   }
   MPI_Barrier(MPI_COMM_WORLD);

   if( !actmin_eq_part_old->componentEqual(*actmin_eq_part, feastol))
   {
      if(my_rank == 0)
         std::cout << "actmin_eq_part not correct" << std::endl;
      activities_correct = false;
   }

   if( !actmax_eq_ubndd_old->componentEqual(*actmax_eq_ubndd, feastol))
   {
      if(my_rank == 0)
         std::cout << "actmax_eq_ubndd not correct" << std::endl;
      activities_correct = false;
   }

   if( !actmin_eq_ubndd_old->componentEqual(*actmin_eq_ubndd, feastol))
   {
      if(my_rank == 0)
         std::cout << "actmin_eq_ubndd not correct" << std::endl;
      activities_correct = false;
   }

   if( !actmax_ineq_part_old->componentEqual(*actmax_ineq_part, feastol))
   {
      if(my_rank == 0)
         std::cout << "actmax_ineq_part not correct" << std::endl;
      activities_correct = false;
   }

   if( !actmin_ineq_part_old->componentEqual(*actmin_ineq_part, feastol))
   {
      if(my_rank == 0)
         std::cout << "actmin_ineq_part not correct" << std::endl;
      activities_correct = false;
   }

   if( !actmax_ineq_ubndd_old->componentEqual(*actmax_ineq_ubndd, feastol))
   {
      if(my_rank == 0)
         std::cout << "actmax_ineq_ubndd not correct" << std::endl;
      activities_correct = false;
   }

   if( !actmin_ineq_ubndd_old->componentEqual(*actmin_ineq_ubndd, feastol))
   {
      if(my_rank == 0)
         std::cout << "actmin_ineq_ubndd not correct" << std::endl;
      activities_correct = false;
   }

   return activities_correct;
}



/** Verifies if the nnzCounters are still correct. */
bool PresolveData::verifyNnzcounters() const
{
   assert(!outdated_nnzs);

   bool nnzCorrect = true;
   StochVectorHandle nnzs_col_new(nnzs_col->cloneFull());
   StochVectorHandle nnzs_row_A_new(nnzs_row_A->cloneFull());
   StochVectorHandle nnzs_row_C_new(nnzs_row_C->cloneFull());

   nnzs_col_new->setToZero();
   nnzs_row_A_new->setToZero();
   nnzs_row_C_new->setToZero();

   initNnzCounter(*nnzs_row_A_new, *nnzs_row_C_new, *nnzs_col_new);

   // linking variables:
   SimpleVector* nColOrigSimple = dynamic_cast<SimpleVector*>(nnzs_col_new->vec);
   SimpleVector* nColUpdatedSimple = dynamic_cast<SimpleVector*>(nnzs_col->vec);
   assert( nColUpdatedSimple->n == nColOrigSimple->n );
   for( int i = 0; i < nColUpdatedSimple->n; i++)
   {
      if( (*nColUpdatedSimple)[i] != (*nColOrigSimple)[i])
      {
         std::cout << "Nnz Counter linking column " << i << " not correct: "
               << (*nColUpdatedSimple)[i] << " vs. " << (*nColOrigSimple)[i] << std::endl;
         nnzCorrect = false;
         break;
      }
   }
   // non linking variables:
   for( int it = 0; it < nChildren; it++)
   {
      nColOrigSimple = dynamic_cast<SimpleVector*>(nnzs_col_new->children[it]->vec);
      nColUpdatedSimple = dynamic_cast<SimpleVector*>(nnzs_col->children[it]->vec);
      assert( nColUpdatedSimple->n == nColOrigSimple->n );
      for( int i = 0; i < nColUpdatedSimple->n; i++)
      {
         if( (*nColUpdatedSimple)[i] != (*nColOrigSimple)[i])
         {
            std::cout << "Nnz Counter non-linking column " << i << " of child " << it << " not correct: "
                  << (*nColUpdatedSimple)[i] << " vs. " << (*nColOrigSimple)[i] << std::endl;
            nnzCorrect = false;
            break;
         }
      }
   }

   // rows A:
   SimpleVector* nRowAOrigSimple = dynamic_cast<SimpleVector*>(nnzs_row_A_new->vec);
   SimpleVector* nRowAUpdatedSimple = dynamic_cast<SimpleVector*>(nnzs_row_A->vec);
   assert( nRowAUpdatedSimple->n == nRowAOrigSimple->n );
   for( int i = 0; i < nRowAUpdatedSimple->n; i++)
   {
      if( (*nRowAUpdatedSimple)[i] != (*nRowAOrigSimple)[i])
      {
         std::cout << "Nnz Counter root A row " << i << " not correct: " << (*nRowAUpdatedSimple)[i] << " vs. "
               << (*nRowAOrigSimple)[i] << std::endl;
         nnzCorrect = false;
         break;
      }
   }
   // child rows:
   for( int it = 0; it < nChildren; it++)
   {
      nRowAOrigSimple = dynamic_cast<SimpleVector*>(nnzs_row_A_new->children[it]->vec);
      nRowAUpdatedSimple = dynamic_cast<SimpleVector*>(nnzs_row_A->children[it]->vec);
      assert( nRowAUpdatedSimple->n == nRowAOrigSimple->n );
      for( int i = 0; i < nRowAUpdatedSimple->n; i++)
      {
         if( (*nRowAUpdatedSimple)[i] != (*nRowAOrigSimple)[i])
         {
            std::cout << "Nnz Counter non-linking A row " << i << " of child " << it << " not correct: "
                  << (*nRowAUpdatedSimple)[i] << " vs. " << (*nRowAOrigSimple)[i] << std::endl;
            nnzCorrect = false;
            break;
         }
      }
   }
   if(nnzs_row_A_new->vecl) // linking rows:
   {
      nRowAOrigSimple = dynamic_cast<SimpleVector*>(nnzs_row_A_new->vecl);
      nRowAUpdatedSimple = dynamic_cast<SimpleVector*>(nnzs_row_A->vecl);
      assert( nRowAUpdatedSimple->n == nRowAOrigSimple->n );
      for( int i=0; i<nRowAUpdatedSimple->n; i++)
      {
         if( (*nRowAUpdatedSimple)[i] != (*nRowAOrigSimple)[i])
         {
            std::cout << "Nnz Counter linking row of A " << i << " not correct: " << (*nRowAUpdatedSimple)[i] << " vs. "
                  << (*nRowAOrigSimple)[i] << std::endl;
            nnzCorrect = false;
            break;
         }
      }
   }
   // rows C:
   SimpleVector* nRowCOrigSimple = dynamic_cast<SimpleVector*>(nnzs_row_C_new->vec);
   SimpleVector* nRowCUpdatedSimple = dynamic_cast<SimpleVector*>(nnzs_row_C->vec);
   assert( nRowCUpdatedSimple->n == nRowCOrigSimple->n );
   for( int i = 0; i < nRowCUpdatedSimple->n; i++)
   {
      if( (*nRowCUpdatedSimple)[i] != (*nRowCOrigSimple)[i])
      {
         std::cout << "Nnz Counter root C row " << i << " not correct: " << (*nRowCUpdatedSimple)[i] << " vs. "
               << (*nRowCOrigSimple)[i] << std::endl;
         nnzCorrect = false;
         break;
      }
   }
   // child rows:
   for( int it = 0; it < nChildren; it++)
   {
      nRowCOrigSimple = dynamic_cast<SimpleVector*>(nnzs_row_C_new->children[it]->vec);
      nRowCUpdatedSimple = dynamic_cast<SimpleVector*>(nnzs_row_C->children[it]->vec);
      assert( nRowCUpdatedSimple->n == nRowCOrigSimple->n );
      for( int i = 0; i < nRowCUpdatedSimple->n; i++)
      {
         if( (*nRowCUpdatedSimple)[i] != (*nRowCOrigSimple)[i])
         {
            std::cout << "Nnz Counter non-linking C row " << i << " of child "<< it <<" not correct: "
                  << (*nRowCUpdatedSimple)[i] << " vs. " << (*nRowCOrigSimple)[i] << std::endl;
            nnzCorrect = false;
            break;
         }
      }
   }
   if(nnzs_row_C_new->vecl) // linking rows:
   {
      nRowCOrigSimple = dynamic_cast<SimpleVector*>(nnzs_row_C_new->vecl);
      nRowCUpdatedSimple = dynamic_cast<SimpleVector*>(nnzs_row_C->vecl);
      assert( nRowCUpdatedSimple->n == nRowCOrigSimple->n );
      for( int i = 0; i < nRowCUpdatedSimple->n; i++)
      {
         if( (*nRowCUpdatedSimple)[i] != (*nRowCOrigSimple)[i])
         {
            std::cout << "Nnz Counter linking row of C " << i << " not correct: " << (*nRowCUpdatedSimple)[i]
                  << " vs. " << (*nRowCOrigSimple)[i] << std::endl;
            nnzCorrect = false;
            break;
         }
      }
   }
   return nnzCorrect;
}

bool PresolveData::nodeIsDummy(int node, SystemType system_type) const // todo change order
{
   assert( -1 <= node && node < nChildren );
   if( node == -1 )
      return false;
   StochGenMatrix& matrix = (system_type == EQUALITY_SYSTEM) ? dynamic_cast<StochGenMatrix&>(*presProb->A) : dynamic_cast<StochGenMatrix&>(*presProb->C);
   // todo : asserts
   if( matrix.children[node]->isKindOf(kStochGenDummyMatrix))
   {
      assert( dynamic_cast<StochVector&>(*(presProb->bux)).children[node]->isKindOf(kStochDummy) );
      assert( dynamic_cast<StochVector&>(*(presProb->blx)).children[node]->isKindOf(kStochDummy) );

      if( system_type == EQUALITY_SYSTEM)
      {
         assert( dynamic_cast<StochVector&>(*(presProb->bA)).children[node]->isKindOf(kStochDummy) );
         assert( dynamic_cast<StochVector&>(*(presProb->bux)).children[node]->isKindOf(kStochDummy) );
         assert( dynamic_cast<StochVector&>(*(presProb->blx)).children[node]->isKindOf(kStochDummy) );
         assert( nnzs_row_A->children[node]->isKindOf(kStochDummy) );
      }
      else
      {
         assert( dynamic_cast<StochVector&>(*(presProb->bu)).children[node]->isKindOf(kStochDummy) );
         assert( dynamic_cast<StochVector&>(*(presProb->bl)).children[node]->isKindOf(kStochDummy) );
         assert( dynamic_cast<StochVector&>(*(presProb->icupp)).children[node]->isKindOf(kStochDummy) );
         assert( dynamic_cast<StochVector&>(*(presProb->iclow)).children[node]->isKindOf(kStochDummy) );
         assert( nnzs_row_C->children[node]->isKindOf(kStochDummy) );
      }
      return true;
   }
   return false;
}

bool PresolveData::hasLinking(SystemType system_type) const
{
   int mlink, nlink;
   if( system_type == EQUALITY_SYSTEM )
   {
      dynamic_cast<StochGenMatrix&>(*(presProb->A)).Blmat->getSize(mlink, nlink);
      if( mlink > 0 )
      {
         // todo: assert that all vectors and matrices have linking part
         return true;
      }
   }
   else
   {
      dynamic_cast<StochGenMatrix&>(*(presProb->C)).Blmat->getSize(mlink, nlink);
      if( mlink > 0 )
      {
         // todo: assert that all vectors and matrices have linking part
         return true;
      }
   }
   return false;
}

/** adjusts unbounded counters of row as well as activity (if applicable) */ // todo refactor
void PresolveData::adjustRowActivityFromDeletion(SystemType system_type, int node, BlockType block_type, int row, int col, double coeff)
{
   assert(-1 <= node && node < nChildren);
   assert(0 <= col);
   assert(0 <= row);
   assert( !PIPSisZero(coeff) );
   assert( !nodeIsDummy(node, system_type) );

   /* get upper and lower bound on variable */
   const SimpleVector& ixlow = getSimpleVecColFromStochVec(*(presProb->ixlow), (block_type == LINKING_VARS_BLOCK) ? -1 : node);
   const SimpleVector& xlow = getSimpleVecColFromStochVec(*(presProb->blx), (block_type == LINKING_VARS_BLOCK) ? -1 : node);
   const SimpleVector& ixupp = getSimpleVecColFromStochVec(*(presProb->ixupp), (block_type == LINKING_VARS_BLOCK) ? -1 : node);
   const SimpleVector& xupp = getSimpleVecColFromStochVec(*(presProb->bux), (block_type == LINKING_VARS_BLOCK) ? -1 : node);

   assert(ixlow[col] == 1.0);
   assert(ixupp[col] == 1.0);
   assert(PIPSisEQ(xlow[col], xupp[col], 1e-10));

   /* get unbounded counters */
   double* actmax_ubndd = (system_type == EQUALITY_SYSTEM) ? &getSimpleVecRowFromStochVec(*actmax_eq_ubndd, node, block_type)[row]
         : &getSimpleVecRowFromStochVec(*actmax_ineq_ubndd, node, block_type)[row];
   double* actmin_ubndd = (system_type == EQUALITY_SYSTEM) ? &getSimpleVecRowFromStochVec(*actmin_eq_ubndd, node, block_type)[row]
         : &getSimpleVecRowFromStochVec(*actmin_ineq_ubndd, node, block_type)[row];

   /* sum of reduction and counters */
   double actmax_ubndd_val = *actmax_ubndd;
   double actmin_ubndd_val = *actmin_ubndd;

   if(block_type == LINKING_CONS_BLOCK)
   {
      actmax_ubndd = (system_type == EQUALITY_SYSTEM) ? &(*actmax_eq_ubndd_chgs)[row]
            : &(*actmax_ineq_ubndd_chgs)[row];
      actmin_ubndd = (system_type == EQUALITY_SYSTEM) ? &(*actmin_eq_ubndd_chgs)[row]
            : &(*actmin_ineq_ubndd_chgs)[row];

      actmax_ubndd_val += *actmax_ubndd;
      actmin_ubndd_val += *actmin_ubndd;
   }

   assert(0 <= actmax_ubndd_val);
   assert(0 <= actmin_ubndd_val);

   /* get partial activities */
   double* actmax_part = (system_type == EQUALITY_SYSTEM) ? &getSimpleVecRowFromStochVec(*actmax_eq_part, node, block_type)[row]
         : &getSimpleVecRowFromStochVec(*actmax_ineq_part, node, block_type)[row];
   double* actmin_part = (system_type == EQUALITY_SYSTEM) ? &getSimpleVecRowFromStochVec(*actmin_eq_part, node, block_type)[row]
         : &getSimpleVecRowFromStochVec(*actmin_ineq_part, node, block_type)[row];

   if(block_type == LINKING_CONS_BLOCK)
   {
      actmax_part = (system_type == EQUALITY_SYSTEM) ? &(*actmax_eq_chgs)[row] : &(*actmax_ineq_chgs)[row];
      actmin_part = (system_type == EQUALITY_SYSTEM) ? &(*actmin_eq_chgs)[row] : &(*actmin_ineq_chgs)[row];
   }

   assert(actmin_part);
   assert(actmax_part);
   assert(actmin_ubndd);
   assert(actmax_ubndd);
   assert(col < ixlow.n);

   /* depending on the sign of coeff add / substract lbx * coeff/ ubx * coeff from actmin and actmax */
   if( PIPSisLT(0.0, coeff) )
   {
      if(ixupp[col] == 1.0)
         (*actmax_part) -= coeff * xupp[col];
      else
      {
         assert(1 <= actmax_ubndd_val);
         --(*actmax_ubndd);
         if( actmax_ubndd_val == 2)
            computeRowMinOrMaxActivity(system_type, node, block_type, row, true);
      }

      if(ixlow[col] == 1.0)
         (*actmin_part) -= coeff * xlow[col];
      else
      {
         assert(1 <= actmin_ubndd_val);
         --(*actmin_ubndd);
         if( actmin_ubndd_val == 2)
            computeRowMinOrMaxActivity(system_type, node, block_type, row, false);
      }
   }
   else
   {
      if(ixlow[col] == 1.0)
         (*actmax_part) -= coeff*xlow[col];
      else
      {
         assert(1 <= actmax_ubndd_val);
         --(*actmax_ubndd);
         if( actmax_ubndd_val == 2)
            computeRowMinOrMaxActivity(system_type, node, block_type, row, true);
      }

      if(ixupp[col] == 1.0)
         (*actmin_part) -= coeff*xupp[col];
      else
      {
         assert(1 <= actmin_ubndd_val);
         --(*actmin_ubndd);
         if( actmin_ubndd_val == 2)
            computeRowMinOrMaxActivity(system_type, node, block_type, row, false);
      }
   }

   if( block_type == LINKING_CONS_BLOCK)
      outdated_activities = true;
}
/// computes min or max activity of linking row regardless of unbounded counters
double PresolveData::computeLocalLinkingRowMinOrMaxActivity(SystemType system_type, int row, bool upper) const
{
   double act_part = 0.0;

   for( int node = -1; node < nChildren; ++node )
   {
      /* Bl0 block is added only if my_rank == 0 */
      if(node == -1 && my_rank != 0)
         continue;

      if( nodeIsDummy(node, system_type) )
         continue;

      /* get upper, lower bounds */
      const SimpleVector& ixlow = getSimpleVecColFromStochVec(*(presProb->ixlow), node);
      const SimpleVector& xlow = getSimpleVecColFromStochVec(*(presProb->blx), node);
      const SimpleVector& ixupp = getSimpleVecColFromStochVec(*(presProb->ixupp), node);
      const SimpleVector& xupp = getSimpleVecColFromStochVec(*(presProb->bux), node);

      /* get matrix */
      SparseStorageDynamic& mat = getSparseGenMatrix(system_type, node, LINKING_CONS_BLOCK)->getStorageDynamicRef();

      for( int j = mat.getRowPtr(row).start; j < mat.getRowPtr(row).end; j++ )
      {
         const int col = mat.getJcolM(j);
         const double entry = mat.getMat(j);

         assert( 0 <= col && col < ixlow.n);
         assert( !PIPSisZero(entry));

         if( PIPSisLT(0.0, entry) )
         {
            if( !upper && ixlow[col] != 0.0 )
               act_part += entry * xlow[col];
            if( upper && ixupp[col] != 0.0 )
               act_part += entry * xupp[col];
         }
         else
         {
            if( !upper && ixupp[col] != 0.0 )
               act_part += entry * xupp[col];
            if( upper && ixlow[col] != 0.0 )
               act_part += entry * xlow[col];
         }
      }
   }

   return act_part;
}

/// recomputes and updates the activity of a locally available row or increases the recompute counter for linking constraints
/// does not compute activities for linking rows
void PresolveData::computeRowMinOrMaxActivity(SystemType system_type, int node, BlockType block_type, int row, bool upper)
{
#ifdef TRACK_ROW
   if( ROW_NODE == node && ROW == row && ROW_SYS == system_type &&
         ( (block_type == LINKING_CONS_BLOCK && ROW_IS_LINK) || (!ROW_IS_LINK)) && (my_rank == 0 || node != -1) )
   {
      if( block_type == LINKING_CONS_BLOCK)
         std::cout << "TRACKING ROW: tracked row is linking constraint and needs " << (upper ? "upper" : "lower") << " activity recomputation " << std::endl;
      else
         std::cout << "TRACKING ROW: computing " << (upper ? "upper" : "lower") << " activity of tracked row " << std::endl;
   }
#endif

   /* single linking rows that have to be computed for the first time */
   if( block_type == LINKING_CONS_BLOCK )
   {
      ++linking_rows_need_act_computation;
      return;
   }

   /* upper lower bounds linking vars */
   const SimpleVector& ixlow_root = getSimpleVecColFromStochVec(*(presProb->ixlow), -1);
   const SimpleVector& xlow_root = getSimpleVecColFromStochVec(*(presProb->blx), -1);
   const SimpleVector& ixupp_root = getSimpleVecColFromStochVec(*(presProb->ixupp), -1);
   const SimpleVector& xupp_root = getSimpleVecColFromStochVec(*(presProb->bux), -1);

   /* get upper, lower bounds */
   const SimpleVector& ixlow = getSimpleVecColFromStochVec(*(presProb->ixlow), node);
   const SimpleVector& xlow = getSimpleVecColFromStochVec(*(presProb->blx), node);
   const SimpleVector& ixupp = getSimpleVecColFromStochVec(*(presProb->ixupp), node);
   const SimpleVector& xupp = getSimpleVecColFromStochVec(*(presProb->bux), node);

   /* get matrix */
   SparseStorageDynamic& Amat = getSparseGenMatrix(system_type, node, LINKING_VARS_BLOCK)->getStorageDynamicRef();
   SparseStorageDynamic& Bmat = getSparseGenMatrix(system_type, node, CHILD_BLOCK)->getStorageDynamicRef();

   /* get activity vector */
   SimpleVector* act_vec;
   if(system_type == EQUALITY_SYSTEM)
   {
      act_vec = (!upper) ? &getSimpleVecRowFromStochVec(*actmin_eq_part, node, block_type) :
            &getSimpleVecRowFromStochVec(*actmax_eq_part, node, block_type);
   }
   else
   {
      act_vec = (!upper) ? &getSimpleVecRowFromStochVec(*actmin_ineq_part, node, block_type) :
            &getSimpleVecRowFromStochVec(*actmax_ineq_part, node, block_type);
   }

   double& act_part = (*act_vec)[row];
   act_part = 0;

   for( int j = Amat.getRowPtr(row).start; j < Amat.getRowPtr(row).end; j++)
   {
      const int col = Amat.getJcolM(j);
      const double entry = Amat.getMat(j);

      assert( 0 <= col && col < ixlow_root.n );
      assert( !PIPSisZero(entry) );

      if( PIPSisLT(0.0, entry) )
      {
         if( !upper && ixlow_root[col] != 0.0)
            act_part += entry * xlow_root[col];
         if( upper && ixupp_root[col] != 0.0)
            act_part += entry * xupp_root[col];
      }
      else
      {
         if( !upper && ixupp_root[col] != 0.0 )
            act_part += entry * xupp_root[col];
         if( upper && ixlow_root[col] != 0.0 )
            act_part += entry * xlow_root[col];
      }
   }

   if( node != -1 )
   {
      for( int j = Bmat.getRowPtr(row).start; j < Bmat.getRowPtr(row).end; j++ )
      {
         const int col = Bmat.getJcolM(j);
         const double entry = Bmat.getMat(j);

         assert( 0 <= col && col < ixlow.n);
         assert( !PIPSisZero(entry));

         if( PIPSisLT(0.0, entry) )
         {
            if( !upper && ixlow[col] != 0.0 )
               act_part += entry * xlow[col];
            if( upper && ixupp[col] != 0.0 )
               act_part += entry * xupp[col];
         }
         else
         {
            if( !upper && ixupp[col] != 0.0 )
               act_part += entry * xupp[col];
            if( upper && ixlow[col] != 0.0 )
               act_part += entry * xlow[col];
         }
      }
   }

#ifdef TRACK_ROW
   if( ROW_NODE == node && ROW == row && ROW_SYS == system_type &&
         ( (block_type == LINKING_CONS_BLOCK && ROW_IS_LINK) || (!ROW_IS_LINK)) && (my_rank == 0 || node != -1) )
         std::cout << "TRACKING ROW: new " << (upper ? "upper" : "lower") << " activity is " << act_part << std::endl;
#endif
}

/** updates the bounds on a variable as well as activities */
bool PresolveData::updateBoundsVariable(int node, int col, double xu, double xl)
{
   SimpleVector& ixlow = getSimpleVecColFromStochVec(*(presProb->ixlow), node);
   SimpleVector& xlow = getSimpleVecColFromStochVec(*(presProb->blx), node);
   SimpleVector& ixupp = getSimpleVecColFromStochVec(*(presProb->ixupp), node);
   SimpleVector& xupp = getSimpleVecColFromStochVec(*(presProb->bux), node);

#ifdef TRACK_COLUMN
   if( NODE == node && COLUMN == col && (my_rank == 0 || node != -1) && !nodeIsDummy(NODE, EQUALITY_SYSTEM) )
      std::cout << "TRACKING COLUMN: updating column bounds from [" << xlow[col] << ", " << xupp[col] << "] for column " << COLUMN << " node " << node << " with [" <<
            xl << ", " << xu << "]" << std::endl;
#endif

   if( ( ixlow[col] != 0.0 && PIPSisLT(xu, xlow[col]) )
         || (ixupp[col] != 0.0 && PIPSisLT(xupp[col], xl) )
         || PIPSisLT(xu, xl) )
      abortInfeasible(MPI_COMM_WORLD, "Varbounds update detected infeasible new bounds!", "PresolveData.C", "updateBoundsVariable");

   bool updated = false;
   double xu_old = std::numeric_limits<double>::infinity();
   double xl_old = -std::numeric_limits<double>::infinity();

   if( xu < std::numeric_limits<double>::max() && (ixupp[col] == 0.0 || PIPSisLT(xu, xupp[col])) )
   {
      updated = true;
      if(ixupp[col] == 1.0)
         xu_old = xupp[col];

      xupp[col] = xu;
      ixupp[col] = 1.0;
   }

   if( -std::numeric_limits<double>::max() < xl && (ixlow[col] == 0.0 || PIPSisLE( xlow[col], xl)) )
   {
      updated = true;
      if(ixlow[col] == 1.0)
         xl_old = xlow[col];

      xlow[col] = xl;
      ixlow[col] = 1.0;
   }

   if( updated )
   {
#ifdef TRACK_COLUMN
      if( NODE == node && COLUMN == col && (my_rank == 0 || node != -1) && !nodeIsDummy(NODE, EQUALITY_SYSTEM) )
      {
         std::cout << "TRACKING COLUMN: bounds are now [" << xlow[col] << ", " << xupp[col] << "]" << std::endl;
         std::cout << "TRACKING COLUMN: moving on to update activities" << std::endl;
      }
#endif
      updateRowActivities(node, col, xu, xl, xu_old, xl_old);
   }
   else
   {
#ifdef TRACK_COLUMN
      if( NODE == node && COLUMN == col && (my_rank == 0 || node != -1) && !nodeIsDummy(NODE, EQUALITY_SYSTEM) )
         std::cout << "TRACKING COLUMN: col " << COLUMN << " was not updated" << std::endl;
#endif
   }


   if( updated && node == -1 )
      outdated_linking_var_bounds = true;

   return updated;
}

/** goes through given column and adjusts activities by a_ij * (old_ubx - ubx)
 *  If the variable previously was unbounded in upper/lower direction unbounded_counters
 *  get adjusted and the row activity is computed for the first time if necessary
 */
void PresolveData::updateRowActivities(int node, int col, double ubx, double lbx, double old_ubx, double old_lbx)
{
   assert(-1 <= node && node <= nChildren);

#ifdef TRACK_COLUMN
   if( NODE == node && COLUMN == col && (my_rank == 0 || node != -1) && !nodeIsDummy(NODE, EQUALITY_SYSTEM) )
   {
      std::cout << "TRACKING COLUMN: col " << COLUMN << " node " << NODE << " gets it's activities updated" << std::endl;
      std::cout << "\t bounds changed from [" << old_ubx << ", " << old_lbx << "] to [" << lbx << ", " << ubx << "]" << std::endl;
   }
#endif

   /* if node == -1 go through all linking var blocks of both systems */
   if( node == -1 )
   {
#ifdef TRACK_COLUMN
      if( NODE == node && COLUMN == col && (my_rank == 0 || node != -1) && !nodeIsDummy(NODE, EQUALITY_SYSTEM) )
         std::cout << "TRACKING COLUMN: the column is linking (root node)" << std::endl;
#endif
      /* A0/B0 and C0/D0block */
      updateRowActivitiesBlock(EQUALITY_SYSTEM, -1, LINKING_VARS_BLOCK, col, ubx, old_ubx, true);
      updateRowActivitiesBlock(EQUALITY_SYSTEM, -1, LINKING_VARS_BLOCK, col, lbx, old_lbx, false);

      updateRowActivitiesBlock(INEQUALITY_SYSTEM, -1, LINKING_VARS_BLOCK, col, ubx, old_ubx, true);
      updateRowActivitiesBlock(INEQUALITY_SYSTEM, -1, LINKING_VARS_BLOCK, col, lbx, old_lbx, false);

      /* Bl0 and Dl0 */
      updateRowActivitiesBlock(EQUALITY_SYSTEM, -1, LINKING_CONS_BLOCK, col, ubx, old_ubx, true);
      updateRowActivitiesBlock(EQUALITY_SYSTEM, -1, LINKING_CONS_BLOCK, col, lbx, old_lbx, false);

      updateRowActivitiesBlock(INEQUALITY_SYSTEM, -1, LINKING_CONS_BLOCK, col, ubx, old_ubx, true);
      updateRowActivitiesBlock(INEQUALITY_SYSTEM, -1, LINKING_CONS_BLOCK, col, lbx, old_lbx, false);

      for(int child = 0; child < nChildren; ++child)
      {
         /* Ai and Ci */
         updateRowActivitiesBlock(EQUALITY_SYSTEM, child, LINKING_VARS_BLOCK, col, ubx, old_ubx, true);
         updateRowActivitiesBlock(EQUALITY_SYSTEM, child, LINKING_VARS_BLOCK, col, lbx, old_lbx, false);

         updateRowActivitiesBlock(INEQUALITY_SYSTEM, child, LINKING_VARS_BLOCK, col, ubx, old_ubx, true);
         updateRowActivitiesBlock(INEQUALITY_SYSTEM, child, LINKING_VARS_BLOCK, col, lbx, old_lbx, false);
      }
   }
   else
   {
#ifdef TRACK_COLUMN
      if( NODE == node && COLUMN == col && (my_rank == 0 || node != -1) && !nodeIsDummy(NODE, EQUALITY_SYSTEM) )
         std::cout << "TRACKING COLUMN: the column is non-linking (non-root)" << std::endl;
#endif
      /* Bmat, Blmat */
      /* Bmat */
      updateRowActivitiesBlock(EQUALITY_SYSTEM, node, CHILD_BLOCK, col, ubx, old_ubx, true);
      updateRowActivitiesBlock(EQUALITY_SYSTEM, node, CHILD_BLOCK, col, lbx, old_lbx, false);

      /* Blmat */
      updateRowActivitiesBlock(EQUALITY_SYSTEM, node, LINKING_CONS_BLOCK, col, ubx, old_ubx, true);
      updateRowActivitiesBlock(EQUALITY_SYSTEM, node, LINKING_CONS_BLOCK, col, lbx, old_lbx, false);

      /* Dmat Dlmat */

      /* Dmat */
      updateRowActivitiesBlock(INEQUALITY_SYSTEM, node, CHILD_BLOCK, col, ubx, old_ubx, true);
      updateRowActivitiesBlock(INEQUALITY_SYSTEM, node, CHILD_BLOCK, col, lbx, old_lbx, false);

      /* Dlmat */
      updateRowActivitiesBlock(INEQUALITY_SYSTEM, node, LINKING_CONS_BLOCK, col, ubx, old_ubx, true);
      updateRowActivitiesBlock(INEQUALITY_SYSTEM, node, LINKING_CONS_BLOCK, col, lbx, old_lbx, false);
   }
}

void PresolveData::updateRowActivitiesBlock(SystemType system_type, int node, BlockType block_type, int col, double bound, double old_bound, bool upper)
{
   assert(-1 <= node && node < nChildren);
   assert(0 <= col);

   /* dummies do not adjust anything */
   if( nodeIsDummy(node, system_type) )
      return;

   /* we do not have to adjust activities if no new bound was found */
   if( bound == std::numeric_limits<double>::infinity() || bound == -std::numeric_limits<double>::infinity() )
      return;

   /* no changes if a worse bound has been found */
   if( (upper && !PIPSisLT( bound, old_bound)) || (!upper && PIPSisLT(bound, old_bound)) )
      return;

   SparseStorageDynamic& mat_transp = getSparseGenMatrix(system_type, node, block_type)->getStorageDynamicTransposedRef();

   assert(col < mat_transp.getM() );

   SimpleVector& actmax_ubndd = (system_type == EQUALITY_SYSTEM) ? getSimpleVecRowFromStochVec(*actmax_eq_ubndd, node, block_type) :
         getSimpleVecRowFromStochVec(*actmax_ineq_ubndd, node, block_type);
   SimpleVector& actmin_ubndd = (system_type == EQUALITY_SYSTEM) ? getSimpleVecRowFromStochVec(*actmin_eq_ubndd, node, block_type) :
         getSimpleVecRowFromStochVec(*actmin_ineq_ubndd, node, block_type);
   SimpleVector& actmax_part = (system_type == EQUALITY_SYSTEM) ? getSimpleVecRowFromStochVec(*actmax_eq_part, node, block_type) :
         getSimpleVecRowFromStochVec(*actmax_ineq_part, node, block_type);
   SimpleVector& actmin_part = (system_type == EQUALITY_SYSTEM) ? getSimpleVecRowFromStochVec(*actmin_eq_part, node, block_type) :
         getSimpleVecRowFromStochVec(*actmin_ineq_part, node, block_type);

   /* we always set these variables but only use them in case an actual linking row gets it's activities updated */
   SimpleVector& actmax_ubndd_chgs = (system_type == EQUALITY_SYSTEM) ? *actmax_eq_ubndd_chgs : *actmax_ineq_ubndd_chgs;
   SimpleVector& actmin_ubndd_chgs = (system_type == EQUALITY_SYSTEM) ? *actmin_eq_ubndd_chgs : *actmin_ineq_ubndd_chgs;
   SimpleVector& actmax_part_chgs = (system_type == EQUALITY_SYSTEM) ? *actmax_eq_chgs : *actmax_ineq_chgs;
   SimpleVector& actmin_part_chgs = (system_type == EQUALITY_SYSTEM) ? *actmin_eq_chgs : *actmin_ineq_chgs;

#ifdef TRACK_COLUMN
   if( NODE == node && COLUMN == col && (my_rank == 0 || node != -1) && !nodeIsDummy(NODE, EQUALITY_SYSTEM) )
      std::cout << "TRACKING COLUMN: updating activities column " << col << " node " << node << " system " << ( (system_type == EQUALITY_SYSTEM) ? "EQ_SYS" : "INEQ_SYS" ) <<
         " with new " << ( upper ? "upper" : "lower" ) << " bound " << bound << " from " << old_bound << std::endl;
#endif

   for( int j = mat_transp.getRowPtr(col).start; j < mat_transp.getRowPtr(col).end; ++j )
   {
      const int row = mat_transp.getJcolM(j);
      const double entry = mat_transp.getMat(j);

      assert( !PIPSisZero(entry) );

      /* get affected partial activity and act_ubndd */
      bool switch_upperlower = upper;
      if( PIPSisLE(entry, 0.0) )
         switch_upperlower = !upper;

      SimpleVector& act_part = (switch_upperlower) ? actmax_part : actmin_part;
      SimpleVector& act_part_chgs = (switch_upperlower) ? actmax_part_chgs : actmin_part_chgs;
      SimpleVector& act_ubndd = (switch_upperlower) ? actmax_ubndd : actmin_ubndd;
      SimpleVector& act_ubndd_chgs = (switch_upperlower) ? actmax_ubndd_chgs : actmin_ubndd_chgs;


#ifdef TRACK_ROW
   if( ROW_NODE == node && ROW == row && ROW_SYS == system_type &&
         ( (block_type == LINKING_CONS_BLOCK && ROW_IS_LINK) || (!ROW_IS_LINK)) && (my_rank == 0 || node != -1) )
   {
      std::cout << "TRACKING ROW: activities of tracked row are getting updated. Current state:" << std::endl;
      if( ROW_BLOCK == LINKING_CONS_BLOCK)
      {
         std::cout << "\twas linking row with " << ( switch_upperlower ? "upper" : "lower" ) << " activity " << act_part[row] << " + " << act_part_chgs[row] << "(changes) and " <<
               (switch_upperlower ? "upper" : "lower" ) << " unbounded counters " << act_ubndd[row] << " + " << act_ubndd_chgs[row] << "(changes)" << std::endl;
      }
      else
      {
         std::cout << "\twas non-linking row with " << ( switch_upperlower ? "upper" : "lower" ) << " activity " << act_part[row] << " and " << (switch_upperlower ? "upper" : "lower" ) <<
               " unbounded counters " << act_ubndd[row] << std::endl;
      }
   }
#endif

      /* if the old bound was not set we have to modify the unbounded counters */
      if( old_bound == std::numeric_limits<double>::infinity() || old_bound == -std::numeric_limits<double>::infinity() )
      {
#ifdef TRACK_ROW
            if( ROW_NODE == node && ROW == row && ROW_SYS == system_type &&
                  ( (block_type == LINKING_CONS_BLOCK && ROW_IS_LINK) || (!ROW_IS_LINK)) && (my_rank == 0 || node != -1) )
                  std::cout << "TRACKING ROW: ubndd counters are being changed" << std::endl;
#endif

         /* every process works the root node - even in the linking row case */
         if( node != -1 && block_type == LINKING_CONS_BLOCK )
         {
            --act_ubndd_chgs[row];
            outdated_activities = true;
         }
         else
            --act_ubndd[row];

         if(block_type == LINKING_CONS_BLOCK)
            assert( 0 <= act_ubndd[row] + act_ubndd_chgs[row]);
         else
            assert( 0 <= act_ubndd[row]);

         /* from now on activity of row has to be computed */
         if( (block_type == LINKING_CONS_BLOCK && (act_ubndd[row] + act_ubndd_chgs[row] == 1))
               || (act_ubndd[row] == 1 && block_type != LINKING_CONS_BLOCK) )
         {
#ifdef TRACK_ROW
            if( ROW_NODE == node && ROW == row && ROW_SYS == system_type &&
                  ( (block_type == LINKING_CONS_BLOCK && ROW_IS_LINK) || (!ROW_IS_LINK)) && (my_rank == 0 || node != -1) )
            {
               if( ROW_IS_LINK )
                  std::cout << "TRACKING ROW: " << ( switch_upperlower ? "upper" : "lower" ) << " now needs act computation " << std::endl;
               else
                  std::cout << "TRACKING ROW: first time computation of " << ( switch_upperlower ? "upper" : "lower" ) << " activity " << std::endl;
            }
#endif
            if(block_type == LINKING_CONS_BLOCK)
               ++linking_rows_need_act_computation;
            else
               computeRowMinOrMaxActivity(system_type, node, block_type, row, switch_upperlower);
         }
         else if( (block_type == LINKING_CONS_BLOCK && act_ubndd[row] + act_ubndd_chgs[row] == 0) ||
               (block_type != LINKING_CONS_BLOCK && act_ubndd[row] == 0) )
         {
#ifdef TRACK_ROW
            if( ROW_NODE == node && ROW == row && ROW_SYS == system_type &&
                  ( (block_type == LINKING_CONS_BLOCK && ROW_IS_LINK) || (!ROW_IS_LINK)) && (my_rank == 0 || node != -1) )
                  std::cout << "TRACKING ROW: adjusting activities " << std::endl;
#endif
            if( node != -1 && block_type == LINKING_CONS_BLOCK)
               act_part_chgs[row] += bound * entry;
            else
               act_part[row] += bound * entry;
         }
      }
      else
      {
#ifdef TRACK_ROW
            if( ROW_NODE == node && ROW == row && ROW_SYS == system_type &&
                  ( (block_type == LINKING_CONS_BLOCK && ROW_IS_LINK) || (!ROW_IS_LINK)) && (my_rank == 0 || node != -1) )
                  std::cout << "TRACKING ROW: " << " no changes in ubndd counters - only adjust activities" << std::endl;
#endif
         /* better bound was found */
         if( (block_type == LINKING_CONS_BLOCK && act_ubndd[row] + act_ubndd_chgs[row] <= 1) ||
               (block_type != LINKING_CONS_BLOCK && act_ubndd[row] <= 1) )
         {

            if( node != -1 && block_type == LINKING_CONS_BLOCK)
            {
               outdated_activities = true;
               act_part_chgs[row] += (bound - old_bound) * entry;
            }
            else
               act_part[row] += (bound - old_bound) * entry;
         }
      }

#ifdef TRACK_ROW
      if( ROW_NODE == node && ROW == row && ROW_SYS == system_type &&
            ( (block_type == LINKING_CONS_BLOCK && ROW_IS_LINK) || (!ROW_IS_LINK)) && (my_rank == 0 || node != -1) )
      {
         std::cout << "TRACKING ROW: activities of tracked row have been updated: " << std::endl;
         if( ROW_BLOCK == LINKING_CONS_BLOCK)
         {
            std::cout << "\tnow linking row with " << ( switch_upperlower ? "upper" : "lower" ) << " activity " << act_part[row] << " + " << act_part_chgs[row] << "(changes) and " <<
                  (switch_upperlower ? "upper" : "lower" ) << " unbounded counters " << act_ubndd[row] << " + " << act_ubndd_chgs[row] << "(changes)" << std::endl;
         }
         else
         {
            std::cout << "\tnow non-linking row with " << ( switch_upperlower ? "upper" : "lower" ) << " activity " << act_part[row] << " and " << (switch_upperlower ? "upper" : "lower" ) <<
                  " unbounded counters " << act_ubndd[row] << std::endl;
         }
      }
#endif
   }
}

/// returns activity and unbounded counters for specified row
/// +/- infinity if there are two or more unbouded entries in a row
void PresolveData::getRowActivities(SystemType system_type, int node, BlockType block_type, int row, double& max_act,
      double& min_act, int& max_ubndd, int& min_ubndd) const
{
   assert(!nodeIsDummy(node, system_type));

   double row_max_counters = (system_type == EQUALITY_SYSTEM) ? getSimpleVecRowFromStochVec(*actmax_eq_ubndd, node, block_type)[row]
         : getSimpleVecRowFromStochVec(*actmax_ineq_ubndd, node, block_type)[row];
   double row_min_counters = (system_type == EQUALITY_SYSTEM) ? getSimpleVecRowFromStochVec(*actmin_eq_ubndd, node, block_type)[row]
         : getSimpleVecRowFromStochVec(*actmin_ineq_ubndd, node, block_type)[row];

   if(block_type == LINKING_CONS_BLOCK)
   {
      row_max_counters += (system_type == EQUALITY_SYSTEM) ? (*actmax_eq_ubndd_chgs)[row]
            : (*actmax_ineq_ubndd_chgs)[row];
      row_min_counters += (system_type == EQUALITY_SYSTEM) ? (*actmin_eq_ubndd_chgs)[row]
            : (*actmin_ineq_ubndd_chgs)[row];
   }

   max_ubndd = static_cast<int>(row_max_counters);
   min_ubndd = static_cast<int>(row_min_counters);

#ifndef NDEBUG
   /// asserting that cast from double to int is correct
   double int_part_max, int_part_min;
   std::modf(row_max_counters, &int_part_max);
   std::modf(row_min_counters, &int_part_min);
   assert(int_part_max == max_ubndd);
   assert(int_part_min == min_ubndd);
   assert(max_ubndd >= 0);
   assert(min_ubndd >= 0);
#endif

   max_act = (system_type == EQUALITY_SYSTEM) ? getSimpleVecRowFromStochVec(*actmax_eq_part, node, block_type)[row]
         : getSimpleVecRowFromStochVec(*actmax_ineq_part, node, block_type)[row];
   min_act = (system_type == EQUALITY_SYSTEM) ? getSimpleVecRowFromStochVec(*actmin_eq_part, node, block_type)[row]
         : getSimpleVecRowFromStochVec(*actmin_ineq_part, node, block_type)[row];

   if(block_type == LINKING_CONS_BLOCK)
   {
      max_act += (system_type == EQUALITY_SYSTEM) ? (*actmax_eq_chgs)[row] : (*actmax_ineq_chgs)[row];
      min_act += (system_type == EQUALITY_SYSTEM) ? (*actmin_eq_chgs)[row] : (*actmin_ineq_chgs)[row];
   }

   if( row_max_counters >= 2)
      assert( max_act == std::numeric_limits<double>::infinity() );
   else
   {
      if( block_type != LINKING_CONS_BLOCK)
      {
         if( !(max_act < std::numeric_limits<double>::infinity()))
            std::cout << row << " " << block_type << " " << node << " " << system_type << std::endl;
         assert(max_act < std::numeric_limits<double>::infinity());
      }
   }

   if( row_min_counters >= 2)
      assert( min_act == -std::numeric_limits<double>::infinity() );
   else
   {
      if( block_type != LINKING_CONS_BLOCK)
      {
         assert(-std::numeric_limits<double>::infinity() < min_act);
      }
   }
}

SimpleVector& PresolveData::getSimpleVecRowFromStochVec(const StochVector& stochvec, int node, BlockType block_type) const
{
   assert(-1 <= node && node < nChildren);

   if(node == -1)
   {
      if(block_type == LINKING_CONS_BLOCK)
      {
         assert(stochvec.vecl);
         return dynamic_cast<SimpleVector&>(*(stochvec.vecl));
      }
      else
      {
         assert(stochvec.vec);
         return dynamic_cast<SimpleVector&>(*(stochvec.vec));
      }
   }
   else
   {
      if(block_type == CHILD_BLOCK || block_type == LINKING_VARS_BLOCK)
      {
         assert(stochvec.children[node]->vec);
         return dynamic_cast<SimpleVector&>(*(stochvec.children[node]->vec));
      }
      else
      {
         assert(stochvec.vecl);
         return dynamic_cast<SimpleVector&>(*(stochvec.vecl));
      }
   }
}

SimpleVector& PresolveData::getSimpleVecColFromStochVec(const StochVector& stochvec, int node) const
{
   assert(-1 <= node && node < nChildren);

   if(node == -1)
   {
      assert(stochvec.vecl == NULL);
      assert(stochvec.vec);
      return dynamic_cast<SimpleVector&>(*(stochvec.vec));
   }
   else
   {
      assert(stochvec.children[node]->vecl == NULL);
      assert(stochvec.children[node]->vec);
      return dynamic_cast<SimpleVector&>(*(stochvec.children[node]->vec));
   }
}

SparseGenMatrix* PresolveData::getSparseGenMatrix(SystemType system_type, int node, BlockType block_type) const
{
   assert( -1 <= node && node <= nChildren );
   assert(!nodeIsDummy(node, system_type));

   StochGenMatrix& sMat = (system_type == EQUALITY_SYSTEM) ? dynamic_cast<StochGenMatrix&>(*presProb->A) : dynamic_cast<StochGenMatrix&>(*presProb->C);

   if(node == -1)
      return (block_type == LINKING_CONS_BLOCK) ? sMat.Blmat : sMat.Bmat;
   else
   {
      if(block_type == LINKING_VARS_BLOCK)
         return sMat.children[node]->Amat;
      else if(block_type == CHILD_BLOCK)
         return sMat.children[node]->Bmat;
      else if(block_type == LINKING_CONS_BLOCK)
         return sMat.children[node]->Blmat;
   }
   return NULL;
}

/* only prints the part of a linking constraint the current process knows about */
// todo does not yet print linking constraints
void PresolveData::writeRowLocalToStreamDense(std::ostream& out, SystemType system_type, int node, BlockType block_type, int row) const
{
   if(nodeIsDummy(node, system_type))
      return;

   if(node == -1 && block_type != LINKING_CONS_BLOCK && my_rank != 0)
      return;

   out << "SystemType: " << system_type << "\tnode: " << node << "\tLinkingCons: " << (block_type == LINKING_CONS_BLOCK) << "\trow: " << row << std::endl;

   if(system_type == EQUALITY_SYSTEM)
   {
      out << getSimpleVecRowFromStochVec(*presProb->bA, node, block_type)[row] << " = ";
   }
   else
   {
      double iclow = getSimpleVecRowFromStochVec(*presProb->iclow, node, block_type)[row];
      double clow = (iclow == 1.0) ? getSimpleVecRowFromStochVec(*presProb->bl, node, block_type)[row] : -std::numeric_limits<double>::infinity();

      out << clow << " <= ";
   }

   if(node != -1 && block_type != LINKING_CONS_BLOCK)
   {
      block_type = CHILD_BLOCK;
      writeMatrixRowToStreamDense(out, *getSparseGenMatrix(system_type, node, LINKING_VARS_BLOCK), node, row, getSimpleVecColFromStochVec(*presProb->ixupp, -1),
            getSimpleVecColFromStochVec(*presProb->bux, -1), getSimpleVecColFromStochVec(*presProb->ixlow, -1), getSimpleVecColFromStochVec(*presProb->blx, -1));
   }

   writeMatrixRowToStreamDense(out, *getSparseGenMatrix(system_type, node, block_type), node, row, getSimpleVecColFromStochVec(*presProb->ixupp, node),
         getSimpleVecColFromStochVec(*presProb->bux, node),getSimpleVecColFromStochVec(*presProb->ixlow, node),getSimpleVecColFromStochVec(*presProb->blx, node));


   if(system_type == INEQUALITY_SYSTEM)
   {
      double icupp = getSimpleVecRowFromStochVec(*presProb->icupp, node, block_type)[row];
      double cupp = (icupp == 1.0) ? getSimpleVecRowFromStochVec(*presProb->bu, node, block_type)[row] : std::numeric_limits<double>::infinity();

      out << " <= " << cupp;
   }
   out << std::endl;
}

void PresolveData::writeMatrixRowToStreamDense(std::ostream& out, const SparseGenMatrix& mat, int node, int row, const SimpleVector& ixupp, const SimpleVector& xupp,
      const SimpleVector& ixlow, const SimpleVector& xlow) const
{
   const SparseStorageDynamic& storage = mat.getStorageDynamicRef();

   const int start = storage.getRowPtr(row).start;
   const int end = storage.getRowPtr(row).end;

   for(int k = start; k < end; ++k)
   {
      const double val = storage.getMat(k);
      const int col = storage.getJcolM(k);

      out << " + " << val << " * x_" << node << "_" << col << " € [" << ( (ixlow[col] == 0.0) ? -std::numeric_limits<double>::infinity() : xlow[col]) << ", "
            << ( (ixupp[col] == 0.0) ? std::numeric_limits<double>::infinity() : xupp[col]) << "]";
   }
}

/* stupid slow - do not use this for things.. */
StochVectorHandle PresolveData::getRowAsStochVector(SystemType system_type, int node, int row, bool linking_row)
{
   // create new StochVector and set pattern according to row   
   StochVector* svec;
   if(!linking_row)
   {
      svec = new StochVector( nnzs_col->vec->length(), MPI_COMM_WORLD, -1);
      const SparseStorageDynamic& amat = getSparseGenMatrix(system_type, node, LINKING_VARS_BLOCK)->getStorageDynamicRef();
      // todo assert size is correct
      
      /* copy Amat */
      for(int i = amat.getRowPtr(row).start; i < amat.getRowPtr(row).end; ++i)
      {
        dynamic_cast<SimpleVector&>(*svec->vec)[amat.getJcolM(i)] = amat.getMat(i);
      }
      
      /* copy bmat and add dummy children */
      for(int child = 0; child < nChildren; ++child)
      {
        if(child != node)
        {
           svec->AddChild( new StochDummyVector() );
        }
        else
        {
          StochVector* child_vec = new StochVector( nnzs_col->children[node]->length(), MPI_COMM_WORLD, -1);
          const SparseStorageDynamic& bmat = getSparseGenMatrix(system_type, node, CHILD_BLOCK)->getStorageDynamicRef();
          // todo assert size is correct
          
          for(int i = bmat.getRowPtr(row).start; i < bmat.getRowPtr(row).end; ++i)
          {
            dynamic_cast<SimpleVector&>(*child_vec->vec)[bmat.getJcolM(i)] = bmat.getMat(i);
          }
          svec->AddChild(child_vec);
        }
      }
   }
   else
   {
     svec = nnzs_col->clone();
     /* copy all blmat */
     for(int child = -1; child < nChildren; ++child)
     {
       if( !nodeIsDummy(child, system_type) )
       {
          const SparseStorageDynamic& blmat = getSparseGenMatrix(system_type, child, LINKING_CONS_BLOCK)->getStorageDynamicRef();
          // todo assert size is correct
          
          for(int i = blmat.getRowPtr(row).start; i < blmat.getRowPtr(row).end; ++i)
          {
            getSimpleVecColFromStochVec(*svec, child)[blmat.getJcolM(i)] = blmat.getMat(i);
          }
       }
     }
   }
   return StochVectorHandle(svec);
}

StochVectorHandle PresolveData::getColAsStochVector(SystemType system_type, int node, int col)
{
  // create new StochVector and set pattern according to row
  // todo: we need two vectors to display one column
  assert(false);
  return NULL;
}

void PresolveData::printVarBoundStatistics(std::ostream& out) const
{
   const StochVector& xupp = dynamic_cast<const StochVector&>(*presProb->bux);
   const StochVector& xlow = dynamic_cast<const StochVector&>(*presProb->blx);
   const StochVector& ixupp = dynamic_cast<const StochVector&>(*presProb->ixupp);
   const StochVector& ixlow = dynamic_cast<const StochVector&>(*presProb->ixlow);

   StochVectorHandle xlow_def = StochVectorHandle(xlow.cloneFull());
   StochVectorHandle xupp_def = StochVectorHandle(xupp.cloneFull());

   xlow_def->componentMult(ixlow);
   xupp_def->componentMult(ixupp);

   double nr_bounds_upper = ixupp.dotProductSelf(1.0);
   double nr_bounds_lower = ixlow.dotProductSelf(1.0);

   double xupp_twonorm = xupp_def->twonorm();
   double xupp_infnorm = xupp_def->infnorm();
   double xupp_onenorm = xupp_def->onenorm();

   double xlow_twonorm = xlow_def->twonorm();
   double xlow_infnorm = xlow_def->infnorm();
   double xlow_onenorm = xlow_def->onenorm();

   double min_low;
   double max_low;
   double min_upp;
   double max_upp;
   int a;

   xupp_def->min(min_upp, a);
   xupp_def->max(max_upp, a);
   xlow_def->min(min_low, a);
   xlow_def->max(max_low, a);

   if(distributed && my_rank == 0)
   {
      std::cout << "_____________________________________________________" << std::endl;
      std::cout << "____________________Stats__Bounds____________________" << std::endl;
      std::cout << "_____________________________________________________" << std::endl;

      std::cout << "xlow:" << std::endl;
      std::cout << "nr_bounds\t" << nr_bounds_lower << std::endl;
      std::cout << "twonorm  \t" << xlow_twonorm << std::endl;
      std::cout << "onenorm  \t" << xlow_onenorm << std::endl;
      std::cout << "infnorm  \t" << xlow_infnorm << std::endl;
      std::cout << "min      \t" << max_low << std::endl; 
      std::cout << "max      \t" << max_low << std::endl;
      std::cout << std::endl;
      std::cout << "xupp:" << std::endl;
      std::cout << "nr_bounds\t" << nr_bounds_upper << std::endl;
      std::cout << "twonorm  \t" << xupp_twonorm << std::endl;
      std::cout << "onenorm  \t" << xupp_onenorm << std::endl;
      std::cout << "infnorm  \t" << xupp_infnorm << std::endl;
      std::cout << "min      \t" << min_upp << std::endl;
      std::cout << "max      \t" << max_upp << std::endl;

      std::cout << "_____________________________________________________" << std::endl;
      std::cout << "_____________________________________________________" << std::endl;
   }
}<|MERGE_RESOLUTION|>--- conflicted
+++ resolved
@@ -41,11 +41,7 @@
       outdated_nnzs(false),
       outdated_linking_var_bounds(false),
       outdated_activities(true),
-<<<<<<< HEAD
-      outdated_objvector(false),
-=======
       outdated_obj_vector(false),
->>>>>>> aea22acb
       linking_rows_need_act_computation(0),
       nnzs_row_A(dynamic_cast<StochVector*>(sorigprob->bA->clone())),
       nnzs_row_C(dynamic_cast<StochVector*>(sorigprob->icupp->clone())),
@@ -188,15 +184,9 @@
       MPI_Allreduce(MPI_IN_PLACE, &outdated_lhsrhs, 1, MPI_CXX_BOOL, MPI_LOR, MPI_COMM_WORLD);
       MPI_Allreduce(MPI_IN_PLACE, &outdated_nnzs, 1, MPI_CXX_BOOL, MPI_LOR, MPI_COMM_WORLD);
       MPI_Allreduce(MPI_IN_PLACE, &outdated_linking_var_bounds, 1, MPI_CXX_BOOL, MPI_LOR, MPI_COMM_WORLD);
-<<<<<<< HEAD
-      MPI_Allreduce(MPI_IN_PLACE, &outdated_objvector, 1, MPI_CXX_BOOL, MPI_LOR, MPI_COMM_WORLD);
-   }
-   assert(!outdated_activities && !outdated_lhsrhs && !outdated_nnzs && !outdated_linking_var_bounds && !outdated_objvector);
-=======
       MPI_Allreduce(MPI_IN_PLACE, &outdated_obj_vector, 1, MPI_CXX_BOOL, MPI_LOR, MPI_COMM_WORLD);
    }
    assert(!outdated_activities && !outdated_lhsrhs && !outdated_nnzs && !outdated_linking_var_bounds && !outdated_obj_vector);
->>>>>>> aea22acb
 #endif
 
    /* theoretically it should not matter but there is an assert later which needs all these to be zero */
@@ -703,22 +693,6 @@
    outdated_lhsrhs = false;
 }
 
-<<<<<<< HEAD
-void PresolveData::allreduceAndApplyObjVectorChanges()
-{
-   MPI_Allreduce(MPI_IN_PLACE, &outdated_objvector, 1, MPI_CXX_BOOL, MPI_LOR, MPI_COMM_WORLD);
-
-   if(!outdated_objvector)
-      return;
-
-   if(distributed)
-      MPI_Allreduce(MPI_IN_PLACE, obj_vector_chgs->elements(), obj_vector_chgs->length(), MPI_DOUBLE, MPI_SUM, MPI_COMM_WORLD);
-
-   dynamic_cast<SimpleVector*>(dynamic_cast<StochVector&>(*presProb->g).vec)->axpy( 1.0, *obj_vector_chgs);
-
-   obj_vector_chgs->setToZero();
-   outdated_objvector = false;
-=======
 void PresolveData::allreduceAndApplyObjVecChanges()
 {
    MPI_Allreduce(MPI_IN_PLACE, &outdated_obj_vector, 1, MPI_CXX_BOOL, MPI_LOR, MPI_COMM_WORLD);
@@ -733,7 +707,6 @@
 
    objective_vec_chgs->setToZero();
    outdated_obj_vector = false;
->>>>>>> aea22acb
 }
 
 void PresolveData::allreduceObjOffset()
@@ -857,11 +830,7 @@
       MPI_Allreduce(&obj_offset_chgs, &recv, 1, MPI_DOUBLE, MPI_SUM, MPI_COMM_WORLD);
       MPI_Allreduce(MPI_IN_PLACE, &outdated_objvector, 1, MPI_CXX_BOOL, MPI_LOR, MPI_COMM_WORLD );
    }
-<<<<<<< HEAD
-   return !outdated_activities && !outdated_lhsrhs && !outdated_linking_var_bounds && !outdated_nnzs && (recv == 0) && !outdated_objvector;
-=======
    return !outdated_obj_vector && !outdated_activities && !outdated_lhsrhs && !outdated_linking_var_bounds && !outdated_nnzs && (recv == 0);
->>>>>>> aea22acb
 }
 
 // todo : if small entry was removed from system no postsolve is necessary - if coefficient was removed because impact of changes in variable are small
