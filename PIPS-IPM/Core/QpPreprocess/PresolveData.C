/*
 * PresolveData.C
 *
 *  Created on: 09.04.2018
 *      Author: bzfuslus
 */

#include "PresolveData.h"
#include "StochGenMatrix.h"
#include "DoubleMatrixTypes.h"
#include "pipsdef.h"
#include <limits>

PresolveData::PresolveData(const sData* sorigprob) :
      presProb(sorigprob->cloneFull(true)),
      nRowElemsA(StochVectorHandle(dynamic_cast<StochVector*>(sorigprob->bA->clone()))),
      nRowElemsC(StochVectorHandle(dynamic_cast<StochVector*>(sorigprob->icupp->clone()))),
      nColElems(StochVectorHandle(dynamic_cast<StochVector*>(sorigprob->g->clone()))),
      redRowA(nRowElemsA->clone()),
      redRowC(nRowElemsC->clone()),
      redCol(nColElems->clone()),
      outdated_activities(false),
      actmax_eq(nRowElemsA->clone()),
      actmin_eq(nRowElemsA->clone()),
      actmax_ineq(nRowElemsC->clone()),
      actmin_ineq(nRowElemsC->clone()),
      lenght_array_act_chgs(nRowElemsA->vecl->n * 2 + nRowElemsC->vecl->n * 2),
      array_act_chgs( new double[lenght_array_act_chgs]),
      actmax_eq_chgs(array_act_chgs, nRowElemsA->vecl->n),
      actmin_eq_chgs(array_act_chgs + nRowElemsA->vecl->n, nRowElemsA->vecl->n),
      actmax_ineq_chgs(array_act_chgs + 2 * nRowElemsA->vecl->n, nRowElemsC->vecl->n),
      actmin_ineq_chgs(array_act_chgs + 2 * nRowElemsA->vecl->n + nRowElemsC->vecl->n, nRowElemsC->vecl->n),
      nChildren(nColElems->children.size()),
      objOffset(0.0)
{
<<<<<<< HEAD
   getRankDistributed(MPI_COMM_WORLD, my_rank, distributed);
=======
   nColElems = StochVectorHandle(dynamic_cast<StochVector*>(sorigprob->g->clone()));
   redCol = StochVectorHandle(dynamic_cast<StochVector*>(sorigprob->g->clone()));

   nRowElemsA = StochVectorHandle(dynamic_cast<StochVector*>(sorigprob->bA->clone()));
   redRowA = StochVectorHandle(dynamic_cast<StochVector*>(sorigprob->bA->clone()));

   nRowElemsC = StochVectorHandle(dynamic_cast<StochVector*>(sorigprob->icupp->clone()));
   redRowC = StochVectorHandle(dynamic_cast<StochVector*>(sorigprob->icupp->clone()));

   max_act_eq = StochVectorHandle(dynamic_cast<StochVector*>(sorigprob->bA->clone()));
   min_act_eq = StochVectorHandle(dynamic_cast<StochVector*>(sorigprob->bA->clone()));
   max_act_ineq = StochVectorHandle(dynamic_cast<StochVector*>(sorigprob->icupp->clone()));
   max_act_ineq = StochVectorHandle(dynamic_cast<StochVector*>(sorigprob->icupp->clone()));


   presProb = sorigprob->cloneFull(true);

   objOffset = 0.0;

   nChildren = nColElems->children.size();
>>>>>>> ba0945a1

   // initialize all dynamic transposed sub matrices
   dynamic_cast<StochGenMatrix&>(*presProb->A).initTransposed(true);
   dynamic_cast<StochGenMatrix&>(*presProb->C).initTransposed(true);

   recomputeActivities();
   initNnzCounter();
}

PresolveData::~PresolveData()
{
   delete[] array_act_chgs;
}


sData* PresolveData::finalize()
{
   // this removes all columns and rows that are now empty from the problem
   presProb->cleanUpPresolvedData(*nRowElemsA, *nRowElemsC, *nColElems);

   dynamic_cast<StochGenMatrix&>(*presProb->A).deleteTransposed();
   dynamic_cast<StochGenMatrix&>(*presProb->C).deleteTransposed();

   return presProb;
}

<<<<<<< HEAD

/** Recomputes the activities of all rows the process knows about. If linking_only is set to true only the linking_rows will get recomputed.
 *  Careful, recomputing linking rows requires MPI communication. Ideally all activities only have to be computed once, when creating the
 *  PresolveData.
 *  After that changes in the activities of linking rows will get stored in the SimpleVectors
 */
void PresolveData::recomputeActivities(bool linking_only)
{
   const StochGenMatrix& mat_A = dynamic_cast<const StochGenMatrix&>(*presProb->A);
   const StochGenMatrix& mat_C = dynamic_cast<const StochGenMatrix&>(*presProb->C);

   const StochVector& xupp = dynamic_cast<StochVector&>(*presProb->bux);
   const StochVector& ixupp = dynamic_cast<StochVector&>(*presProb->ixupp);
   const StochVector& xlow = dynamic_cast<StochVector&>(*presProb->blx);
   const StochVector& ixlow = dynamic_cast<StochVector&>(*presProb->ixlow);

   /* reset vectors keeping track of activities */
   if(!linking_only)
   {
      actmin_eq->setToZero();
      actmax_eq->setToZero();
      actmin_ineq->setToZero();
      actmax_ineq->setToZero();
   }
   else
   {
      actmin_eq->vecl->setToZero();
      actmax_eq->vecl->setToZero();
      actmin_ineq->vecl->setToZero();
      actmax_ineq->vecl->setToZero();
   }

   actmax_eq_chgs.setToZero();
   actmin_eq_chgs.setToZero();
   actmax_ineq_chgs.setToZero();
   actmin_ineq_chgs.setToZero();

   /* compute activities at root node */
   const SimpleVector& xupp_root = dynamic_cast<const SimpleVector&>(*xupp.vec);
   const SimpleVector& ixupp_root = dynamic_cast<const SimpleVector&>(*ixupp.vec);
   const SimpleVector& xlow_root = dynamic_cast<const SimpleVector&>(*xlow.vec);
   const SimpleVector& ixlow_root = dynamic_cast<const SimpleVector&>(*ixlow.vec);

   /* A0/B0 */
   if(!linking_only)
   {
      SimpleVector& actmin_eq_root = dynamic_cast<SimpleVector&>(*actmin_eq->vec);
      SimpleVector& actmax_eq_root = dynamic_cast<SimpleVector&>(*actmax_eq->vec);
      SimpleVector& actmin_ineq_root = dynamic_cast<SimpleVector&>(*actmin_ineq->vec);
      SimpleVector& actmax_ineq_root = dynamic_cast<SimpleVector&>(*actmax_ineq->vec);

      addActivityOfBlock(mat_A.Bmat->getStorageDynamicRef(), actmin_eq_root, actmax_eq_root, xlow_root, ixlow_root, xupp_root, ixupp_root);

      addActivityOfBlock(mat_C.Bmat->getStorageDynamicRef(), actmin_ineq_root, actmax_ineq_root, xlow_root, ixlow_root, xupp_root, ixupp_root);
   }

   SimpleVector& actmin_eq_link = dynamic_cast<SimpleVector&>(*actmin_eq->vecl);
   SimpleVector& actmax_eq_link = dynamic_cast<SimpleVector&>(*actmax_eq->vecl);
   SimpleVector& actmin_ineq_link = dynamic_cast<SimpleVector&>(*actmin_ineq->vecl);
   SimpleVector& actmax_ineq_link = dynamic_cast<SimpleVector&>(*actmax_ineq->vecl);
   /* Bl0 */
   if(my_rank == 0)
   {
      addActivityOfBlock(mat_A.Blmat->getStorageDynamicRef(), actmin_eq_link, actmax_eq_link, xlow_root, ixlow_root, xupp_root, ixupp_root);

      addActivityOfBlock(mat_C.Blmat->getStorageDynamicRef(), actmin_ineq_link, actmax_ineq_link, xlow_root, ixlow_root, xupp_root, ixupp_root);
   }

   /* child nodes */
   for(int node = 0; node < nChildren; ++node)
   {
      if( mat_A.children[node]->isKindOf(kStochGenDummyMatrix) && mat_C.children[node]->isKindOf(kStochGenDummyMatrix) )
         continue;

      const SimpleVector& xupp_child = dynamic_cast<const SimpleVector&>(*xupp.children[node]->vec);
      const SimpleVector& ixupp_child = dynamic_cast<const SimpleVector&>(*ixupp.children[node]->vec);
      const SimpleVector& xlow_child = dynamic_cast<const SimpleVector&>(*xlow.children[node]->vec);
      const SimpleVector& ixlow_child = dynamic_cast<const SimpleVector&>(*ixlow.children[node]->vec);

      /* EQUALITY_SYSTEM */
      if( !mat_A.children[node]->isKindOf(kStochGenDummyMatrix) )
      {
         if( !linking_only )
         {
            SimpleVector& actmin_eq_child = dynamic_cast<SimpleVector&>(*actmin_eq->children[node]->vec);
            SimpleVector& actmax_eq_child = dynamic_cast<SimpleVector&>(*actmax_eq->children[node]->vec);

            /* Ai */
            addActivityOfBlock(mat_A.children[node]->Amat->getStorageDynamicRef(), actmin_eq_child, actmax_eq_child, xlow_root, ixlow_root, xupp_root, ixupp_root);

            /* Bi */
            addActivityOfBlock(mat_A.children[node]->Bmat->getStorageDynamicRef(), actmin_eq_child, actmax_eq_child, xlow_child, ixlow_child, xupp_child, ixupp_child);
         }

         /* Bli */
         addActivityOfBlock(mat_A.children[node]->Blmat->getStorageDynamicRef(), actmin_eq_link, actmax_eq_link, xlow_child, ixlow_child, xupp_child, ixupp_child);


      }
      /* INEQUALITY_SYSTEM */
      if( !mat_C.children[node]->isKindOf(kStochGenDummyMatrix) )
      {
         if( !linking_only )
         {
            SimpleVector& actmin_ineq_child = dynamic_cast<SimpleVector&>(*actmin_ineq->children[node]->vec);
            SimpleVector& actmax_ineq_child = dynamic_cast<SimpleVector&>(*actmax_ineq->children[node]->vec);

            /* Ai */
            addActivityOfBlock(mat_C.children[node]->Amat->getStorageDynamicRef(), actmin_ineq_child, actmax_ineq_child, xlow_root, ixlow_root, xupp_root, ixupp_root);

            /* Bi */
            addActivityOfBlock(mat_C.children[node]->Bmat->getStorageDynamicRef(), actmin_ineq_child, actmax_ineq_child, xlow_child, ixlow_child, xupp_child, ixupp_child);
         }

         /* Bli */
         addActivityOfBlock(mat_C.children[node]->Blmat->getStorageDynamicRef(), actmin_ineq_link, actmax_ineq_link, xlow_child, ixlow_child, xupp_child, ixupp_child);
      }

   }

   /* allreduce linking constraint activities */
   if( distributed )
   {
      // todo is copying and then allreducing once cheaper than allreducing 4 times ?

      MPI_Allreduce(MPI_IN_PLACE, dynamic_cast<SimpleVector*>(actmin_eq->vecl)->elements(), actmin_eq->vecl->n, MPI_DOUBLE, MPI_SUM, MPI_COMM_WORLD);
      MPI_Allreduce(MPI_IN_PLACE, dynamic_cast<SimpleVector*>(actmax_eq->vecl)->elements(), actmax_eq->vecl->n, MPI_DOUBLE, MPI_SUM, MPI_COMM_WORLD);
      MPI_Allreduce(MPI_IN_PLACE, dynamic_cast<SimpleVector*>(actmin_ineq->vecl)->elements(), actmin_ineq->vecl->n, MPI_DOUBLE, MPI_SUM, MPI_COMM_WORLD);
      MPI_Allreduce(MPI_IN_PLACE, dynamic_cast<SimpleVector*>(actmax_ineq->vecl)->elements(), actmax_ineq->vecl->n, MPI_DOUBLE, MPI_SUM, MPI_COMM_WORLD);
   }
}

/** allreduces changes in the activities of the linking rows and updates the linking row activities */
void PresolveData::updateLinkingRowActivities()
{
   if(!distributed)
      return;

   MPI_Allreduce(MPI_IN_PLACE, array_act_chgs, lenght_array_act_chgs, MPI_DOUBLE, MPI_SUM, MPI_COMM_WORLD);

   SimpleVector& actmin_eq_link = dynamic_cast<SimpleVector&>(*actmin_eq->vecl);
   SimpleVector& actmax_eq_link = dynamic_cast<SimpleVector&>(*actmax_eq->vecl);
   SimpleVector& actmin_ineq_link = dynamic_cast<SimpleVector&>(*actmin_ineq->vecl);
   SimpleVector& actmax_ineq_link = dynamic_cast<SimpleVector&>(*actmax_ineq->vecl);

   actmin_eq_link.axpy( 1.0, actmin_eq_chgs);
   actmax_eq_link.axpy( 1.0, actmax_eq_chgs);
   actmin_ineq_link.axpy( 1.0, actmin_ineq_chgs);
   actmax_ineq_link.axpy( 1.0, actmax_ineq_chgs);

   actmin_eq_chgs.setToZero();
   actmax_eq_chgs.setToZero();
   actmin_ineq_chgs.setToZero();
   actmax_ineq_chgs.setToZero();
}

/** Computes minimal and maximal activity of all rows in given matrix. Adds activities to min/max_activities accordingly. */
void PresolveData::addActivityOfBlock( const SparseStorageDynamic& matrix, SimpleVector& min_activities, SimpleVector& max_activities,
      const SimpleVector& xlow, const SimpleVector& ixlow, const SimpleVector& xupp, const SimpleVector& ixupp) const
{
   assert( xlow.n == matrix.n && ixlow.n == matrix.n && xupp.n == matrix.n && ixupp.n == matrix.n );
   assert( max_activities.n == matrix.m && min_activities.n == matrix.m);

   for( int row = 0; row < matrix.m; ++row)
   {
      for( int j = matrix.rowptr[row].start; j < matrix.rowptr[row].end; j++)
      {
         const int col = matrix.jcolM[j];
         const double entry = matrix.M[j];

         if( entry > 0)
         {
            // add entry * lower_bound to infRow
            if( ixlow[col] != 0.0)
               min_activities[row] += entry * xlow[col];
            else
               min_activities[row] = -std::numeric_limits<double>::infinity();
            // add entry * upper_bound to supRow
            if( ixupp[col] != 0.0 )
               max_activities[row] += entry * xupp[col];
            else
               max_activities[row] = std::numeric_limits<double>::infinity();
         }
         else
         {
            // add entry * upper_bound to infRow
            if( ixupp[col] != 0.0 )
               min_activities[row] += entry * xupp[col];
            else
               min_activities[row] = -std::numeric_limits<double>::infinity();
            // add entry * lower_bound to supRow
            if( ixlow[col] != 0.0 )
               max_activities[row] += entry * xlow[col];
            else
               max_activities[row] = std::numeric_limits<double>::infinity();
         }

         /* stop computing the activity of a row if it is already +/-infinity */
         if( max_activities[row] == std::numeric_limits<double>::infinity() && min_activities[row] == -std::numeric_limits<double>::infinity() )
            continue;
      }
   }
}




=======
void PresolveData::recomputeActivities()
{
   // todo
}

>>>>>>> ba0945a1
void PresolveData::initNnzCounter()
{
   StochGenMatrix& A = dynamic_cast<StochGenMatrix&>(*(presProb->A));
   StochGenMatrix& C = dynamic_cast<StochGenMatrix&>(*(presProb->C));

   StochVectorHandle colClone(dynamic_cast<StochVector*>(nColElems->clone()));

   A.getNnzPerRow(*nRowElemsA);
   C.getNnzPerRow(*nRowElemsC);
   A.getNnzPerCol(*nColElems);
   C.getNnzPerCol(*colClone);

   nColElems->axpy(1.0, *colClone);

#if 0
   int rank = 0;
   MPI_Comm_rank(MPI_COMM_WORLD, &rank);

   if( rank == 0 ) std::cout << "write Cols with all cols" << std::endl;
   nColElems->writeToStreamAll(std::cout);

   if( rank == 0 ) std::cout << "write Rows A" << std::endl;
   nRowElemsA->writeToStreamAll(std::cout);

   if( rank == 0 ) std::cout << "write Rows C " << std::endl;
   nRowElemsC->writeToStreamAll(std::cout);
#endif
}

bool PresolveData::combineColAdaptParent()
{
   int myRank, world_size;
   bool iAmDistrib = false;
   MPI_Comm_rank(MPI_COMM_WORLD, &myRank);
   MPI_Comm_size(MPI_COMM_WORLD, &world_size);

   if( world_size > 1)
      iAmDistrib = true;

   if( iAmDistrib )
   {
      // allgather the length of each colAdaptParent
      const int mylen = getNumberColAdParent();
      int* recvcounts = new int[world_size];

      MPI_Allgather(&mylen, 1, MPI_INT, recvcounts, 1, MPI_INT, MPI_COMM_WORLD);

      // allgatherv the actual colAdaptParents
      // First, extract the colIdx and val into int* and double* arrays:
      int* colIndicesLocal = new int[mylen];
      double* valuesLocal = new double[mylen];
      for(int i=0; i<mylen; i++)
      {
         colIndicesLocal[i] = getColAdaptParent(i).colIdx;
         valuesLocal[i] = getColAdaptParent(i).val;
      }
      // Second, prepare the receive buffers:
      int lenghtGlobal = recvcounts[0];
      int* displs = new int[world_size];
      displs[0] = 0;
      for(int i = 1; i < world_size; i++)
      {
         lenghtGlobal += recvcounts[i];
         displs[i] = displs[i-1] + recvcounts[i-1];
      }
      int* colIndicesGlobal = new int[lenghtGlobal];
      double* valuesGlobal = new double[lenghtGlobal];
      // Then, do the actual MPI communication:
      MPI_Allgatherv(colIndicesLocal, mylen, MPI_INT, colIndicesGlobal, recvcounts, displs , MPI_INT, MPI_COMM_WORLD);
      MPI_Allgatherv(valuesLocal, mylen, MPI_DOUBLE, valuesGlobal, recvcounts, displs , MPI_DOUBLE, MPI_COMM_WORLD);

      // Reconstruct a colAdaptParent:
      clearColAdaptParent();
      for(int i=0; i<lenghtGlobal; i++)
      {
         COLUMNFORDELETION colWithVal = {colIndicesGlobal[i], valuesGlobal[i]};
         addColToAdaptParent(colWithVal);
      }

      delete[] displs;
      delete[] recvcounts;
      delete[] colIndicesLocal;
      delete[] valuesLocal;
      delete[] colIndicesGlobal;
      delete[] valuesGlobal;
   }

   // Sort colIndicesGlobal (and valuesGlobal accordingly), remove duplicates and find infeasibilities
   std::sort(linkingVariablesMarkedForDeletion.begin(), linkingVariablesMarkedForDeletion.end(), col_is_smaller());
   for(int i = 1; i < getNumberColAdParent(); i++)
      assert( getColAdaptParent(i-1).colIdx <= getColAdaptParent(i).colIdx);

   if(getNumberColAdParent() > 0)
   {
      int colIdxCurrent = getColAdaptParent(0).colIdx;
      double valCurrent = getColAdaptParent(0).val;
      for(int i = 1; i < getNumberColAdParent(); i++)
      {
         if( getColAdaptParent(i).colIdx == colIdxCurrent )
         {
            if( getColAdaptParent(i).val != valCurrent )
            {
               std::cout << "Detected infeasibility (in variable) " << colIdxCurrent << std::endl;
               return false;
            }
            else
            {
               linkingVariablesMarkedForDeletion.erase(linkingVariablesMarkedForDeletion.begin()+i);   //todo: implement more efficiently
               i--;
            }
         }
         else{
            colIdxCurrent = getColAdaptParent(i).colIdx;
            valCurrent = getColAdaptParent(i).val;
         }
      }
   }
   assert( getNumberColAdParent() <= nColElems->vec->n );

   return true;
}

bool PresolveData::reductionsEmpty()
{
   return redRowA->isZero() && redRowC->isZero() && redCol->isZero();
}

void PresolveData::resetRedCounters()
{
   redRowA->setToZero();
   redRowC->setToZero();
   redCol->setToZero();
}

int PresolveData::getNChildren() const
{
   return nChildren;
}

double PresolveData::getObjOffset() const
{
   return objOffset;
}
double PresolveData::addObjOffset(double addOffset)
{
   objOffset += addOffset;
   return objOffset;
}
void PresolveData::setObjOffset(double offset)
{
   objOffset = offset;
}

COLUMNFORDELETION PresolveData::getColAdaptParent(int i) const
{
   assert( i<getNumberColAdParent() );
   return linkingVariablesMarkedForDeletion[i];
}
int PresolveData::getNumberColAdParent() const
{
   return (int)linkingVariablesMarkedForDeletion.size();
}
void PresolveData::addColToAdaptParent(COLUMNFORDELETION colToAdapt)
{
   linkingVariablesMarkedForDeletion.push_back(colToAdapt);
}
void PresolveData::clearColAdaptParent()
{
   linkingVariablesMarkedForDeletion.clear();
}<|MERGE_RESOLUTION|>--- conflicted
+++ resolved
@@ -33,30 +33,7 @@
       nChildren(nColElems->children.size()),
       objOffset(0.0)
 {
-<<<<<<< HEAD
    getRankDistributed(MPI_COMM_WORLD, my_rank, distributed);
-=======
-   nColElems = StochVectorHandle(dynamic_cast<StochVector*>(sorigprob->g->clone()));
-   redCol = StochVectorHandle(dynamic_cast<StochVector*>(sorigprob->g->clone()));
-
-   nRowElemsA = StochVectorHandle(dynamic_cast<StochVector*>(sorigprob->bA->clone()));
-   redRowA = StochVectorHandle(dynamic_cast<StochVector*>(sorigprob->bA->clone()));
-
-   nRowElemsC = StochVectorHandle(dynamic_cast<StochVector*>(sorigprob->icupp->clone()));
-   redRowC = StochVectorHandle(dynamic_cast<StochVector*>(sorigprob->icupp->clone()));
-
-   max_act_eq = StochVectorHandle(dynamic_cast<StochVector*>(sorigprob->bA->clone()));
-   min_act_eq = StochVectorHandle(dynamic_cast<StochVector*>(sorigprob->bA->clone()));
-   max_act_ineq = StochVectorHandle(dynamic_cast<StochVector*>(sorigprob->icupp->clone()));
-   max_act_ineq = StochVectorHandle(dynamic_cast<StochVector*>(sorigprob->icupp->clone()));
-
-
-   presProb = sorigprob->cloneFull(true);
-
-   objOffset = 0.0;
-
-   nChildren = nColElems->children.size();
->>>>>>> ba0945a1
 
    // initialize all dynamic transposed sub matrices
    dynamic_cast<StochGenMatrix&>(*presProb->A).initTransposed(true);
@@ -82,8 +59,6 @@
 
    return presProb;
 }
-
-<<<<<<< HEAD
 
 /** Recomputes the activities of all rows the process knows about. If linking_only is set to true only the linking_rows will get recomputed.
  *  Careful, recomputing linking rows requires MPI communication. Ideally all activities only have to be computed once, when creating the
@@ -288,16 +263,6 @@
    }
 }
 
-
-
-
-=======
-void PresolveData::recomputeActivities()
-{
-   // todo
-}
-
->>>>>>> ba0945a1
 void PresolveData::initNnzCounter()
 {
    StochGenMatrix& A = dynamic_cast<StochGenMatrix&>(*(presProb->A));
