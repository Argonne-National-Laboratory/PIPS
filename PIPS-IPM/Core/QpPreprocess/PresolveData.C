/*
 * PresolveData.C
 *
 *  Created on: 09.04.2018
 *      Author: bzfuslus
 */

#include "PresolveData.h"

#include "StochOptions.h"
#include "StochGenMatrix.h"
#include "DoubleMatrixTypes.h"
#include "StochMatrixUtilities.h"
#include "pipsdef.h"
#include "pipsport.h"
#include "StochVectorUtilities.h"

#include <stdexcept>
#include <limits>
#include <algorithm>
#include <string>
#include <cmath>

/* can specify a cloumn here which bound changes we wanna track maybe */

// #ifndef NDEBUG
//   #define TRACK_C
//   #define COLUMN_INDEX 523
//   #define COL_NODE -1
// #endif

//#ifndef NDEBUG
//    #define TRACK_R
//    #define ROW_INDEX 32
//    #define ROW_NODE -1
//    #define ROW_BLOCK BL_MAT
//    #define ROW_IS_LINK true
//    #define ROW_SYS EQUALITY_SYSTEM
//#endif

#ifdef TRACK_C
#define TRACK_COLUMN(col)                      \
   ( col == INDEX(COL, COL_NODE, COLUMN_INDEX) \
      && (my_rank == 0 || COL_NODE != -1)      \
      && !nodeIsDummy(COL_NODE) )
#else
#define TRACK_COLUMN(col) false
#endif

#ifdef TRACK_R
#define TRACK_ROW(row)            \
   ( row == INDEX(ROW, ROW_NODE, ROW_INDEX, ROW_IS_LINK, ROW_SYS) \
      && !nodeIsDummy(ROW_NODE)                                   \
      && (my_rank == 0 || ROW_IS_LINK || ROW_NODE != -1) )
#else
#define TRACK_ROW(row) false
#endif

#ifdef TRACK_R
#define I_TRACK_ROW                                \
   (!nodeIsDummy(ROW_NODE)                         \
      && (my_rank == 0 || ROW_IS_LINK              \
         || ROW_NODE != -1))
#else
#define I_TRACK_ROW false
#endif

#ifdef TRACK_C
#define I_TRACK_COLUMN                             \
   !nodeIsDummy(COL_NODE)                          \
      && (my_rank == 0 || COL_NODE != -1)
#else
#define I_TRACK_COLUMN false
#endif

PresolveData::PresolveData(const sData* sorigprob, StochPostsolver* postsolver) :
      postsolver(postsolver),
      limit_max_bound_accepted( pips_options::getDoubleParameter("PRESOLVE_MAX_BOUND_ACCEPTED") ),
      length_array_outdated_indicators(6),
      array_outdated_indicators(new bool[length_array_outdated_indicators]),
      outdated_lhsrhs(array_outdated_indicators[0]),
      outdated_nnzs(array_outdated_indicators[1]),
      outdated_linking_var_bounds(array_outdated_indicators[2]),
      outdated_activities(array_outdated_indicators[3]),
      outdated_obj_vector(array_outdated_indicators[4]),
      postsolve_linking_row_propagation_needed(array_outdated_indicators[5]),
      linking_rows_need_act_computation(0),
      nnzs_row_A(cloneStochVector<double,int>(*sorigprob->bA)),
      nnzs_row_C(cloneStochVector<double,int>(*sorigprob->icupp)),
      nnzs_col(cloneStochVector<double,int>(*sorigprob->g)),
      actmax_eq_part(cloneStochVector<int,double>(*nnzs_row_A)),
      actmin_eq_part(dynamic_cast<StochVector*>(actmax_eq_part->clone())),
      actmax_eq_ubndd(dynamic_cast<StochVectorBase<int>*>(nnzs_row_A->clone())),
      actmin_eq_ubndd(dynamic_cast<StochVectorBase<int>*>(nnzs_row_A->clone())),
      actmax_ineq_part(cloneStochVector<int,double>(*nnzs_row_C)),
      actmin_ineq_part(dynamic_cast<StochVector*>(actmax_ineq_part->clone())),
      actmax_ineq_ubndd(dynamic_cast<StochVectorBase<int>*>(nnzs_row_C->clone())),
      actmin_ineq_ubndd(dynamic_cast<StochVectorBase<int>*>(nnzs_row_C->clone())),
      my_rank(PIPS_MPIgetRank(MPI_COMM_WORLD)),
      distributed(PIPS_MPIgetDistributed(MPI_COMM_WORLD)),
      INF_NEG( -pips_options::getDoubleParameter("PRESOLVE_INFINITY") ),
      INF_POS( pips_options::getDoubleParameter("PRESOLVE_INFINITY") ),
      nChildren(nnzs_col->children.size()),
      objOffset(0.0), obj_offset_chgs(0.0),
      objective_vec_chgs( new SimpleVector(nnzs_col->vec->length()) ),
      lower_bound_implied_by_system(dynamic_cast<StochVectorBase<int>*>(nnzs_col->clone())),
      lower_bound_implied_by_row(dynamic_cast<StochVectorBase<int>*>(nnzs_col->clone())),
      lower_bound_implied_by_node(dynamic_cast<StochVectorBase<int>*>(nnzs_col->clone())),
      upper_bound_implied_by_system(dynamic_cast<StochVectorBase<int>*>(nnzs_col->clone())),
      upper_bound_implied_by_row(dynamic_cast<StochVectorBase<int>*>(nnzs_col->clone())),
      upper_bound_implied_by_node(dynamic_cast<StochVectorBase<int>*>(nnzs_col->clone())),
      absmin_col(dynamic_cast<StochVector*>(sorigprob->g->clone())),
      absmax_col(dynamic_cast<StochVector*>(sorigprob->g->clone()))
{
   std::memset(array_outdated_indicators, 0, length_array_outdated_indicators * sizeof(bool) );
   outdated_activities = true;

   lower_bound_implied_by_system->setToConstant(-10);
   lower_bound_implied_by_row->setToConstant(-10);
   lower_bound_implied_by_node->setToConstant(-10);
   upper_bound_implied_by_system->setToConstant(-10);
   upper_bound_implied_by_row->setToConstant(-10);
   upper_bound_implied_by_node->setToConstant(-10);

   absmin_col->setToZero();
   absmax_col->setToZero();
   objective_vec_chgs->setToZero();

   presProb = sorigprob->cloneFull(true);

   const int n_linking_vars = (nnzs_col->vec) ? nnzs_col->vec->n : 0;

   const int n_linking_A = (nnzs_row_A->vecl) ? nnzs_row_A->vecl->n : 0;
   const int n_linking_C = (nnzs_row_C->vecl) ? nnzs_row_C->vecl->n : 0;

   assert( n_linking_vars + 2 * n_linking_A + 2 * n_linking_C < std::numeric_limits<int>::max() );

   length_array_nnz_chgs = n_linking_vars + n_linking_A + n_linking_C;
   array_nnz_chgs = new int[length_array_nnz_chgs];
   std::memset(array_nnz_chgs, 0, length_array_nnz_chgs * sizeof(int));

   nnzs_col_chgs = SimpleVectorBaseHandle<int>(new SimpleVectorBase<int>(array_nnz_chgs, n_linking_vars));
   nnzs_row_A_chgs = SimpleVectorBaseHandle<int>(new SimpleVectorBase<int>(array_nnz_chgs + n_linking_vars, n_linking_A));
   nnzs_row_C_chgs = SimpleVectorBaseHandle<int>(new SimpleVectorBase<int>(array_nnz_chgs + n_linking_vars + n_linking_A, n_linking_C));

   lenght_array_act_chgs = n_linking_A * 2 + n_linking_C * 2;
   array_act_chgs = new double[lenght_array_act_chgs];
   std::memset(array_act_chgs, 0.0, lenght_array_act_chgs * sizeof(double));

   actmax_eq_chgs = SimpleVectorHandle( new SimpleVector(array_act_chgs, n_linking_A));
   actmin_eq_chgs = SimpleVectorHandle( new SimpleVector(array_act_chgs + n_linking_A, n_linking_A));
   actmax_ineq_chgs = SimpleVectorHandle( new SimpleVector(array_act_chgs + 2 * n_linking_A, n_linking_C));
   actmin_ineq_chgs = SimpleVectorHandle( new SimpleVector(array_act_chgs + 2 * n_linking_A + n_linking_C, n_linking_C));

   array_act_unbounded_chgs = new int[lenght_array_act_chgs];
   std::memset(array_act_unbounded_chgs, 0, lenght_array_act_chgs * sizeof(int));

   actmax_eq_ubndd_chgs = SimpleVectorBaseHandle<int>( new SimpleVectorBase<int>(array_act_unbounded_chgs, n_linking_A));
   actmin_eq_ubndd_chgs = SimpleVectorBaseHandle<int>( new SimpleVectorBase<int>(array_act_unbounded_chgs + n_linking_A, n_linking_A));
   actmax_ineq_ubndd_chgs = SimpleVectorBaseHandle<int>( new SimpleVectorBase<int>(array_act_unbounded_chgs + 2 * n_linking_A, n_linking_C));
   actmin_ineq_ubndd_chgs = SimpleVectorBaseHandle<int>( new SimpleVectorBase<int>(array_act_unbounded_chgs + 2 * n_linking_A + n_linking_C, n_linking_C));

   lenght_array_bound_chgs = n_linking_A + n_linking_C;
   array_bound_chgs = new double[lenght_array_bound_chgs];
   std::memset(array_bound_chgs, 0.0, lenght_array_bound_chgs * sizeof(double));

   bound_chgs_A = SimpleVectorHandle( new SimpleVector(array_bound_chgs, n_linking_A));
   bound_chgs_C = SimpleVectorHandle( new SimpleVector(array_bound_chgs + n_linking_A, n_linking_C));

   // initialize all dynamic transposed sub matrices
   getSystemMatrix(EQUALITY_SYSTEM).initTransposed(true);
   getSystemMatrix(INEQUALITY_SYSTEM).initTransposed(true);

   recomputeActivities();
   initNnzCounter( *nnzs_row_A, *nnzs_row_C, *nnzs_col);

   initSingletons();
   setUndefinedVarboundsTo(std::numeric_limits<double>::infinity());
   setUndefinedRowboundsTo(std::numeric_limits<double>::infinity());

   initAbsminAbsmaxInCols(*absmin_col, *absmax_col);

#ifdef TRACK_C
   if( I_TRACK_COLUMN )
   {
      const double xupp = getSimpleVecFromColStochVec(*presProb->bux, COL_NODE)[COLUMN_INDEX];
      const double xlow = getSimpleVecFromColStochVec(*presProb->blx, COL_NODE)[COLUMN_INDEX];
      const double ixupp = getSimpleVecFromColStochVec(*presProb->ixupp, COL_NODE)[COLUMN_INDEX];
      const double ixlow = getSimpleVecFromColStochVec(*presProb->ixlow, COL_NODE)[COLUMN_INDEX];
      std::cout << "TRACKING_COLUMN: colum " << COLUMN_INDEX << " node " << COL_NODE << std::endl;
      std::cout << "\tbound x € [" << ((PIPSisZero(ixlow)) ? -std::numeric_limits<double>::infinity() : xlow) 
         << ", " << ((PIPSisZero(ixupp)) ? std::numeric_limits<double>::infinity() : xupp) << "]" << std::endl;
   }
#endif

#ifdef TRACK_R
   if( I_TRACK_ROW )
   {
      std::cout << "TRACKING_ROW: row " << ROW_INDEX << " node " << ROW_NODE << " linking " << ROW_IS_LINK << " SystemType " << ROW_SYS << std::endl;
      writeRowLocalToStreamDense(std::cout, INDEX(ROW, ROW_NODE, ROW_INDEX, ROW_IS_LINK, ROW_SYS));
   }
#endif
}

PresolveData::~PresolveData()
{
   delete[] array_outdated_indicators;
   delete[] array_nnz_chgs;
   delete[] array_act_chgs;
   delete[] array_bound_chgs;
   delete[] array_act_unbounded_chgs;
}

/* set non existent bounds on all variables to +/- value */
void PresolveData::setUndefinedVarboundsTo(double value)
{
   StochVector& xlow = dynamic_cast<StochVector&>(*presProb->blx);
   StochVector& ixlow = dynamic_cast<StochVector&>(*presProb->ixlow);
   StochVector& xupp = dynamic_cast<StochVector&>(*presProb->bux);
   StochVector& ixupp = dynamic_cast<StochVector&>(*presProb->ixupp);

   setNotIndicatedEntriesTo(xlow, ixlow, -value);
   setNotIndicatedEntriesTo(xupp, ixupp, value);
}

void PresolveData::setUndefinedRowboundsTo(double value)
{
   StochVector& clow = dynamic_cast<StochVector&>(*presProb->bl);
   StochVector& iclow = dynamic_cast<StochVector&>(*presProb->iclow);
   StochVector& cupp = dynamic_cast<StochVector&>(*presProb->bu);
   StochVector& icupp = dynamic_cast<StochVector&>(*presProb->icupp);

   setNotIndicatedEntriesTo(clow, iclow, -value);
   setNotIndicatedEntriesTo(cupp, icupp, value);
}

void PresolveData::setNotIndicatedEntriesTo(StochVector& svec, StochVector& sivec, double value)
{
   assert(svec.children.size() == sivec.children.size());
   assert(svec.children.size() == static_cast<unsigned int>(nChildren));

   for( int node = -1; node < nChildren; ++node )
   {
      if( !nodeIsDummy(node) )
      {
         SimpleVector& vec = getSimpleVecFromColStochVec(svec, node);
         const SimpleVector& ivec = getSimpleVecFromColStochVec(sivec, node);

         assert(vec.n == ivec.n);
         for( int row = 0; row < vec.n; ++row )
         {
            if( PIPSisZero( ivec[row] ) )
               vec[row] = value;
         }
      }
   }

   if( sivec.vecl )
   {
      assert( svec.vecl );
      SimpleVector& vec = getSimpleVecFromRowStochVec(svec, -1, true );
      const SimpleVector& ivec = getSimpleVecFromRowStochVec(sivec, -1, true);

      for( int row = 0; row < vec.n; ++row )
      {
         if (PIPSisZero( ivec[row] ) )
            vec[row] = value;
      }
   }
}

void PresolveData::initAbsminAbsmaxInCols(StochVector& absmin, StochVector& absmax) const
{
   getSystemMatrix(EQUALITY_SYSTEM).getColMinMaxVec(true, true, nullptr, absmin);
   getSystemMatrix(INEQUALITY_SYSTEM).getColMinMaxVec(true, false, nullptr, absmin);

   getSystemMatrix(EQUALITY_SYSTEM).getColMinMaxVec(false, true, nullptr, absmax);
   getSystemMatrix(INEQUALITY_SYSTEM).getColMinMaxVec(false, false, nullptr, absmax);
}

sData* PresolveData::finalize()
{

#ifndef NDEBUG
   if(distributed)
      PIPS_MPIlogicOrArrayInPlace(array_outdated_indicators, length_array_outdated_indicators, MPI_COMM_WORLD);
   assert(!outdated_activities && !outdated_lhsrhs && !outdated_nnzs && !outdated_linking_var_bounds && !outdated_obj_vector && !postsolve_linking_row_propagation_needed);
#endif

   /* theoretically it should not matter but there is an assert later which needs all these to be zero */
   setUndefinedVarboundsTo(0.0);
   setUndefinedRowboundsTo(0.0);

   // this removes all columns and rows that are now empty from the problem
   presProb->cleanUpPresolvedData(*nnzs_row_A, *nnzs_row_C, *nnzs_col);

   getSystemMatrix(EQUALITY_SYSTEM).deleteTransposed();
   getSystemMatrix(INEQUALITY_SYSTEM).deleteTransposed();

   return presProb;
}

int PresolveData::getNnzsRow(const INDEX& row) const
{
   return row.inEqSys() ? getSimpleVecFromRowStochVec(*nnzs_row_A, row) : getSimpleVecFromRowStochVec(*nnzs_row_C, row);
}

int PresolveData::getNnzsCol(const INDEX& col) const
{
   return getSimpleVecFromColStochVec(*nnzs_col, col);
}

bool PresolveData::wasColumnRemoved( const INDEX& col ) const
{
   if( postsolver )
    return postsolver->wasColumnRemoved( col );
   else
      return false;
}

bool PresolveData::wasRowRemoved( const INDEX& row ) const
{
   if( postsolver )
      return postsolver->wasRowRemoved( row );
   else
      return false;
}

void PresolveData::recomputeActivities(bool linking_only)
{
   recomputeActivities(linking_only, *actmax_eq_part, *actmin_eq_part, *actmax_eq_ubndd, *actmin_eq_ubndd, *actmax_ineq_part,
      *actmin_ineq_part, *actmax_ineq_ubndd, *actmin_ineq_ubndd);

   actmax_eq_chgs->setToZero();
   actmin_eq_chgs->setToZero();
   actmax_ineq_chgs->setToZero();
   actmin_ineq_chgs->setToZero();

   actmax_eq_ubndd_chgs->setToZero();
   actmin_eq_ubndd_chgs->setToZero();
   actmax_ineq_ubndd_chgs->setToZero();
   actmin_ineq_ubndd_chgs->setToZero();

   outdated_activities = false;
}

/** Recomputes the activities of all rows the process knows about. If linking_only is set to true only the linking_rows will get recomputed.
 *  Careful, recomputing linking rows requires MPI communication. Ideally all activities only have to be computed once, when creating the
 *  PresolveData.
 *  After that changes in the activities of linking rows will get stored in the SimpleVectors
 */
void PresolveData::recomputeActivities(bool linking_only, StochVector& actmax_eq_part, StochVector& actmin_eq_part, StochVectorBase<int>& actmax_eq_ubndd,
   StochVectorBase<int>& actmin_eq_ubndd, StochVector& actmax_ineq_part, StochVector& actmin_ineq_part,
   StochVectorBase<int>& actmax_ineq_ubndd, StochVectorBase<int>& actmin_ineq_ubndd) const
{
   const StochGenMatrix& mat_A = getSystemMatrix(EQUALITY_SYSTEM);
   const StochGenMatrix& mat_C = getSystemMatrix(INEQUALITY_SYSTEM);

   const StochVector& xupp = dynamic_cast<StochVector&>(*presProb->bux);
   const StochVector& ixupp = dynamic_cast<StochVector&>(*presProb->ixupp);
   const StochVector& xlow = dynamic_cast<StochVector&>(*presProb->blx);
   const StochVector& ixlow = dynamic_cast<StochVector&>(*presProb->ixlow);

   /* reset vectors keeping track of activities */
   if(!linking_only)
   {
      actmin_eq_part.setToZero();
      actmax_eq_part.setToZero();
      actmin_ineq_part.setToZero();
      actmax_ineq_part.setToZero();

      actmin_eq_ubndd.setToZero();
      actmax_eq_ubndd.setToZero();
      actmin_ineq_ubndd.setToZero();
      actmax_ineq_ubndd.setToZero();
   }
   else
   {
      actmin_eq_part.vecl->setToZero();
      actmax_eq_part.vecl->setToZero();
      actmin_ineq_part.vecl->setToZero();
      actmax_ineq_part.vecl->setToZero();

      actmin_eq_ubndd.vecl->setToZero();
      actmax_eq_ubndd.vecl->setToZero();
      actmin_ineq_ubndd.vecl->setToZero();
      actmax_ineq_ubndd.vecl->setToZero();
   }

   /* compute activities at root node */
   const SimpleVector& xupp_root = dynamic_cast<const SimpleVector&>(*xupp.vec);
   const SimpleVector& ixupp_root = dynamic_cast<const SimpleVector&>(*ixupp.vec);
   const SimpleVector& xlow_root = dynamic_cast<const SimpleVector&>(*xlow.vec);
   const SimpleVector& ixlow_root = dynamic_cast<const SimpleVector&>(*ixlow.vec);

   /* A0/B0 */
   if(!linking_only)
   {
      SimpleVector& actmin_eq_root_part = dynamic_cast<SimpleVector&>(*actmin_eq_part.vec);
      SimpleVector& actmax_eq_root_part = dynamic_cast<SimpleVector&>(*actmax_eq_part.vec);
      SimpleVector& actmin_ineq_root_part = dynamic_cast<SimpleVector&>(*actmin_ineq_part.vec);
      SimpleVector& actmax_ineq_root_part = dynamic_cast<SimpleVector&>(*actmax_ineq_part.vec);

      SimpleVectorBase<int>& actmin_eq_root_ubndd = dynamic_cast<SimpleVectorBase<int>&>(*actmin_eq_ubndd.vec);
      SimpleVectorBase<int>& actmax_eq_root_ubndd = dynamic_cast<SimpleVectorBase<int>&>(*actmax_eq_ubndd.vec);
      SimpleVectorBase<int>& actmin_ineq_root_ubndd = dynamic_cast<SimpleVectorBase<int>&>(*actmin_ineq_ubndd.vec);
      SimpleVectorBase<int>& actmax_ineq_root_ubndd = dynamic_cast<SimpleVectorBase<int>&>(*actmax_ineq_ubndd.vec);

      addActivityOfBlock(mat_A.Bmat->getStorageDynamicRef(), actmin_eq_root_part, actmin_eq_root_ubndd, actmax_eq_root_part, actmax_eq_root_ubndd,
            xlow_root, ixlow_root, xupp_root, ixupp_root);

      addActivityOfBlock(mat_C.Bmat->getStorageDynamicRef(), actmin_ineq_root_part, actmin_ineq_root_ubndd, actmax_ineq_root_part, actmax_ineq_root_ubndd,
            xlow_root, ixlow_root, xupp_root, ixupp_root);
   }

   SimpleVector& actmin_eq_link_part = dynamic_cast<SimpleVector&>(*actmin_eq_part.vecl);
   SimpleVector& actmax_eq_link_part = dynamic_cast<SimpleVector&>(*actmax_eq_part.vecl);
   SimpleVector& actmin_ineq_link_part = dynamic_cast<SimpleVector&>(*actmin_ineq_part.vecl);
   SimpleVector& actmax_ineq_link_part = dynamic_cast<SimpleVector&>(*actmax_ineq_part.vecl);

   SimpleVectorBase<int>& actmin_eq_link_ubndd = dynamic_cast<SimpleVectorBase<int>&>(*actmin_eq_ubndd.vecl);
   SimpleVectorBase<int>& actmax_eq_link_ubndd = dynamic_cast<SimpleVectorBase<int>&>(*actmax_eq_ubndd.vecl);
   SimpleVectorBase<int>& actmin_ineq_link_ubndd = dynamic_cast<SimpleVectorBase<int>&>(*actmin_ineq_ubndd.vecl);
   SimpleVectorBase<int>& actmax_ineq_link_ubndd = dynamic_cast<SimpleVectorBase<int>&>(*actmax_ineq_ubndd.vecl);

   /* Bl0 */
   if(my_rank == 0)
   {
      addActivityOfBlock(mat_A.Blmat->getStorageDynamicRef(), actmin_eq_link_part, actmin_eq_link_ubndd, actmax_eq_link_part, actmax_eq_link_ubndd,
            xlow_root, ixlow_root, xupp_root, ixupp_root);

      addActivityOfBlock(mat_C.Blmat->getStorageDynamicRef(), actmin_ineq_link_part, actmin_ineq_link_ubndd, actmax_ineq_link_part, actmax_ineq_link_ubndd,
            xlow_root, ixlow_root, xupp_root, ixupp_root);
   }

   /* child nodes */
   for(int node = 0; node < nChildren; ++node)
   {
      if( mat_A.children[node]->isKindOf(kStochGenDummyMatrix) && mat_C.children[node]->isKindOf(kStochGenDummyMatrix) )
         continue;

      const SimpleVector& xupp_child = dynamic_cast<const SimpleVector&>(*xupp.children[node]->vec);
      const SimpleVector& ixupp_child = dynamic_cast<const SimpleVector&>(*ixupp.children[node]->vec);
      const SimpleVector& xlow_child = dynamic_cast<const SimpleVector&>(*xlow.children[node]->vec);
      const SimpleVector& ixlow_child = dynamic_cast<const SimpleVector&>(*ixlow.children[node]->vec);

      /* EQUALITY_SYSTEM */
      if( !mat_A.children[node]->isKindOf(kStochGenDummyMatrix) )
      {
         if( !linking_only )
         {
            SimpleVector& actmin_eq_child_part = dynamic_cast<SimpleVector&>(*actmin_eq_part.children[node]->vec);
            SimpleVector& actmax_eq_child_part = dynamic_cast<SimpleVector&>(*actmax_eq_part.children[node]->vec);

            SimpleVectorBase<int>& actmin_eq_child_ubndd = dynamic_cast<SimpleVectorBase<int>&>(*actmin_eq_ubndd.children[node]->vec);
            SimpleVectorBase<int>& actmax_eq_child_ubndd = dynamic_cast<SimpleVectorBase<int>&>(*actmax_eq_ubndd.children[node]->vec);

            /* Ai */
            addActivityOfBlock(mat_A.children[node]->Amat->getStorageDynamicRef(), actmin_eq_child_part, actmin_eq_child_ubndd, actmax_eq_child_part,
                  actmax_eq_child_ubndd, xlow_root, ixlow_root, xupp_root, ixupp_root);

            /* Bi */
            addActivityOfBlock(mat_A.children[node]->Bmat->getStorageDynamicRef(), actmin_eq_child_part, actmin_eq_child_ubndd,
                  actmax_eq_child_part, actmax_eq_child_ubndd, xlow_child, ixlow_child, xupp_child, ixupp_child);
         }
         /* Bli */
         addActivityOfBlock(mat_A.children[node]->Blmat->getStorageDynamicRef(), actmin_eq_link_part, actmin_eq_link_ubndd, actmax_eq_link_part,
               actmax_eq_link_ubndd, xlow_child, ixlow_child, xupp_child, ixupp_child);

      }
      /* INEQUALITY_SYSTEM */
      if( !mat_C.children[node]->isKindOf(kStochGenDummyMatrix) )
      {
         if( !linking_only )
         {
            SimpleVector& actmin_ineq_child_part = dynamic_cast<SimpleVector&>(*actmin_ineq_part.children[node]->vec);
            SimpleVector& actmax_ineq_child_part = dynamic_cast<SimpleVector&>(*actmax_ineq_part.children[node]->vec);

            SimpleVectorBase<int>& actmin_ineq_child_ubndd = dynamic_cast<SimpleVectorBase<int>&>(*actmin_ineq_ubndd.children[node]->vec);
            SimpleVectorBase<int>& actmax_ineq_child_ubndd = dynamic_cast<SimpleVectorBase<int>&>(*actmax_ineq_ubndd.children[node]->vec);

            /* Ai */
            addActivityOfBlock(mat_C.children[node]->Amat->getStorageDynamicRef(), actmin_ineq_child_part, actmin_ineq_child_ubndd, actmax_ineq_child_part,
                  actmax_ineq_child_ubndd, xlow_root, ixlow_root, xupp_root, ixupp_root);

            /* Bi */
            addActivityOfBlock(mat_C.children[node]->Bmat->getStorageDynamicRef(), actmin_ineq_child_part, actmin_ineq_child_ubndd, actmax_ineq_child_part,
                  actmax_ineq_child_ubndd, xlow_child, ixlow_child, xupp_child, ixupp_child);
         }

         /* Bli */
         addActivityOfBlock(mat_C.children[node]->Blmat->getStorageDynamicRef(), actmin_ineq_link_part, actmin_ineq_link_ubndd,
               actmax_ineq_link_part, actmax_ineq_link_ubndd, xlow_child, ixlow_child, xupp_child, ixupp_child);
      }

   }

   /* allreduce linking constraint activities */
   if( distributed )
   {
      // todo is copying and then allreducing once cheaper than allreducing 4 times ? by a lot?
      PIPS_MPIsumArrayInPlace(dynamic_cast<SimpleVector*>(actmin_eq_part.vecl)->elements(), actmin_eq_part.vecl->n, MPI_COMM_WORLD);
      PIPS_MPIsumArrayInPlace(dynamic_cast<SimpleVector*>(actmax_eq_part.vecl)->elements(), actmax_eq_part.vecl->n, MPI_COMM_WORLD);
      PIPS_MPIsumArrayInPlace(dynamic_cast<SimpleVector*>(actmin_ineq_part.vecl)->elements(), actmin_ineq_part.vecl->n, MPI_COMM_WORLD);
      PIPS_MPIsumArrayInPlace(dynamic_cast<SimpleVector*>(actmax_ineq_part.vecl)->elements(), actmax_ineq_part.vecl->n, MPI_COMM_WORLD);

      PIPS_MPIsumArrayInPlace(dynamic_cast<SimpleVectorBase<int>*>(actmin_eq_ubndd.vecl)->elements(), actmin_eq_ubndd.vecl->n, MPI_COMM_WORLD);
      PIPS_MPIsumArrayInPlace(dynamic_cast<SimpleVectorBase<int>*>(actmax_eq_ubndd.vecl)->elements(), actmax_eq_ubndd.vecl->n, MPI_COMM_WORLD);
      PIPS_MPIsumArrayInPlace(dynamic_cast<SimpleVectorBase<int>*>(actmin_ineq_ubndd.vecl)->elements(), actmin_ineq_ubndd.vecl->n, MPI_COMM_WORLD);
      PIPS_MPIsumArrayInPlace(dynamic_cast<SimpleVectorBase<int>*>(actmax_ineq_ubndd.vecl)->elements(), actmax_ineq_ubndd.vecl->n, MPI_COMM_WORLD);
   }


   /* set activities to infinity // theoretically not necessary but for debugging */

   /* non-linking */
   if( !linking_only )
   {
      const bool linking = false;
      for(int node = -1; node < nChildren; ++node)
      {
         if(!nodeIsDummy(node))
         {
            /* EQUALITY_SYSTEM */
            SimpleVector& actmin_eq = getSimpleVecFromRowStochVec(actmin_eq_part, node, linking);
            SimpleVector& actmax_eq = getSimpleVecFromRowStochVec(actmax_eq_part, node, linking);
            const SimpleVectorBase<int>& actmin_ubndd_eq = getSimpleVecFromRowStochVec(actmin_eq_ubndd, node, linking);
            const SimpleVectorBase<int>& actmax_ubndd_eq = getSimpleVecFromRowStochVec(actmax_eq_ubndd, node, linking);

            for(int row = 0; row < actmin_eq.n; ++row)
            {
               if(actmin_ubndd_eq[row] >= 2)
                  actmin_eq[row] = INF_NEG;
               if(actmax_ubndd_eq[row] >= 2)
                  actmax_eq[row] = INF_POS;
            }

            /* INEQUALITY_SYSTEM */
            SimpleVector& actmin_ineq = getSimpleVecFromRowStochVec(actmin_ineq_part, node, linking);
            SimpleVector& actmax_ineq = getSimpleVecFromRowStochVec(actmax_ineq_part, node, linking);
            const SimpleVectorBase<int>& actmin_ubndd_ineq = getSimpleVecFromRowStochVec(actmin_ineq_ubndd, node, linking);
            const SimpleVectorBase<int>& actmax_ubndd_ineq = getSimpleVecFromRowStochVec(actmax_ineq_ubndd, node, linking);

            for(int row = 0; row < actmin_ineq.n; ++row)
            {
               if(actmin_ubndd_ineq[row] >= 2)
                  actmin_ineq[row] = INF_NEG;
               if(actmax_ubndd_ineq[row] >= 2)
                  actmax_ineq[row] = INF_POS;
            }
         }
      }
   }

   for(int row = 0; row < actmin_eq_part.vecl->n; ++row)
   {
      if( dynamic_cast<SimpleVectorBase<int>&>(*actmin_eq_ubndd.vecl)[row] >= 2 )
         dynamic_cast<SimpleVector&>(*actmin_eq_part.vecl)[row] = INF_NEG;
      if( dynamic_cast<SimpleVectorBase<int>&>(*actmax_eq_ubndd.vecl)[row] >= 2 )
         dynamic_cast<SimpleVector&>(*actmax_eq_part.vecl)[row] = INF_POS;
   }
   for(int row = 0; row < actmin_ineq_part.vecl->n; ++row)
   {
      if( dynamic_cast<SimpleVectorBase<int>&>(*actmin_ineq_ubndd.vecl)[row] >= 2 )
         dynamic_cast<SimpleVector&>(*actmin_ineq_part.vecl)[row] = INF_NEG;
      if( dynamic_cast<SimpleVectorBase<int>&>(*actmax_ineq_ubndd.vecl)[row] >= 2 )
         dynamic_cast<SimpleVector&>(*actmax_ineq_part.vecl)[row] = INF_POS;
   }

#ifdef TRACK_R
   if( I_TRACK_ROW )
   {
   double act_min = (ROW_SYS == EQUALITY_SYSTEM) ? getSimpleVecFromRowStochVec(actmin_eq_part, ROW_NODE, ROW_IS_LINK )[ROW_INDEX] :
         getSimpleVecFromRowStochVec(actmin_ineq_part, ROW_NODE, ROW_IS_LINK )[ROW_INDEX];
   double act_max = (ROW_SYS == EQUALITY_SYSTEM) ? getSimpleVecFromRowStochVec(actmax_eq_part, ROW_NODE, ROW_IS_LINK )[ROW_INDEX] :
         getSimpleVecFromRowStochVec(actmax_ineq_part, ROW_NODE, ROW_IS_LINK )[ROW_INDEX];

   int act_min_ubndd = (ROW_SYS == EQUALITY_SYSTEM) ? getSimpleVecFromRowStochVec(actmin_eq_ubndd, ROW_NODE, ROW_IS_LINK )[ROW_INDEX] :
         getSimpleVecFromRowStochVec(actmin_ineq_ubndd, ROW_NODE, ROW_IS_LINK )[ROW_INDEX];
   int act_max_ubndd = (ROW_SYS == EQUALITY_SYSTEM) ? getSimpleVecFromRowStochVec(actmax_eq_ubndd, ROW_NODE, ROW_IS_LINK )[ROW_INDEX] :
         getSimpleVecFromRowStochVec(actmax_ineq_ubndd, ROW_NODE, ROW_IS_LINK )[ROW_INDEX];


   std::cout << "TRACKING_ROW: Recomputed activity of tracked row" << std::endl;
   std::cout << "\tnew min/max activity is: " << act_min << "/" << act_max << ", min/max unbounded counters are " << act_min_ubndd << "/" << act_max_ubndd << std::endl;
   }
#endif

}


/** Computes minimal and maximal activity of all rows in given matrix. Adds activities to min/max_activities accordingly. */
void PresolveData::addActivityOfBlock( const SparseStorageDynamic& matrix, SimpleVector& min_partact, SimpleVectorBase<int>& unbounded_min,
   SimpleVector& max_partact, SimpleVectorBase<int>& unbounded_max, const SimpleVector& xlow, const SimpleVector& ixlow,
   const SimpleVector& xupp, const SimpleVector& ixupp) const
{
   assert( xlow.n == matrix.getN() && ixlow.n == matrix.getN() && xupp.n == matrix.getN() && ixupp.n == matrix.getN());
   assert( max_partact.n == matrix.getM() && min_partact.n == matrix.getM());
   assert( unbounded_min.n == matrix.getM() && unbounded_max.n == matrix.getM());

   for( int row = 0; row < matrix.getM(); ++row)
   {
      for( int j = matrix.getRowPtr(row).start; j < matrix.getRowPtr(row).end; j++)
      {
         const int col = matrix.getJcolM(j);
         const double entry = matrix.getMat(j);

         assert( !PIPSisZero(entry) );

         if( entry > 0)
         {
            if( !PIPSisZero(ixlow[col]) )
               min_partact[row] += entry * xlow[col];
            else
               ++unbounded_min[row];
            if( !PIPSisZero(ixupp[col]) )
               max_partact[row] += entry * xupp[col];
            else
               ++unbounded_max[row];
         }
         else
         {
            if( !PIPSisZero(ixupp[col]) )
               min_partact[row] += entry * xupp[col];
            else
               ++unbounded_min[row];
            if( !PIPSisZero(ixlow[col]) )
               max_partact[row] += entry * xlow[col];
            else
               ++unbounded_max[row];
         }
      }
      if(unbounded_max[row] >= 2)
         max_partact[row] = std::numeric_limits<double>::infinity();
      if(unbounded_min[row] >= 2)
         min_partact[row] = -std::numeric_limits<double>::infinity();
   }
}

void PresolveData::allreduceLinkingVarBounds()
{
   PIPS_MPIgetLogicOrInPlace( outdated_linking_var_bounds, MPI_COMM_WORLD );

   if(!outdated_linking_var_bounds)
      return;

   if(distributed)
   {
      SimpleVector& xlow_new_vec = getSimpleVecFromColStochVec(*presProb->blx, -1);
      SimpleVector& xupp_new_vec = getSimpleVecFromColStochVec(*presProb->bux, -1);
      SimpleVector& ixlow_new_vec = getSimpleVecFromColStochVec(*presProb->ixlow, -1);
      SimpleVector& ixupp_new_vec = getSimpleVecFromColStochVec(*presProb->ixupp, -1);

      /* copy old values for later compairson */
      SimpleVector* xlow_old_vec = dynamic_cast<SimpleVector*>(xlow_new_vec.cloneFull());
      SimpleVector* xupp_old_vec = dynamic_cast<SimpleVector*>(xupp_new_vec.cloneFull());
      SimpleVector* ixlow_old_vec = dynamic_cast<SimpleVector*>(ixlow_new_vec.cloneFull());
      SimpleVector* ixupp_old_vec = dynamic_cast<SimpleVector*>(ixupp_new_vec.cloneFull());

      PIPS_MPImaxArrayInPlace(xlow_new_vec.elements(), xlow_new_vec.length(), MPI_COMM_WORLD);
      PIPS_MPImaxArrayInPlace(ixlow_new_vec.elements(), ixlow_new_vec.length(), MPI_COMM_WORLD);
      PIPS_MPIminArrayInPlace(xupp_new_vec.elements(), xupp_new_vec.length(), MPI_COMM_WORLD);
      PIPS_MPImaxArrayInPlace(ixupp_new_vec.elements(), ixupp_new_vec.length(), MPI_COMM_WORLD);

      // this will affect the activities of basically all rows - use with care
      for(int col = 0; col < xlow_new_vec.length(); ++col)
      {
         double xupp_old = INF_POS;
         double xlow_old = INF_NEG;
         double xupp_new = INF_POS;
         double xlow_new = INF_NEG;

         if( PIPSisEQ( (*ixupp_old_vec)[col], 1.0) )
            xupp_old = (*xupp_old_vec)[col];
         if( PIPSisEQ( (*ixlow_old_vec)[col], 1.0) )
            xlow_old = (*xlow_old_vec)[col];
         if( PIPSisEQ( ixupp_new_vec[col], 1.0) )
            xupp_new = xupp_new_vec[col];
         if( PIPSisEQ( ixlow_new_vec[col], 1.0) )
            xlow_new = xlow_new_vec[col];

         const INDEX col_idx(COL, -1, col);

         if(xupp_new != INF_POS || xlow_new != INF_NEG)
            updateRowActivities(col_idx, xlow_new, xupp_new, xlow_old, xupp_old);
      }
      
      delete xlow_old_vec;
      delete xupp_old_vec;
      delete ixlow_old_vec;
      delete ixupp_old_vec;
      
   }

   outdated_linking_var_bounds = false;
}

/** allreduce changes in the activities of the linking rows and update the linking row activities */
void PresolveData::allreduceAndApplyLinkingRowActivities()
{
   /* check for new linking rows that have to be computed */
   PIPS_MPIgetLogicOrInPlace(outdated_activities, MPI_COMM_WORLD);
   // todo : better criterion - if there have been this and that many changes etc
   PIPS_MPIgetSumInPlace(linking_rows_need_act_computation, MPI_COMM_WORLD);

   if(!outdated_activities && linking_rows_need_act_computation == 0)
      return;

   /* allreduce unbounded changes, compute rows that now have at most one unbounded entry, strore the local
    * rows in the changes array, allreduces MPI_SUM the changes array and update local activities with the global ones
    */
   if(distributed)
   {
      PIPS_MPIsumArrayInPlace(array_act_unbounded_chgs, lenght_array_act_chgs, MPI_COMM_WORLD);
   }

   dynamic_cast<SimpleVectorBase<int>&>(*actmin_eq_ubndd->vecl).axpy( 1.0, *actmin_eq_ubndd_chgs);
   dynamic_cast<SimpleVectorBase<int>&>(*actmax_eq_ubndd->vecl).axpy( 1.0, *actmax_eq_ubndd_chgs);
   dynamic_cast<SimpleVectorBase<int>&>(*actmin_ineq_ubndd->vecl).axpy( 1.0, *actmin_ineq_ubndd_chgs);
   dynamic_cast<SimpleVectorBase<int>&>(*actmax_ineq_ubndd->vecl).axpy( 1.0, *actmax_ineq_ubndd_chgs);

   /* equality system */
   for(int row = 0; row < actmin_eq_ubndd->vecl->n; ++row)
   {
      if( dynamic_cast<SimpleVectorBase<int>&>(*actmin_eq_ubndd->vecl)[row] < 2
            && dynamic_cast<SimpleVector&>(*actmin_eq_part->vecl)[row] == INF_NEG)
      {
         (*actmin_eq_chgs)[row] = computeLocalLinkingRowMinOrMaxActivity( INDEX(ROW, -1, row, true, EQUALITY_SYSTEM), false);
         dynamic_cast<SimpleVector&>(*actmin_eq_part->vecl)[row] = 0;
      }

      if( dynamic_cast<SimpleVectorBase<int>&>(*actmax_eq_ubndd->vecl)[row] < 2
            && dynamic_cast<SimpleVector&>(*actmax_eq_part->vecl)[row] == INF_POS)
      {
         (*actmax_eq_chgs)[row] = computeLocalLinkingRowMinOrMaxActivity( INDEX(ROW, -1, row, true, EQUALITY_SYSTEM), true);
         dynamic_cast<SimpleVector&>(*actmax_eq_part->vecl)[row] = 0;
      }
   }

   /* inequality system */
   for(int row = 0; row < actmin_ineq_ubndd->vecl->n; ++row)
   {
      if( dynamic_cast<SimpleVectorBase<int>&>(*actmin_ineq_ubndd->vecl)[row] < 2
            && dynamic_cast<SimpleVector&>(*actmin_ineq_part->vecl)[row] == INF_NEG)
      {
         (*actmin_ineq_chgs)[row] = computeLocalLinkingRowMinOrMaxActivity( INDEX(ROW, -1, row, true, INEQUALITY_SYSTEM), false);
         dynamic_cast<SimpleVector&>(*actmin_ineq_part->vecl)[row] = 0;
      }

      if( dynamic_cast<SimpleVectorBase<int>&>(*actmax_ineq_ubndd->vecl)[row] < 2
            && dynamic_cast<SimpleVector&>(*actmax_ineq_part->vecl)[row] == INF_POS)
      {
         (*actmax_ineq_chgs)[row] = computeLocalLinkingRowMinOrMaxActivity( INDEX(ROW, -1, row, true, INEQUALITY_SYSTEM), true);
         dynamic_cast<SimpleVector&>(*actmax_ineq_part->vecl)[row] = 0;
      }
   }

   if( distributed )
      PIPS_MPIsumArrayInPlace(array_act_chgs, lenght_array_act_chgs, MPI_COMM_WORLD);

   dynamic_cast<SimpleVector&>(*actmin_eq_part->vecl).axpy( 1.0, *actmin_eq_chgs);
   dynamic_cast<SimpleVector&>(*actmax_eq_part->vecl).axpy( 1.0, *actmax_eq_chgs);
   dynamic_cast<SimpleVector&>(*actmin_ineq_part->vecl).axpy( 1.0, *actmin_ineq_chgs);
   dynamic_cast<SimpleVector&>(*actmax_ineq_part->vecl).axpy( 1.0, *actmax_ineq_chgs);

   actmin_eq_chgs->setToZero();
   actmax_eq_chgs->setToZero();
   actmin_ineq_chgs->setToZero();
   actmax_ineq_chgs->setToZero();

   actmin_eq_ubndd_chgs->setToZero();
   actmax_eq_ubndd_chgs->setToZero();
   actmin_ineq_ubndd_chgs->setToZero();
   actmax_ineq_ubndd_chgs->setToZero();

   outdated_activities = false;
   linking_rows_need_act_computation = 0;

#ifndef NDEBUG
   /* check if all rows with unbounded counter <= 1 are computed and the rest is set to +/- infinity */

   for(int i = 0; i < actmin_eq_ubndd->vecl->n; ++i)
   {
      if( dynamic_cast<SimpleVectorBase<int>&>(*actmin_eq_ubndd->vecl)[i] < 2 )
         assert( std::fabs(dynamic_cast<SimpleVector&>(*actmin_eq_part->vecl)[i]) != INF_POS );
      else
         assert( dynamic_cast<SimpleVector&>(*actmin_eq_part->vecl)[i] == INF_NEG );
   }

   for(int i = 0; i < actmin_ineq_ubndd->vecl->n; ++i)
   {
      if( dynamic_cast<SimpleVectorBase<int>&>(*actmin_ineq_ubndd->vecl)[i] < 2 )
         assert( std::fabs(dynamic_cast<SimpleVector&>(*actmin_ineq_part->vecl)[i]) != INF_POS );
      else
         assert( dynamic_cast<SimpleVector&>(*actmin_ineq_part->vecl)[i] == INF_NEG );
   }
#endif
}

/** allreduce changes in the nnz counters and apply them locally */
void PresolveData::allreduceAndApplyNnzChanges()
{
   PIPS_MPIgetLogicOrInPlace(outdated_nnzs, MPI_COMM_WORLD);

   if(!outdated_nnzs)
      return;

   if( distributed )
      PIPS_MPIsumArrayInPlace(array_nnz_chgs, length_array_nnz_chgs, MPI_COMM_WORLD);

   /* update local nnzCounters */
   nnzs_col->vec->axpy(1, *nnzs_col_chgs);
   nnzs_row_A->vecl->axpy(1, *nnzs_row_A_chgs);
   nnzs_row_C->vecl->axpy(1, *nnzs_row_C_chgs);

   // todo : this can be done more efficiently, e.g. while substracting
   // todo : this has still flaws - new singleton rows in B0 and D0 are not communicated properly for some reason - might happen else where
   for( int i = 0; i < nnzs_col_chgs->length(); ++i )
   {
      if( (*nnzs_col_chgs)[i] > 0 && dynamic_cast<SimpleVectorBase<int>&>(*nnzs_col->vec)[i] == 1 )
         singleton_cols.push( INDEX(COL, -1, i) );
   }
   
   for( int i = 0; i < nnzs_row_A_chgs->length(); ++i )
   {
      if( (*nnzs_row_A_chgs)[i] > 0 && dynamic_cast<SimpleVectorBase<int>&>(*nnzs_row_A->vec)[i] == 1 )
         singleton_rows.push( INDEX(ROW, -1, i, true, EQUALITY_SYSTEM) );
   }
   
   for( int i = 0; i < nnzs_row_C_chgs->length(); ++i )
   {
      if( (*nnzs_row_C_chgs)[i] > 0 && dynamic_cast<SimpleVectorBase<int>&>(*nnzs_row_C->vec)[i] == 1 )
         singleton_rows.push( INDEX(ROW, -1, i, true, INEQUALITY_SYSTEM) );
   }

#ifndef NDEBUG
   int minval = -1;
   int index = -1;
   nnzs_col->min(minval, index);
   assert( minval >= 0 );
   nnzs_row_A->vecl->min(minval, index);
   assert(minval >= 0);
   nnzs_row_C->vecl->min(minval, index);
   assert(minval >= 0);
#endif

   nnzs_col_chgs->setToZero();
   nnzs_row_A_chgs->setToZero();
   nnzs_row_C_chgs->setToZero();

   outdated_nnzs = false;
}

void PresolveData::allreduceAndApplyBoundChanges()
{
   PIPS_MPIgetLogicOrInPlace(outdated_lhsrhs, MPI_COMM_WORLD);

   if(!outdated_lhsrhs)
      return;

   if(distributed)
   {
      PIPS_MPIsumArrayInPlace(array_bound_chgs, lenght_array_bound_chgs, MPI_COMM_WORLD);
   }

   dynamic_cast<SimpleVector*>(dynamic_cast<StochVector&>(*presProb->bA).vecl)->axpy( 1.0, *bound_chgs_A);
   dynamic_cast<SimpleVector*>(dynamic_cast<StochVector&>(*presProb->bl).vecl)->axpy( 1.0, *bound_chgs_C);
   dynamic_cast<SimpleVector*>(dynamic_cast<StochVector&>(*presProb->bu).vecl)->axpy( 1.0, *bound_chgs_C);

   bound_chgs_A->setToZero();
   bound_chgs_C->setToZero();

   outdated_lhsrhs = false;
}

void PresolveData::allreduceAndApplyObjVecChanges()
{
   PIPS_MPIgetLogicOrInPlace(outdated_obj_vector, MPI_COMM_WORLD);

   if(!outdated_obj_vector)
      return;

   if(distributed)
      PIPS_MPIsumArrayInPlace(objective_vec_chgs->elements(), objective_vec_chgs->length(), MPI_COMM_WORLD);

   dynamic_cast<SimpleVector*>(dynamic_cast<StochVector&>(*presProb->g).vec)->axpy(1.0, *objective_vec_chgs);

   objective_vec_chgs->setToZero();
   outdated_obj_vector = false;
}

void PresolveData::allreduceObjOffset()
{
   if(distributed)
      PIPS_MPIgetSumInPlace(obj_offset_chgs, MPI_COMM_WORLD);

   objOffset += obj_offset_chgs;
   obj_offset_chgs = 0;
}

void PresolveData::initNnzCounter(StochVectorBase<int>& nnzs_row_A, StochVectorBase<int>& nnzs_row_C, StochVectorBase<int>& nnzs_col) const
{
   StochGenMatrix& A = getSystemMatrix(EQUALITY_SYSTEM);
   StochGenMatrix& C = getSystemMatrix(INEQUALITY_SYSTEM);

   StochVectorBaseHandle<int> colClone(dynamic_cast<StochVectorBase<int>*>(nnzs_col.clone()));

   A.getNnzPerRow(nnzs_row_A);
   C.getNnzPerRow(nnzs_row_C);
   A.getNnzPerCol(nnzs_col);
   C.getNnzPerCol(*colClone);

   nnzs_col.axpy(1, *colClone);
}

// todo : for columns also find row - then later no lookup is required
void PresolveData::initSingletons()
{
   /* rows of A */
   /* B0 */
   for(int i = 0; i < nnzs_row_A->vec->n; ++i)
   {
      if( dynamic_cast<SimpleVectorBase<int>&>(*nnzs_row_A->vec)[i] == 1)
         singleton_rows.push( INDEX(ROW, -1, i, false, EQUALITY_SYSTEM) );
   }

   /* Bl0 */
   if(nnzs_row_A->vecl != nullptr)
   {
      for(int i = 0; i < nnzs_row_A->vecl->n; ++i)
      {
         if( dynamic_cast<SimpleVectorBase<int>&>(*nnzs_row_A->vecl)[i] == 1)
            singleton_rows.push( INDEX(ROW, -1, i, true, EQUALITY_SYSTEM) );
      }
   }

   /* children An + Bn */
   for(int i = 0; i < nChildren; ++i)
   {
      if( !nodeIsDummy(i) )
      {
         for(int j = 0; j < nnzs_row_A->children[i]->vec->n; ++j)
         {
            if( dynamic_cast<SimpleVectorBase<int>&>(*nnzs_row_A->children[i]->vec)[j] == 1)
               singleton_rows.push( INDEX(ROW, i, j, false, EQUALITY_SYSTEM) );
         }
      }
   }

   /* rows of C */
   /* B0 */
   for(int i = 0; i < nnzs_row_C->vec->n; ++i)
      if( dynamic_cast<SimpleVectorBase<int>&>(*nnzs_row_C->vec)[i] == 1)
         singleton_rows.push( INDEX(ROW, -1, i, false, INEQUALITY_SYSTEM) );

   /* Bl0 */
   if( nnzs_row_C->vecl != nullptr)
   {
      for( int i = 0; i < nnzs_row_C->vecl->n; ++i )
      {
         if( dynamic_cast<SimpleVectorBase<int>&>(*nnzs_row_C->vecl)[i] == 1 )
            singleton_rows.push( INDEX(ROW, -1, i, true, INEQUALITY_SYSTEM) );
      }
   }

   /* children An + Bn */
   for( int i = 0; i < nChildren; ++i )
   {
      if( !nodeIsDummy(i) )
      {
         for( int j = 0; j < nnzs_row_C->children[i]->vec->n; ++j )
         {
            if( dynamic_cast<SimpleVectorBase<int>&>(*nnzs_row_C->children[i]->vec)[j] == 1 )
               singleton_rows.push( INDEX(ROW, i, j, false, INEQUALITY_SYSTEM) );
         }
      }
   }

   /* columns */
   for(int i = 0; i < nnzs_col->vec->n; ++i)
   {
      if( dynamic_cast<SimpleVectorBase<int>&>(*nnzs_col->vec)[i] == 1)
         singleton_cols.push( INDEX(COL, -1, i) );
   }

   for(int i = 0; i < nChildren; ++i)
   {
      if(nnzs_col->children[i]->vec != nullptr)
      {
         for(int j = 0; j < nnzs_col->children[i]->vec->n; ++j)
         {
            if( dynamic_cast<SimpleVectorBase<int>&>(*nnzs_col->children[i]->vec)[j] == 1)
               singleton_cols.push( INDEX(COL, i, j) );
         }
      }
   }

}

bool PresolveData::reductionsEmpty()
{
   double recv = 0;
   if(distributed)
   {
      PIPS_MPIlogicOrArrayInPlace(array_outdated_indicators, length_array_outdated_indicators, MPI_COMM_WORLD);

      recv = PIPS_MPIgetSum(obj_offset_chgs, MPI_COMM_WORLD);
   }
   if( outdated_obj_vector && my_rank == 0 )
      std::cout << "Error: objective vector is outdated!" << std::endl;
   if( outdated_activities && my_rank == 0 )
      std::cout << "Error: activities are outdated!" << std::endl;
   if( outdated_lhsrhs && my_rank == 0 )
      std::cout << "Error: lhs_rhs outdated!" << std::endl;
   if( outdated_linking_var_bounds && my_rank == 0 )
      std::cout << "Error: linking var bounds outdated!" << std::endl;
   if( outdated_nnzs && my_rank == 0 )
      std::cout << "Error: non-zeros outdated!" << std::endl;
   if( recv != 0.0 && my_rank == 0 )
      std::cout << "Error: objcetive offset not synced!" << std::endl;

   MPI_Barrier(MPI_COMM_WORLD);
   return !outdated_obj_vector && !outdated_activities && !outdated_lhsrhs && !outdated_linking_var_bounds && !outdated_nnzs && (recv == 0.0) && !postsolve_linking_row_propagation_needed;
}

bool PresolveData::presDataInSync() const
{
   return presProb->isRootNodeInSync() && verifyNnzcounters() && verifyActivities();
}

// todo : if small entry was removed from system no postsolve is necessary - if coefficient was removed because impact of changes in variable are small
// also rhs lhs will be adjusted - this has to be reversed later - there will also be a problem with the reduced costs in than particular row ?
// todo : postsolve if bounds adjusted because of deleted matrix entry simply reverse the adjustment - no changes in multipliers
//- row stays active / inactive ? not true..
void PresolveData::deleteEntryAtIndex( const INDEX& row, const INDEX& col, int col_index )
{
   assert( row.isRow() );
   assert( col.isCol() );
   assert( row.hasValidNode(nChildren) );
   assert( col.hasValidNode(nChildren) );

   const SparseStorageDynamic& storage = getSparseGenMatrix(row, col)->getStorageDynamicRef();
   
   const double val = storage.getMat(col_index);
   assert( col.getIndex() == storage.getJcolM(col_index) );
   assert( storage.getRowPtr(row.getIndex()).start <= col_index && col_index < storage.getRowPtr(row.getIndex()).end );

   const bool at_root = ( row.getNode() == -1 && col.getNode() == -1 );

   if( postsolver )
   {
      postsolver->notifyColModified( col );
      postsolver->notifyRowModified( row );
   }

   getSparseGenMatrix(row, col)->removeEntryAtRowColIndex(row.getIndex(), col_index);

   double& xlow = getSimpleVecFromColStochVec(*presProb->blx, col);

   if( row.isLinkingRow() || col.isLinkingCol() )
      outdated_nnzs = true;

   /* adjust rhs and lhs */
   adjustMatrixRhsLhsBy( row, -val * xlow, at_root );

   /* adjust activity */
   /* deletion of entry acts on activities like fixing it's value to zero */
   adjustRowActivityFromDeletion( row, col, val );

   /* adjust nnz counters */
   reduceNnzCounterRowBy( row, 1, at_root );
   reduceNnzCounterColumnBy( col, 1, at_root);
}

void PresolveData::resetOriginallyFreeVarsBounds(const sData& orig_prob)
{
   // todo : tell postsolver about released variables
   assert( 0 && "not yet properly implemented" );

#ifndef NDEBUG
   if(my_rank == 0)
      std::cout << "Resetting all presolved variable bounds of originally free variables" <<::endl; 
#endif

   long long n = 0;
   for( int node = -1; node < nChildren; ++node )
   {
      n += resetOriginallyFreeVarsBounds( getSimpleVecFromColStochVec(*orig_prob.ixlow, node), getSimpleVecFromColStochVec(*orig_prob.ixupp, node), node);
      if(my_rank != 0 && node == -1)
      {
         n = 0;
      }
   }

#ifndef NDEBUG
   PIPS_MPIgetSumInPlace(n, MPI_COMM_WORLD);
   if(my_rank == 0)
      std::cout << "Reset " << n << " bounds" << std::endl;
#endif
}

// todo the -2 thing..
long PresolveData::resetOriginallyFreeVarsBounds(const SimpleVector& ixlow_orig, const SimpleVector& ixupp_orig, int node)
{
   long reset_bounds = 0;

   if( nodeIsDummy( node ) )
      return reset_bounds;

   SimpleVector& ixlow = getSimpleVecFromColStochVec(*presProb->ixlow, node);
   SimpleVector& ixupp = getSimpleVecFromColStochVec(*presProb->ixupp, node);

   SimpleVector& xlow = getSimpleVecFromColStochVec(*presProb->blx, node);
   SimpleVector& xupp = getSimpleVecFromColStochVec(*presProb->bux, node);

   SimpleVectorBase<int>& nnzs_col_vec = getSimpleVecFromColStochVec(*nnzs_col, node);

   /* check whether row that implied bound is still there - if so, and if the variable is still in that row we can remove the bound again
    * since it should still be implied 
    */

   /* todo: actually need to check whether a bound is still an implied one - if so we can reset it - this needs more mechanisms */
   /* store row that implied bound - if row still there - check if bound still implied (or even better bound implied) - if so - reset bound */
   /* print stats on how many bounds were reset */
   for(int col = 0; col < ixlow.n; ++col)
   {
      /* do not reset fixed columns */
      if( nnzs_col_vec[col] != 0 && ( PIPSisZero(ixupp_orig[col]) || PIPSisZero(ixlow_orig[col]) ) )
      {
         int sys_row_lower = getSimpleVecFromColStochVec(*lower_bound_implied_by_system, node)[col];
         int row_lower = getSimpleVecFromColStochVec(*lower_bound_implied_by_row, node)[col];
         int node_row_lower = getSimpleVecFromColStochVec(*lower_bound_implied_by_node, node)[col];
         int sys_row_upper = getSimpleVecFromColStochVec(*upper_bound_implied_by_system, node)[col];
         int row_upper = getSimpleVecFromColStochVec(*upper_bound_implied_by_row, node)[col];
         int node_row_upper = getSimpleVecFromColStochVec(*upper_bound_implied_by_node, node)[col];

         /* do not reset bounds implied by singleton rows since these rows are already removed from the problem */
         if( PIPSisZero(ixupp_orig[col]) && PIPSisEQ(ixupp[col], 1.0) )
         {
            if( !(0 <= sys_row_upper && sys_row_upper <= 1) )
               std::cout << sys_row_upper << std::endl;
            assert( 0 <= sys_row_upper && sys_row_upper <= 1);
            assert(row_upper != -10);
            assert(node_row_upper != -10);

            const StochVectorBase<int>& nnzs = (sys_row_upper == 0) ? *nnzs_row_A : *nnzs_row_C;

            if( getSimpleVecFromRowStochVec(nnzs, (node_row_upper == -2) ? -1 : node_row_upper, 
               (node_row_upper == -2) )[row_upper] != 0 )
            {
               ixupp[col] = 0;
               xupp[col] = 0.0;
               ++reset_bounds;
            }
         }

         if( PIPSisZero(ixlow_orig[col]) && PIPSisEQ(ixlow[col], 1.0) )
         {
            assert( 0 <= sys_row_lower && sys_row_lower <= 1);
            assert(row_lower != -10);
            assert(node_row_lower != -10);

            const StochVectorBase<int>& nnzs = (sys_row_lower == 0) ? *nnzs_row_A : *nnzs_row_C;

            // todo : problably should also check whether variable is still in row - not necessary for so far implemented presolvers
            if( getSimpleVecFromRowStochVec(nnzs, (node_row_lower == -2) ? -1 : node_row_lower, 
               (row_lower == -2) )[row_lower] != 0 )
            {
               ixlow[col] = 0;
               xlow[col] = 0.0;
               ++reset_bounds;
            }
         }
      }
   }
   return reset_bounds;
}

INDEX PresolveData::getRowMarkedAsImplyingColumnBound(const INDEX& col, bool upper_bound)
{
   assert(col.isCol());

   StochVectorBaseHandle<int>& by_node = upper_bound ? upper_bound_implied_by_node : lower_bound_implied_by_node;
   StochVectorBaseHandle<int>& by_system = upper_bound ? upper_bound_implied_by_system : lower_bound_implied_by_system;
   StochVectorBaseHandle<int>& by_row = upper_bound ? upper_bound_implied_by_row : lower_bound_implied_by_row;

   const int row_node_int = getSimpleVecFromColStochVec( *by_node, col.getNode())[col.getIndex()];
   const int system_type_int = getSimpleVecFromColStochVec( *by_system, col.getNode())[col.getIndex()];
   const int row_index = getSimpleVecFromColStochVec( *by_row, col.getNode())[col.getIndex()];

   if( row_node_int == -10 )
   {
      assert( system_type_int == -10 );
      assert( row_index == -10 );
      return INDEX();
   }

   assert( 0 <= row_index );
   assert( -2 <= row_node_int && row_node_int < nChildren );
   const int row_node = ( row_node_int == -2 ) ? -1 : row_node_int;
   assert( 0 <= system_type_int && system_type_int <= 1 );
   const SystemType system_type = ( system_type_int == 0 ) ? EQUALITY_SYSTEM : INEQUALITY_SYSTEM;
   const bool linking = ( row_node_int == -2 ) ? true : false;

   return INDEX(ROW, row_node, row_index, linking, system_type);
}

void PresolveData::markRowAsImplyingColumnBound(const INDEX& col, const INDEX& row, bool upper_bound)
{
   assert(row.isRow());
   assert(col.isCol());

   StochVectorBaseHandle<int>& by_node = upper_bound ? upper_bound_implied_by_node : lower_bound_implied_by_node;
   StochVectorBaseHandle<int>& by_system = upper_bound ? upper_bound_implied_by_system : lower_bound_implied_by_system;
   StochVectorBaseHandle<int>& by_row = upper_bound ? upper_bound_implied_by_row : lower_bound_implied_by_row;

   getSimpleVecFromColStochVec( *by_node, col.getNode())[col.getIndex()] = (row.getLinking()) ? -2 : row.getNode();
   getSimpleVecFromColStochVec( *by_system, col.getNode())[col.getIndex()] = row.getSystemType();
   getSimpleVecFromColStochVec( *by_row, col.getNode())[col.getIndex()] = row.getIndex();
}

/** returns whether or not the current bound on column col is implied by row */
bool PresolveData::varBoundImpliedFreeBy( bool upper, const INDEX& col, const INDEX& row)
{
   assert(col.isCol());
   assert(row.isRow());

   const SystemType system_type = row.getSystemType();
   // todo : not sure whether there is an instance that ever calls this
   // todo : theoretically there might be nnzs changes in some buffers somewhere - should not happen but how to check?
   // todo : should this be only one method varBoundsImpliedFree?
   if( 0 == getSimpleVecFromRowStochVec( system_type == EQUALITY_SYSTEM ? *nnzs_row_A : *nnzs_row_C, row) )
      return false;

   bool res = false;
   if( upper )
      res = (row == getRowMarkedAsImplyingColumnBound(col, true));
   else
      res = (row == getRowMarkedAsImplyingColumnBound(col, false));

   /* check whether bounds is actually still implied by the row -- also checks whether col is still in that row */
   if( res == true )
   {
      bool upper_implied, lower_implied;
      varboundImpliedFreeFullCheck(upper_implied, lower_implied, col, row);
      if(upper)
         return upper_implied;
      else
         return lower_implied;
   }

   return res;
}

/* uses current activities (non-updated) to check whether said column's bounds are implied by row */
void PresolveData::varboundImpliedFreeFullCheck(bool& upper_implied, bool& lower_implied, const INDEX& col, const INDEX& row) const
{
   assert(!outdated_activities);

   assert(col.isCol());
   assert(row.isRow());

   upper_implied = false;
   lower_implied = false;

   /* calculate implied bounds again and check whether the col bounds are actually still implied */
   /* get activities */
   double max_act, min_act;
   int max_ubndd, min_ubndd;
   getRowActivities(row, max_act, min_act, max_ubndd, min_ubndd);

   /* get matrix in order to get the coefficient of col in row */
   const SparseStorageDynamic& mat = getSparseGenMatrix(row, col)->getStorageDynamicRef();

   const int row_start = mat.getRowPtr(row.getIndex()).start;
   const int row_end = mat.getRowPtr(row.getIndex()).end;
   int col_ptr;

   /* find coefficient and column */
   for( col_ptr = row_start; col_ptr < row_end; ++col_ptr)
   {
      int col_mat = mat.getJcolM(col_ptr);
      if( col.getIndex() == col_mat )
         break;
   }

   /* if nothing was found the column has already been removed from that row and nothing is implied anymore */
   if(col_ptr == row_end)
   {
      return;
   }

   /* coefficient of col in row */
   const double coeff = mat.getMat(col_ptr);
   assert(!PIPSisZero(coeff));

   /* current bounds */
   const double ixupp = getSimpleVecFromColStochVec(*presProb->ixupp, col);
   const double ixlow = getSimpleVecFromColStochVec(*presProb->ixlow, col);
   const double xupp = getSimpleVecFromColStochVec(*presProb->bux, col);
   const double xlow = getSimpleVecFromColStochVec(*presProb->blx, col);

   if( coeff > 0 )
   {
      min_act -= coeff * xlow;
      max_act -= coeff * xupp;
   }
   else
   {
      min_act -= coeff * xupp;
      max_act -= coeff * xlow;
   }

   const double rhs = row.inEqSys() ? getSimpleVecFromRowStochVec(*presProb->bA, row) :
      getSimpleVecFromRowStochVec(*presProb->bu, row);
   const double lhs = row.inEqSys() ? getSimpleVecFromRowStochVec(*presProb->bA, row) :
      getSimpleVecFromRowStochVec(*presProb->bl, row);

   /* check bound implied by row */

   /* calculate an check implied upper bound */
   if( max_ubndd == 0 && !PIPSisZero(ixupp) )
   {
      if( 0.0 < coeff )
      {
         assert( row.inEqSys() || !PIPSisZero(getSimpleVecFromRowStochVec(*presProb->icupp, row)));
         const double implied_upperbound = (rhs - min_act) / coeff;
         upper_implied = PIPSisLE(implied_upperbound, xupp);
      }
      else
      {
         assert( row.inEqSys() || !PIPSisZero(getSimpleVecFromRowStochVec(*presProb->iclow, row)));
         const double implied_upperbound = (lhs - max_act) / coeff;
         upper_implied = PIPSisLE(implied_upperbound, xupp);
      }
   }

   /* calculate an check implied lower bound */
   if( min_ubndd == 0 && !PIPSisZero(ixlow) )
   {
      if( coeff < 0.0 )
      {
         assert( row.inEqSys() || !PIPSisZero(getSimpleVecFromRowStochVec(*presProb->iclow, row)));
         const double implied_lowerbound = (lhs - max_act) / coeff;
         lower_implied = PIPSisLE(xlow, implied_lowerbound);
      }
      else
      {
         assert( row.inEqSys() || !PIPSisZero(getSimpleVecFromRowStochVec(*presProb->icupp, row)));
         const double implied_lowerbound = (rhs - min_act) / coeff;
         lower_implied = PIPSisLE(xlow, implied_lowerbound);
      }
   }
}

void PresolveData::fixEmptyColumn(const INDEX& col, double val)
{
   assert(col.isCol());

   const int node = col.getNode();
   const int col_index = col.getIndex();

   assert(-1 <= node && node < nChildren);
   assert(0 <= col_index);

   if(postsolver)
   {
      const double obj_value = getSimpleVecFromColStochVec(*presProb->g, node)[col_index];
      const double lbx = getSimpleVecFromColStochVec(*presProb->blx, node)[col_index];
      const double ubx = getSimpleVecFromColStochVec(*presProb->bux, node)[col_index];
      const int ixlow = getSimpleVecFromColStochVec(*presProb->ixlow, node)[col_index];
      const int ixupp = getSimpleVecFromColStochVec(*presProb->ixupp, node)[col_index];

      if(ixlow == 1)
         assert(PIPSisLE(lbx, val) );
      if(ixupp == 1)
         assert(PIPSisLE(val, ubx));

      postsolver->notifyFixedEmptyColumn(col, val, obj_value, ixlow, ixupp, lbx, ubx);
      assert( postsolver->wasColumnRemoved(col) );
   }

   removeColumn(col, val);

   if( node != -1)
      assert( getSimpleVecFromColStochVec(*nnzs_col, node)[col_index] == 0 );

}

void PresolveData::startColumnFixation()
{
   if( postsolver )
      postsolver->putLinkingRowIneqSyncEvent();
}

void PresolveData::fixColumn( const INDEX& col, double value)
{
   assert( col.isCol() );
   assert( col.hasValidNode(nChildren) );

   if( col.isLinkingCol() )
      assert( PIPS_MPIisValueEqual(col.getIndex(), MPI_COMM_WORLD) );

   if( TRACK_COLUMN(col) )
      std::cout << "TRACKING_COLUMN: " << col << " got fixed to " << value << std::endl;
   
   /* current upper and lower bound as well as column - linking variables have to be done by all processes simultaneously because communication in postsolve is required */
   if(postsolver)
   {
      const double obj_coeff = getSimpleVecFromColStochVec(*presProb->g, col);
      postsolver->notifyFixedColumn(col, value, obj_coeff, getSystemMatrix(EQUALITY_SYSTEM), getSystemMatrix(INEQUALITY_SYSTEM));
   }

#ifndef NDEBUG
   double ixlow = getSimpleVecFromColStochVec(*presProb->ixlow, col);
   double ixupp = getSimpleVecFromColStochVec(*presProb->ixupp, col);
   double xlow = PIPSisEQ(ixupp, 1.0) ? getSimpleVecFromColStochVec(*presProb->blx, col) : INF_NEG;
   double xupp = PIPSisEQ(ixlow, 1.0) ? getSimpleVecFromColStochVec(*presProb->bux, col) : INF_POS;
   assert( PIPSisEQ(ixlow, 1.0) );
   assert( PIPSisEQ(ixupp, 1.0) );
   assert( PIPSisEQ(xlow, xupp, 1e-10) );
   assert( PIPSisEQ(xlow, value, 1e-10) );
#endif

   removeColumn(col, value);

   if( !col.isLinkingCol() )
      assert( getSimpleVecFromColStochVec(*nnzs_col, col) == 0 );
}

/* an empty col indicates that a singleton row is being removed that is not on this process for Ai and Ci call the synced method */
void PresolveData::removeSingletonRow(const INDEX& row, const INDEX& col, double xlow_new, double xupp_new, double coeff)
{
   assert( row.isRow() );
   assert( col.isCol() || col.isEmpty() );
   assert( row.hasValidNode(nChildren) );
   assert( col.hasValidNode(nChildren) );

   if( row.isLinkingRow() )
      assert( PIPS_MPIisValueEqual(row.getIndex(), MPI_COMM_WORLD) );
   if( col.isLinkingCol() )
      assert( row.getNode() == -1 );

<<<<<<< HEAD
   assert( getNnzsRow(row) == 1 );

   if( !col.isEmpty() )
   {
      assert( xlow_new != INF_NEG_PRES || xupp_new != INF_POS_PRES );
      assert( (row.getSystemType() == EQUALITY_SYSTEM && xlow_new == xupp_new) ||
         (xlow_new == INF_NEG_PRES || xupp_new == INF_POS_PRES) );

      /* check for infeasibility of the newly found bounds */
      checkBoundsInfeasible(col, xlow_new, xupp_new);

      const double xlow_old = getSimpleVecFromColStochVec(*presProb->blx, col);
      const double xupp_old = getSimpleVecFromColStochVec(*presProb->bux, col);

      assert( !PIPSisZero(getSimpleVecFromColStochVec(*presProb->ixlow, col)) || xlow_old == INF_NEG_PRES );
      assert( !PIPSisZero(getSimpleVecFromColStochVec(*presProb->ixupp, col)) || xupp_old == INF_POS_PRES );

      /* adjust bounds of column - singletons columns will always be used here since we want to remove the corresponding row */
      bool tightened = updateBoundsVariable(col, xlow_new, xupp_new);

      /* notify postsolver */
      if(tightened && postsolver)
         postsolver->notifySingletonRowBoundsTightened(row, col, xlow_old, xupp_old, xlow_new, xupp_new, coeff);
   }

   /* remove redundant row */
   removeRedundantRow( row );
}

void PresolveData::removeSingletonRowSynced(const INDEX& row, const INDEX& col, double xlow_new, double xupp_new, double coeff)
{
   assert( row.isRow() || row.isEmpty() );
   assert( col.isCol() );
   assert( row.hasValidNode(nChildren) );
   assert( col.hasValidNode(nChildren) );
   assert( col.isLinkingCol() );
   assert( !row.isLinkingRow() );

   assert( PIPS_MPIisValueEqual( row.getIndex(), MPI_COMM_WORLD) );
   assert( PIPS_MPIisValueEqual( col.getIndex(), MPI_COMM_WORLD) );
   assert( PIPS_MPIisValueEqual( xlow_new, MPI_COMM_WORLD) );
   assert( PIPS_MPIisValueEqual( xupp_new, MPI_COMM_WORLD) );

   if( row.isRow() )
      assert( getNnzsRow(row) == 1 );

   assert( PIPS_MPIgetSum( row.isRow(), MPI_COMM_WORLD ) );

   assert( xlow_new != INF_NEG_PRES || xupp_new != INF_POS_PRES );
=======
   assert(getNnzsRow(row) == 1);
   assert(xlow_new != INF_NEG || xupp_new != INF_POS);
>>>>>>> f7fbaf68
   assert( (row.getSystemType() == EQUALITY_SYSTEM && xlow_new == xupp_new) ||
      (xlow_new == INF_NEG || xupp_new == INF_POS) );

   /* check for infeasibility of the newly found bounds */
   checkBoundsInfeasible(col, xlow_new, xupp_new);

   const double xlow_old = getSimpleVecFromColStochVec(*presProb->blx, col);
   const double xupp_old = getSimpleVecFromColStochVec(*presProb->bux, col);

   assert( !PIPSisZero(getSimpleVecFromColStochVec(*presProb->ixlow, col)) || xlow_old == INF_NEG );
   assert( !PIPSisZero(getSimpleVecFromColStochVec(*presProb->ixupp, col)) || xupp_old == INF_POS );

   /* adjust bounds of column - singletons columns will always be used here since we want to remove the corresponding row */
   bool tightened = updateBoundsVariable(col, xlow_new, xupp_new);

   /* notify postsolver */
   if(tightened && postsolver)
      postsolver->notifySingletonRowBoundsTightened(row, col, xlow_old, xupp_old, xlow_new, xupp_new, coeff);

   /* remove redundant row */
   if( row.isRow() )
      removeRedundantRow( row );
}


void PresolveData::startBoundTightening()
{
   if( postsolver )
   {
      postsolver->beginBoundTightening();
   }

   in_bound_tightening = true;
}

// TODO we still want to do tightenings that fix a variable
bool PresolveData::rowPropagatedBoundsNonTight( const INDEX& row, const INDEX& col, double xlow_new, double xupp_new )
{
   assert(in_bound_tightening);
   assert( row.hasValidNode(nChildren) );
   /* infeasibility check is done in rowPropagatedBounds */
   const int ixlow = PIPSisZero(getSimpleVecFromColStochVec( *presProb->ixlow, col ) ) ? 0 : 1;
   const double xlow = ixlow ? getSimpleVecFromColStochVec( *presProb->blx, col ) : INF_NEG;
   const int ixupp =  PIPSisZero(getSimpleVecFromColStochVec( *presProb->ixupp, col ) ) ? 0 : 1;
   const double xupp = ixupp ? getSimpleVecFromColStochVec( *presProb->bux, col) : INF_POS;

   if( !PIPSisLT(xlow, xlow_new) )
      xlow_new = INF_NEG;

   if( !PIPSisLT(xupp_new, xupp) )
      xupp_new = INF_POS;

   if( xlow_new == INF_NEG && xupp_new == INF_POS )
      return false;

   /* tightenings that fix a variable will still be done */
   if( PIPSisEQ(std::max(xlow, xlow_new), std::min(xupp_new, xupp)) )
      return rowPropagatedBounds( row, col, xlow_new, xupp_new);

   /* we cannot tighten bounds with matrix entries that are too small - 1.0e-8 since eps_bounds_nontight == 1.0e-8 and 1.0e-16 is considered too small for an epslion */
   double coeff_var = getRowCoeff(row, col);
   if(coeff_var < 1.0e-8)
      return false;

   /* this is actually not so easy - relaxing the bounds so that a tight bound will definitely be infeasible is non-trivial since all equations (also bounds) only with feastol precision */

   /* adjust bounds so that they cannot be tight in the final solution and thus no dual postsolve should be necessary */

   if( xlow_new != INF_NEG )
      xlow_new = xlow_new - (feastol + eps_bounds_nontight) / std::fabs(coeff_var);

   if( xupp_new != INF_POS )
      xupp_new = xupp_new + (feastol + eps_bounds_nontight) / std::fabs(coeff_var);

   if( !PIPSisLT(xlow, xlow_new) )
      xlow_new = INF_NEG;

   if( !PIPSisLT(xupp_new, xupp) )
      xupp_new = INF_POS;

   if( xlow_new == INF_NEG && xupp_new == INF_POS )
      return false;

   return rowPropagatedBounds( row, col, xlow_new, xupp_new);
}

bool PresolveData::rowPropagatedBounds( const INDEX& row, const INDEX& col, double xlow_new, double xupp_new)
{
   assert( in_bound_tightening );
   assert( row.isRow() || row.isEmpty() );
   assert( col.isCol() );

   const bool at_root_node = row.isEmpty() ? false : col.isLinkingCol() && row.getNode() == -1;

   if( col.isLinkingCol() && at_root_node )
   {
      PIPS_MPIisValueEqual(col.getIndex(), MPI_COMM_WORLD);
      PIPS_MPIisValueEqual(xlow_new, MPI_COMM_WORLD);
      PIPS_MPIisValueEqual(xupp_new, MPI_COMM_WORLD);
#ifndef NDEBUG
      const int my_tightening = row.isEmpty() ? 0 : 1;
#endif
      assert( PIPS_MPIgetSum(my_tightening, MPI_COMM_WORLD) == 1);
   }

   /* TODO */
   if( !row.isEmpty() && row.isLinkingRow() )
      return false;

   if( xlow_new == INF_NEG_PRES && xupp_new == INF_POS_PRES )
      return false;

   assert( col.hasValidNode(nChildren) );

   if( row.isRow() )
      assert( row.hasValidNode(nChildren) );

   const int ixlow_old = PIPSisZero(getSimpleVecFromColStochVec( *presProb->ixlow, col ) ) ? 0 : 1;
   const double xlow_old = ixlow_old ? getSimpleVecFromColStochVec( *presProb->blx, col ) : INF_NEG;
   const int ixupp_old = PIPSisZero(getSimpleVecFromColStochVec( *presProb->ixupp, col ) ) ? 0 : 1;
   const double xupp_old = ixupp_old ? getSimpleVecFromColStochVec( *presProb->bux, col ) : INF_POS;

   if( TRACK_COLUMN(col) )
   {
      std::cout << "TRACKING_COLUMN: new bounds [" << xlow_new << ", " << xupp_new << "] propagated for column " << col
         << " from row " << row << ":" << std::endl;
      std::cout << "\tbounds were [" << xlow_old << ", " << xupp_old << "]" << std::endl;
   }

   checkBoundsInfeasible(col, xlow_new, xupp_new);

   /* adjust bounds */
   bool upper_bound_changed = false;
   bool lower_bound_changed = false;


   // TODO: Gurobi uses feastol * 1e3 but that would leave singleton rows in the problem -> not anymore
   const double min_impact_bound_change = feastol;
   // we do not tighten bounds if impact is too low or bound is bigger than threshold_bound_tightening
   // set lower bound
<<<<<<< HEAD
   if( PIPSisLT(xupp_new, xlow_new) )
   {
      if( PIPSisLT(std::fabs(xupp_new), PRESOLVE_MAX_BOUND_ACCEPTED) && ( PIPSisZero(ixupp_old) || PIPSisLE(min_impact_bound_change, xupp_old - xupp_new) ) )
=======
   if( PIPSisLT(std::fabs(xupp_new), limit_max_bound_accepted) && ( PIPSisZero(ixupp_old) || PIPSisLE(min_impact_bound_change, xupp_old - xupp_new) ) )
   {
      assert(xupp_new != INF_POS);
      assert(PIPSisLE(xupp_new, xupp_old));
      if( updateUpperBoundVariable( col, xupp_new) )
>>>>>>> f7fbaf68
      {
         assert( xupp_new != INF_POS_PRES );
         assert( PIPSisLE(xupp_new, xupp_old) );
         if( updateUpperBoundVariable( col, xupp_new) )
         {
            /* store node and row that implied the bound (necessary for resetting bounds later on) */
            markRowAsImplyingColumnBound(col, row, true);
            upper_bound_changed = true;
         }
      }
   }
<<<<<<< HEAD
   // if( fabs(ubx) < 1e8 && (PIPSisZero(ixupp) || feastol * 1e3 <= fabs(xupp- ubx) ) )
   if( PIPSisLT( xlow_old, xlow_new ) )
   {
      if( PIPSisLT(std::fabs(xlow_new), PRESOLVE_MAX_BOUND_ACCEPTED) && ( PIPSisZero(ixlow_old) || PIPSisLT(min_impact_bound_change, xlow_old - xlow_new)) )
=======
  // if( fabs(ubx) < 1e8 && (PIPSisZero(ixupp) || feastol * 1e3 <= fabs(xupp- ubx) ) )
   if( PIPSisLT(std::fabs(xlow_new), limit_max_bound_accepted) && ( PIPSisZero(ixlow_old) || PIPSisLT(min_impact_bound_change, xlow_old - xlow_new)) )
   {
      assert(xlow_new != INF_NEG);
      if(!PIPSisLE(xlow_old, xlow_new))
         std::cout << xlow_old << " " << xlow_new << std::endl;
      assert(PIPSisLE(xlow_old, xlow_new));
      if( updateLowerBoundVariable(col, xlow_new) )
>>>>>>> f7fbaf68
      {
         assert( xlow_new != INF_NEG_PRES );
         assert( PIPSisLE(xlow_old, xlow_new) );
         if( updateLowerBoundVariable(col, xlow_new) )
         {
            /* store node and row that implied the bound (necessary for resetting bounds later on) */
            markRowAsImplyingColumnBound(col, row, false);
            lower_bound_changed = true;
         }
      }
   }


   /// if a linking variable was tightened (with a row that is not in B0) it's dual has to be comunicated in postsolve
   /// if a linking row was used to tighten a bound it has to be stored on all processes and used for postsolve by all processes (if the bound was tight)
   /// for linking variables we need to figure out a row that has been used for it's tightening

   /// every process should have the same root node data thus all of them should propagate their rows similarly
   if( (lower_bound_changed || upper_bound_changed) && col.isLinkingCol() )
      assert(outdated_linking_var_bounds == true);

   /// linking rows require a different postsolve event since propagating linking rows need to be stored by every process and need to be postsolved at the same time
<<<<<<< HEAD
   if( row.isEmpty() || !row.isLinkingRow() )
=======
   if( postsolver && !row.isLinkingRow() )
>>>>>>> f7fbaf68
   {
      if( lower_bound_changed )
         postsolver->notifyRowPropagatedBound( row, col, ixlow_old, xlow_old, xlow_new, false, getSystemMatrix(row.getSystemType()));
      if( upper_bound_changed )
         postsolver->notifyRowPropagatedBound( row, col, ixupp_old, xupp_old, xupp_new, true, getSystemMatrix(row.getSystemType()));
   }
   else if( lower_bound_changed || upper_bound_changed )
   {
      // postsolve_linking_row_propagation_needed = true;
      // todo store which row propagated
      // sync when syncing the bounds
   }

   return (lower_bound_changed || upper_bound_changed);
}

void PresolveData::endBoundTightening()
{
   if( postsolver )
   {
      postsolver->endBoundTightening();
   }

   in_bound_tightening = false;
}

void PresolveData::checkBoundsInfeasible(const INDEX& col, double xlow_new, double xupp_new) const
{
   assert(xlow_new != INF_NEG || xupp_new != INF_POS);

   assert(col.isCol());

   /* get current bounds */
   const int ixlow = PIPSisZero(getSimpleVecFromColStochVec( *presProb->ixlow, col) ) ? 0 : 1;
   const double xlow = ixlow ? getSimpleVecFromColStochVec( *presProb->blx, col ) : INF_NEG;
   const int ixupp = PIPSisZero(getSimpleVecFromColStochVec( *presProb->ixupp, col ) ) ? 0 : 1;
   const double xupp = ixupp ? getSimpleVecFromColStochVec( *presProb->bux, col) : INF_POS;

   if( !PIPSisLE( std::max(xlow_new,xlow), std::min(xupp_new, xupp)) )
   {
      std::cout << "[" << xlow_new << ", " << xupp_new << "] not in [" << xlow << ", " << xupp << "]" << std::endl;
      PIPS_MPIabortInfeasible(MPI_COMM_WORLD, "Detected infeasible new bounds!", "PresolveData.C", "checkBoundsInfeasible");
   }
}

void PresolveData::syncPostsolveOfBoundsPropagatedByLinkingRows()
{
   PIPS_MPIgetLogicOrInPlace(postsolve_linking_row_propagation_needed, MPI_COMM_WORLD);

   if( !postsolve_linking_row_propagation_needed )
      return;

   // sync array of rows that propagated
   // one by one put them and their bounds on the presolve stack
   // todo sync postsolve events on the stack
}

/** tightening row1 bounds with row2 where row1 = factor * row2 */
void PresolveData::tightenRowBoundsParallelRow(const INDEX& row1, const INDEX& row2, double clow_new, double cupp_new, double factor)
{
   assert( row1.isRow() );
   assert( row2.isRow() );
   assert( row1.hasValidNode(nChildren) );
   assert( row2.hasValidNode(nChildren) );
   assert( !row1.isLinkingRow() );
   assert( !row2.isLinkingRow() );
   assert( row1.inInEqSys() );
   assert( row2.inInEqSys() );
   assert( clow_new != INF_NEG || cupp_new != INF_POS );
   assert( PIPSisLE(clow_new, cupp_new) );

   if( TRACK_ROW(row1) )
   {
      std::cout << "TRACKING_ROW: before RHS LHS adjustment" << std::endl;
      writeRowLocalToStreamDense(std::cout, row1 );
   }


   const double clow = getSimpleVecFromRowStochVec(*presProb->bl, row1);
   const double cupp = getSimpleVecFromRowStochVec(*presProb->bu, row1);

   // TODO : apparently we do not set bounds like that
   if( PIPSisZero( getSimpleVecFromRowStochVec(*presProb->iclow, row1) ) )
      assert(clow == INF_NEG);

   if( PIPSisZero( getSimpleVecFromRowStochVec(*presProb->icupp, row1) ) )
      assert(cupp == INF_POS);

   assert( PIPSisLT( std::max(clow, clow_new), std::min(cupp, cupp_new) ) );
   if( clow_new != INF_NEG )
      assert( PIPSisLT( clow, clow_new ) );

   if( cupp_new != INF_POS )
      assert( PIPSisLT( cupp_new, cupp ) );

   if( postsolver )
      postsolver->notifyParallelRowsBoundsTightened(row1, row2, clow, cupp, clow_new, cupp_new, factor);

   if( clow_new != INF_NEG )
   {
      getSimpleVecFromRowStochVec(*presProb->iclow, row1) = 1.0;
      getSimpleVecFromRowStochVec(*presProb->bl, row1) = clow_new;
   }

   if( cupp_new != INF_POS )
   {
      getSimpleVecFromRowStochVec(*presProb->icupp, row1) = 1.0;
      getSimpleVecFromRowStochVec(*presProb->bu, row1) = cupp_new;
   }

   if( TRACK_ROW(row1) )
   {
      std::cout << "TRACKING_ROW: after RHS LHS adjustment " << std::endl;
      writeRowLocalToStreamDense(std::cout, row1);
   }
}

/** this methods does not call any postsolve procedures but simply changes the bounds (lhs, rhs) of either A or B by value */
void PresolveData::adjustMatrixRhsLhsBy(const INDEX& row, double value, bool at_root )
{
   assert( row.isRow() );
   assert( row.hasValidNode(nChildren) );
   if( TRACK_ROW( row ) )
   {
      std::cout << "TRACKING_ROW: RHS LHS of row " << row << " being adjusted by " << value << std::endl;
      writeRowLocalToStreamDense(std::cout, row );
   }

   if( PIPSisEQ(value, 0.0) )
      return;

   if( row.isLinkingRow() && !at_root )
   {
      outdated_lhsrhs = true;
      row.inEqSys() ? (*bound_chgs_A)[row.getIndex()] += value : (*bound_chgs_C)[row.getIndex()] += value;
      return;
   }

   if( row.inEqSys() )
   {
      getSimpleVecFromRowStochVec(*presProb->bA, row) += value;
   }
   else
   {
      if( PIPSisEQ(getSimpleVecFromRowStochVec(*presProb->icupp, row), 1.0) )
         getSimpleVecFromRowStochVec(*presProb->bu, row) += value;

      if( PIPSisEQ(getSimpleVecFromRowStochVec(*presProb->iclow, row), 1.0 ) )
         getSimpleVecFromRowStochVec(*presProb->bl, row) += value;
   }

   if( TRACK_ROW( row ) )
   {
      std::cout << "TRACKING_ROW: after RHS LHS adjustment " << std::endl;
      writeRowLocalToStreamDense(std::cout, row);
   }
}

void PresolveData::reduceNnzCounterRowBy(const INDEX& row, int amount, bool at_root)
{
   assert( row.isRow() );
   assert( row.hasValidNode(nChildren) );
   if( at_root )
      assert( row.getNode() == -1 );
   assert( 0 <= amount );
   changeNnzCounterRow(row, -amount, at_root);
}

void PresolveData::increaseNnzCounterRowBy(const INDEX& row, int amount, bool at_root)
{
   assert( row.isRow() );
   assert( row.hasValidNode(nChildren) );
   if( at_root )
      assert( row.getNode() == -1 );
   assert( 0 <= amount );
   changeNnzCounterRow(row, amount, at_root);
}

void PresolveData::changeNnzCounterRow(const INDEX& row, int amount, bool at_root)
{
   assert( row.isRow() );
   assert( row.hasValidNode(nChildren) );

   if( amount == 0 )
      return;

   /* linking constraints get stored */
   if( row.isLinkingRow() && !at_root )
   {
      int& chgs = (row.inEqSys() ? *nnzs_row_A_chgs : *nnzs_row_C_chgs)[row.getIndex()];

      chgs += amount;
      outdated_nnzs = true;

      assert( 0 <= getSimpleVecFromRowStochVec(row.inEqSys() ? *nnzs_row_A : *nnzs_row_C, row) + chgs );
   }
   else
   {
      int& nnzs_row = getSimpleVecFromRowStochVec(row.inEqSys() ? *nnzs_row_A : *nnzs_row_C, row);

      nnzs_row += amount;
      assert( 0 <= nnzs_row );

      if( nnzs_row == 1 )
         singleton_rows.push( row );
   }
}

void PresolveData::reduceNnzCounterColumnBy(const INDEX& col, int amount, bool at_root)
{
   assert( col.isCol() );
   assert( col.hasValidNode(nChildren) );
   assert( 0 <= amount );
   changeNnzCounterColumn(col, -amount, at_root);
}

void PresolveData::increaseNnzCounterColumnBy(const INDEX& col, int amount, bool at_root)
{
   assert( col.isCol() );
   assert( col.hasValidNode(nChildren) );
   assert( 0 <= amount );
   changeNnzCounterColumn(col, amount, at_root);
}

void PresolveData::changeNnzCounterColumn(const INDEX& col, int amount, bool at_root)
{
   assert( col.isCol() );
   assert( col.hasValidNode(nChildren) );

   if( amount == 0 )
      return;

   /* linking constraints get stored */
   if( col.isLinkingCol() && !at_root )
   {
      int& chgs = (*nnzs_col_chgs)[col.getIndex()];
      chgs += amount;
      assert( 0 <= getSimpleVecFromColStochVec(*nnzs_col, col) + chgs);
      outdated_nnzs = true;
   }
   else
   {
      int& nnzs = getSimpleVecFromColStochVec( *nnzs_col, col );
      nnzs += amount;
      assert(0 <= nnzs );

      if( nnzs == 1)
         singleton_cols.push( col );
   }
}

/** removes a column from the whole system A, C by fixing x to fixation
 * updates non-zero counters, rhs, lhs, objective offset and activities
 * does not call postsolve routines
 */
void PresolveData::removeColumn(const INDEX& col, double fixation)
{

   assert( col.isCol() );
   if( col.isLinkingCol() )
      assert( PIPS_MPIisValueEqual(col.getIndex(), MPI_COMM_WORLD) );
   assert( col.hasValidNode(nChildren) );
   const int dummy_index = std::numeric_limits<int>::infinity();

   if( col.isLinkingCol() )
   {
      /* B0 */
      removeColumnFromMatrix( INDEX(ROW, -1, dummy_index, false, EQUALITY_SYSTEM), col, fixation);

      /* D0 */
      removeColumnFromMatrix( INDEX(ROW, -1, dummy_index, false, INEQUALITY_SYSTEM), col, fixation);

      /* Bl0 */
      if( hasLinking(EQUALITY_SYSTEM) )
         removeColumnFromMatrix( INDEX(ROW, -1, dummy_index, true, EQUALITY_SYSTEM), col, fixation);

      /* Dl0 */
      if( hasLinking(INEQUALITY_SYSTEM) )
         removeColumnFromMatrix( INDEX(ROW, -1, dummy_index, true, INEQUALITY_SYSTEM), col, fixation);

      for(int i = 0; i < nChildren; ++i)
      {
         /* Ai, Ci */
         if( !nodeIsDummy(i) )
         {
            removeColumnFromMatrix( INDEX(ROW, i, dummy_index, false, EQUALITY_SYSTEM), col, fixation);
            removeColumnFromMatrix( INDEX(ROW, i, dummy_index, false, INEQUALITY_SYSTEM), col, fixation);
         }
      }
   }
   else
   {
      removeColumnFromMatrix( INDEX(ROW, col.getNode(), dummy_index, false, EQUALITY_SYSTEM), col, fixation);
      removeColumnFromMatrix( INDEX(ROW, col.getNode(), dummy_index, false, INEQUALITY_SYSTEM), col, fixation);

      if( hasLinking(EQUALITY_SYSTEM) )
         removeColumnFromMatrix( INDEX(ROW, -1, dummy_index, true, EQUALITY_SYSTEM), col, fixation);
      if( hasLinking(INEQUALITY_SYSTEM) )
         removeColumnFromMatrix( INDEX(ROW, -1, dummy_index, true, INEQUALITY_SYSTEM), col, fixation);
   }

   /* adjust objective function */
   if( !col.isLinkingCol() || my_rank == 0 )
   {
      double objective_factor = getSimpleVecFromColStochVec(*presProb->g, col);
      obj_offset_chgs += objective_factor * fixation;
   }

   /* mark column as removed */
   getSimpleVecFromColStochVec(*presProb->g, col) = 0.0;
   getSimpleVecFromColStochVec(*presProb->ixlow, col) = 0.0;
   getSimpleVecFromColStochVec(*presProb->ixupp, col) = 0.0;
   getSimpleVecFromColStochVec(*presProb->blx, col) = 0.0;
   getSimpleVecFromColStochVec(*presProb->bux, col) = 0.0;
}

/** remove column - adjust lhs, rhs and activity as well as nnz_counters */
void PresolveData::removeColumnFromMatrix(const INDEX& dummy_row, const INDEX& col, double fixation)
{
   assert( dummy_row.isRow() );
   assert( dummy_row.getIndex() == std::numeric_limits<int>::infinity() );
   assert( dummy_row.hasValidNode(nChildren) );
   assert( col.isCol() );
   assert( col.hasValidNode(nChildren) );
   const bool at_root = (dummy_row.getNode() == -1 && col.isLinkingCol());

   if( at_root )
      assert( PIPS_MPIisValueEqual( col.getIndex(), MPI_COMM_WORLD ) );

   SparseGenMatrix* mat = getSparseGenMatrix(dummy_row, col);
   const SparseStorageDynamic& matrix_transp = mat->getStorageDynamicTransposedRef();

   assert( 0 <= col.getIndex() && col.getIndex() < matrix_transp.getM() );

   /* remove all entries in column from the sparse storage dynamic */
   for( int j = matrix_transp.getRowPtr(col.getIndex()).start; j < matrix_transp.getRowPtr(col.getIndex()).end; j++ )
   {
      const int row_index = matrix_transp.getJcolM(j);
      const double coeff = matrix_transp.getMat(j);

      const INDEX row = INDEX(ROW, dummy_row.getNode(), row_index, dummy_row.isLinkingRow(), dummy_row.getSystemType());
      assert( !PIPSisEQ(0.0, coeff) );

      if( TRACK_ROW( row ) )
         std::cout << "TRACKING_ROW: fixation of " << col << " in " << row << std::endl;

      /* remove the entry, adjust activity and row counters and rhs/lhs */
      if(postsolver)
      {
         postsolver->notifyRowModified( row );
         postsolver->notifyColModified( col );
      }

      reduceNnzCounterRowBy( row, 1, at_root );

      adjustMatrixRhsLhsBy( row, - coeff * fixation, at_root );

      adjustRowActivityFromDeletion( row, col, coeff );

      if( TRACK_ROW(row) )
      {
         std::cout << "TRACKING_ROW: after removal of column" << std::endl;
         writeRowLocalToStreamDense(std::cout, row);

         const double act_min = row.inEqSys() ? getSimpleVecFromRowStochVec(*actmin_eq_part, row) :
               getSimpleVecFromRowStochVec(*actmin_ineq_part, row);
         const double act_max = row.inEqSys() ? getSimpleVecFromRowStochVec(*actmax_eq_part, row) :
               getSimpleVecFromRowStochVec(*actmax_ineq_part, row);

         const int act_min_ubndd = row.inEqSys() ? getSimpleVecFromRowStochVec(*actmin_eq_ubndd, row) :
               getSimpleVecFromRowStochVec(*actmin_ineq_ubndd, row);
         const int act_max_ubndd = row.inEqSys() ? getSimpleVecFromRowStochVec(*actmax_eq_ubndd, row) :
               getSimpleVecFromRowStochVec(*actmax_ineq_ubndd, row);

         std::cout << "TRACKING_ROW: New activity of row " << row << std::endl;
         std::cout << "\tnew min/max activity is: " << act_min << "/" << act_max << ", min/max unbounded counters are " << act_min_ubndd << "/" << act_max_ubndd << std::endl;
      }
   }

   /* adjust column counters */
   reduceNnzCounterColumnBy( col, matrix_transp.getRowPtr(col.getIndex()).end - matrix_transp.getRowPtr(col.getIndex()).start, at_root);

   /* delete col in matrix and transposed */
   mat->removeCol( col.getIndex() );
}

/* tighten bounds of singleton column col1 in row implied via singleton column col2 in row2 */
void PresolveData::tightenBoundsNearlyParallelRows( const INDEX& row1, const INDEX& row2, const INDEX& col1, const INDEX& col2, double xlow_new, double xupp_new, double scalar,
      double translation, double parallel_factor )
{
   assert( row1.isRow() );
   assert( row2.isRow() );
   assert( !row1.isLinkingRow() );
   assert( !row2.isLinkingRow() );
   assert( row1.inEqSys() );

   if( row2.inInEqSys() )
   {
      assert( col1.isCol() );
<<<<<<< HEAD
      assert( col2.isEmpty() );
      assert(scalar == INF_POS_PRES);
      assert(translation == INF_POS_PRES);
=======
      assert(col2.isEmpty() );
      assert(scalar == INF_POS);
      assert(translation == INF_POS);
>>>>>>> f7fbaf68
   }
   else
   {
      assert( col1.isCol() || col1.isEmpty() );
      assert( col2.isCol() );
   }

   assert( !wasRowRemoved(row1) );
   assert( !wasRowRemoved(row2) );

   if( col1.isCol() )
      assert( !wasColumnRemoved(col1) );
   if( col2.isCol() )
      assert( !wasColumnRemoved(col2) );

   if( xlow_new == INF_NEG && xupp_new == INF_POS )
      return;

   if( postsolver )
   {
      const double xlow_col1 = col1.isCol() ? getSimpleVecFromColStochVec(*presProb->blx, col1) : INF_NEG;
      const double xupp_col1 = col1.isCol() ? getSimpleVecFromColStochVec(*presProb->bux, col1) : INF_POS;

      const double xlow_col2 = col2.isCol() ? getSimpleVecFromColStochVec(*presProb->blx, col2) : INF_NEG;
      const double xupp_col2 = col2.isCol() ? getSimpleVecFromColStochVec(*presProb->bux, col2) : INF_POS;

      /* one of the bounds has to be a tightening one */
      assert( PIPSisLE(xlow_col1, xlow_new) || PIPSisLE(xupp_new, xupp_col1) );

      if( col1.isCol() )
      {
         if( PIPSisZero(getSimpleVecFromColStochVec(*presProb->ixlow, col1)) )
            assert(xlow_col1 == INF_NEG);
         if( PIPSisZero(getSimpleVecFromColStochVec(*presProb->ixupp, col1)) )
            assert(xupp_col1 == INF_POS);
      }
      if( col2.isCol() )
      {
         if( PIPSisZero(getSimpleVecFromColStochVec(*presProb->ixlow, col2)) )
            assert(xlow_col2 == INF_NEG);
         if( PIPSisZero(getSimpleVecFromColStochVec(*presProb->ixupp, col2)) )
            assert(xupp_col1 == INF_POS);
      }

      const double coeff_col1 = col1.isCol() ? getRowCoeff(row1, col1) : 0.0;
      const double coeff_col2 = col2.isCol() ? getRowCoeff(row2, col2) : 0.0;

      if( col2.isCol() )
         assert( !PIPSisZero(coeff_col2) );

      const double rhs = row2.inInEqSys() ? getSimpleVecFromRowStochVec(*presProb->bA, row1) : 0.0;

      const double clow = row2.inInEqSys() ? ( PIPSisZero(getSimpleVecFromRowStochVec(*presProb->iclow, row2)) ? INF_NEG : getSimpleVecFromRowStochVec(*presProb->bl, row2) )
            : 0.0;
      const double cupp = row2.inInEqSys() ? ( PIPSisZero(getSimpleVecFromRowStochVec(*presProb->icupp, row2)) ? INF_POS : getSimpleVecFromRowStochVec(*presProb->bu, row2) )
            : 0.0;

      postsolver->notifyNearlyParallelRowBoundsTightened(row1, row2, col1, col2, xlow_col1, xupp_col1, xlow_col2, xupp_col2, coeff_col1, coeff_col2, scalar,
            translation, parallel_factor, rhs, clow, cupp);
   }

   /* adjust bounds and remove inequality row */
   updateBoundsVariable(col1, xlow_new, xupp_new);
}

void PresolveData::startParallelRowPresolve()
{
   if( postsolver )
      postsolver->putLinkingVarsSyncEvent();
}

/* a singleton variable is substituted out of the problem and then it's original row can be removed from the problem */
void PresolveData::substituteVariableNearlyParallelRows( const INDEX& row1, const INDEX& row2, const INDEX& col1, const INDEX& col2,
   double scalar, double translation, double parallelity )
{
   assert( row1.isRow() && row2.isRow() );
   assert( col1.isCol() || (col1.isEmpty() && row1.inEqSys()) );
   assert( col2.isCol() );
   assert( row1.getNode() == row2.getNode() );

   if( row1.inInEqSys() )
      assert( PIPSisZero(translation) );

   // TODO: track row

   const double obj_col1 = col1.isCol() ? getSimpleVecFromColStochVec(*presProb->g, col1) : INF_POS_PRES;
   const double obj_col2 = getSimpleVecFromColStochVec(*presProb->g, col2);

   if( postsolver )
   {
      const double xlow_col2 = getSimpleVecFromColStochVec(*presProb->blx, col2);
      const double xupp_col2 = getSimpleVecFromColStochVec(*presProb->bux, col2);

      const double coeff_col1 = col1.isCol() ? getRowCoeff(row1, col1) : 0.0;
      const double coeff_col2 = getRowCoeff(row2, col2);

      if( PIPSisZero(getSimpleVecFromColStochVec(*presProb->ixlow, col2)) )
         assert(xlow_col2 == INF_NEG);
      if( PIPSisZero(getSimpleVecFromColStochVec(*presProb->ixupp, col2)) )
         assert(xupp_col2 == INF_POS);

      postsolver->notifyNearlyParallelRowSubstitution(row1, row2, col1, col2, scalar, translation, obj_col1, obj_col2, xlow_col2, xupp_col2, coeff_col1, coeff_col2, parallelity );
   }

   /* adapt the objective vector and the row2 */
   const double val_offset = translation * obj_col2;
   const double change_obj_var1 = scalar * obj_col2;

   bool col1_at_root = col1.isEmpty() ? false : (col1.isLinkingCol() && row1.getNode() == -1);
   bool col2_at_root = (col2.isLinkingCol() && row1.getNode() == -1);

   assert( col2.isCol() );
   const double coeff_col2 = getRowCoeff(row2, col2);

   /* add col1 with coefficient scalar * coeff_col2 to row */
   if( col1.isCol() )
   {
      const double coeff_col1_row2 = scalar * coeff_col2;
      addCoeffColToRow( coeff_col1_row2, col1, row2 );
   }

   /* remove old entry from matrix */
   const double offset = translation * coeff_col2;

   getSparseGenMatrix(row2, col2)->removeEntryAtRowCol(row2.getIndex(), col2.getIndex());
   reduceNnzCounterRowBy( row2, 1, false );
   reduceNnzCounterColumnBy( col2, 1, col2_at_root );

   /* adjust right hand side / left hand side by  -d * coeff_col2 */
   if( row2.inInEqSys() )
   {
      if( !PIPSisZero(getSimpleVecFromRowStochVec(*presProb->iclow, row2)) )
         getSimpleVecFromRowStochVec(*presProb->blx, row2) -= offset;
      if( !PIPSisZero(getSimpleVecFromRowStochVec(*presProb->icupp, row2)) )
         getSimpleVecFromRowStochVec(*presProb->bux, row2) -= offset;
   }
   else
      getSimpleVecFromRowStochVec(*presProb->bA, row2) -= offset;

   if( col1.isCol() )
   {
      if( !col1.isLinkingCol() || col1_at_root )
      {
         getSimpleVecFromColStochVec(*presProb->g, col1) += change_obj_var1;
         objOffset += val_offset;
      }
      else
      {
         /* var1 is a linking variable - store objective adaption and allreduce them */
         (*objective_vec_chgs)[col1.getIndex()] += change_obj_var1;
         outdated_obj_vector = true;
         obj_offset_chgs += val_offset;
      }
   }

   if( !col2.isLinkingCol() || col2_at_root )
      getSimpleVecFromColStochVec(*presProb->g, col2) = 0.0;
   else
   {
      (*objective_vec_chgs)[col2.getIndex()] -= getSimpleVecFromColStochVec(*presProb->g, col2);
      assert( PIPSisZero( (*objective_vec_chgs)[col2.getIndex()] + getSimpleVecFromColStochVec(*presProb->g, col2) ) );
      outdated_obj_vector = true;
   }
}

void PresolveData::removeRedundantParallelRow( const INDEX& rm_row, const INDEX& par_row )
{
   assert( rm_row.isRow() );
   assert( par_row.isRow() );
   assert( !wasRowRemoved(rm_row) );
   assert( !wasRowRemoved(par_row) );

   if(postsolver)
   {
      const double cupp_row1 = rm_row.inEqSys() ? getSimpleVecFromRowStochVec(*presProb->bA, rm_row) : getSimpleVecFromRowStochVec(*presProb->bu, rm_row);
      const double clow_row1 = rm_row.inEqSys() ? cupp_row1 : getSimpleVecFromRowStochVec(*presProb->bl, rm_row);
      const int iclow_row1 = rm_row.inEqSys() ? 1 : getSimpleVecFromRowStochVec(*presProb->iclow, rm_row);
      const int icupp_row1 = rm_row.inEqSys() ? 1 : getSimpleVecFromRowStochVec(*presProb->icupp, rm_row);

#ifndef NDEBUG
      // TODO : assert that rows are actually parallel...
#endif
      postsolver->notifyRedundantRow(rm_row, iclow_row1, icupp_row1, clow_row1, cupp_row1, getSystemMatrix( rm_row.getSystemType() ));

      assert( wasRowRemoved(rm_row) );
   }

   if( TRACK_ROW(rm_row) )
   {
      std::cout << "TRACKING_ROW: removal of tracked row as parallel and redundant row to " << par_row << std::endl;
   }

   removeRow( rm_row );
}

void PresolveData::removeRedundantRow( const INDEX& row )
{
   assert( row.isRow() );

   if(postsolver)
   {
      assert(!wasRowRemoved( row ));

      const double rhs = row.inEqSys() ? getSimpleVecFromRowStochVec(*presProb->bA, row) : getSimpleVecFromRowStochVec(*presProb->bu, row);
      const double lhs = row.inEqSys() ? rhs : getSimpleVecFromRowStochVec(*presProb->bl, row);
      const int iclow = row.inEqSys() ? 1 : getSimpleVecFromRowStochVec(*presProb->iclow, row);
      const int icupp = row.inEqSys() ? 1 : getSimpleVecFromRowStochVec(*presProb->icupp, row);

#ifndef NDEBUG
      double max_act = 0;
      double min_act = 0;

      int max_ubndd = 0;
      int min_ubndd = 0;

      getRowActivities(row, max_act, min_act, max_ubndd, min_ubndd);

      if(iclow)
      {
         assert(min_ubndd == 0);
         assert(PIPSisLEFeas(lhs, min_act));
      }
      if(icupp)
      {
         assert(max_ubndd == 0);
         assert(PIPSisLEFeas(max_act, rhs));
      }
#endif

      assert( PIPSisLE(0.0, iclow) );
      assert( PIPSisLE(0.0, icupp) );
      assert( PIPSisLT(0.0, iclow + icupp) );

      postsolver->notifyRedundantRow(row, iclow, icupp, lhs, rhs, getSystemMatrix( row.getSystemType() ));

      assert(postsolver->wasRowRemoved(row));
   }
 
   if( TRACK_ROW( row ) )
   {
      std::cout << "TRACKING_ROW: removal of tracked row as redundant row" << std::endl;
   }

   removeRow( row );
}

void PresolveData::startSingletonColumnPresolve()
{
   if( postsolver )
   {
      postsolver->putLinkingVarsSyncEvent();
      postsolver->putLinkingRowIneqSyncEvent();
   }
}

/** dual fixing for a singleton column */
void PresolveData::fixColumnInequalitySingleton( const INDEX& col, const INDEX& row, double value, double coeff )
{
   assert( col.isCol() );

   const double ixlow = getSimpleVecFromColStochVec(*presProb->ixlow, col);
   const double ixupp = getSimpleVecFromColStochVec(*presProb->ixupp, col);
   const double xlow = getSimpleVecFromColStochVec(*presProb->blx, col);
   const double xupp = getSimpleVecFromColStochVec(*presProb->bux, col);

<<<<<<< HEAD
   if( PIPSisZero(ixlow) )
      assert(xlow == INF_NEG_PRES);
   if( PIPSisZero(ixupp) )
      assert(xupp == INF_POS_PRES);
=======
   if(ixlow == 0)
      assert(xlow == INF_NEG);
   if(ixupp == 0)
      assert(xupp == INF_POS);
>>>>>>> f7fbaf68

   assert( PIPSisLE(xlow, value) );
   assert( PIPSisLE(value, xupp) );

   assert( INF_NEG < value && value < INF_POS );

   if( postsolver )
      postsolver->notifyFixedSingletonFromInequalityColumn(col, row, value, coeff, xlow, xupp);

   updateBoundsVariable(col, value, value);
}

void PresolveData::removeFreeColumnSingletonInequalityRow( const INDEX& row, const INDEX& col, double coeff )
{
   assert( row.isRow() );
   assert( col.isCol() );
   assert( row.inInEqSys() );
   assert( !wasColumnRemoved(col) );
   assert( !wasRowRemoved(row) );

   if( row.isLinkingRow() )
      assert( PIPS_MPIisValueEqual(row.getIndex(), MPI_COMM_WORLD) );

   const double clow = getSimpleVecFromRowStochVec(*presProb->bl, row);
   const double cupp = getSimpleVecFromRowStochVec(*presProb->bu, row);

   assert( clow != INF_NEG_PRES || cupp != INF_POS_PRES );
   if( clow != INF_NEG_PRES )
      assert( cupp == INF_POS_PRES );
   if( cupp != INF_POS_PRES)
      assert( clow == INF_NEG_PRES );

   const double rhs = (clow != INF_NEG_PRES ) ? -clow : cupp;

   if( TRACK_COLUMN(col) )
     std::cout << "TRACKING_COLUMN: tracked column removed as free column singleton" << std::endl;
   if( TRACK_ROW(row) )
   {
      std::cout << "TRACKING_ROW: removal of " << row << " since it contained a free column singleton" << std::endl;
   }

   double& ixlow = getSimpleVecFromColStochVec(*(presProb->ixlow), col);
   double& xlow = getSimpleVecFromColStochVec(*(presProb->blx), col);
   double& ixupp = getSimpleVecFromColStochVec(*(presProb->ixupp), col);
   double& xupp = getSimpleVecFromColStochVec(*(presProb->bux), col);

   if( PIPSisZero(ixlow) )
      assert( xlow == INF_NEG_PRES );
   if( PIPSisZero(ixupp) )
      assert( xupp == INF_POS_PRES );

   if( postsolver )
      postsolver->notifyFreeColumnSingletonInequalityRow( row, col, rhs, coeff, xlow, xupp, getSystemMatrix(row.getSystemType()) );

   removeRow(row);

   /* remove col and mark it for the fix empty columns presolver */
   ixlow = xlow = xupp = ixupp = 0;
   if( col.getNode() == -1 )
      outdated_linking_var_bounds = true;

   if( col.isLinkingCol() && my_rank == 0 )
   {
      assert( getSimpleVecFromColStochVec(*nnzs_col, col) + (*nnzs_col_chgs)[col.getIndex()] == 0 );
      assert( PIPSisZero(getSimpleVecFromColStochVec(*presProb->g, col) + (*objective_vec_chgs)[col.getIndex()]) );
   }
   else if( !col.isLinkingCol() )
   {
      assert( PIPSisZero(getSimpleVecFromColStochVec( *presProb->g, col)) );
      assert( getSimpleVecFromColStochVec(*nnzs_col, col) == 0 );
   }
}

void PresolveData::removeFreeColumnSingletonInequalityRowSynced( const INDEX& row, const INDEX& col, double coeff )
{
   assert( row.isRow() );
#ifndef NDEBUG
   const int my_col = col.isCol();
   assert( 1 == PIPS_MPIgetSum( my_col, MPI_COMM_WORLD ) );
#endif
   MPI_Barrier(MPI_COMM_WORLD);
   assert( PIPS_MPIisValueEqual(row.getIndex(), MPI_COMM_WORLD) );

   if( col.isCol() )
      assert( !wasColumnRemoved(col) );
   assert( !wasRowRemoved(row) );
   assert( row.isLinkingRow() );
   if( col.isEmpty() )
      assert( coeff == 0.0 );

   const double clow = getSimpleVecFromRowStochVec(*presProb->bl, row);
   const double cupp = getSimpleVecFromRowStochVec(*presProb->bu, row);

   assert( clow != INF_NEG_PRES || cupp != INF_POS_PRES );
   if( clow != INF_NEG_PRES )
      assert( cupp == INF_POS_PRES);
   if( cupp != INF_POS_PRES)
      assert( clow == INF_NEG_PRES );

   const double rhs = (clow != INF_NEG_PRES ) ? -clow : cupp;

   if( col.isCol() )
   {
      if( TRACK_COLUMN(col) )
        std::cout << "TRACKING_COLUMN: tracked column removed as free column singleton" << std::endl;
      if( TRACK_ROW(row) )
      {
         std::cout << "TRACKING_ROW: removal of " << row << " since it contained a free column singleton" << std::endl;
      }
   }

   PIPS_MPIgetSumInPlace(coeff, MPI_COMM_WORLD);

   if( col.isCol() )
   {
      double& ixlow = getSimpleVecFromColStochVec(*(presProb->ixlow), col);
      double& xlow = getSimpleVecFromColStochVec(*(presProb->blx), col);
      double& ixupp = getSimpleVecFromColStochVec(*(presProb->ixupp), col);
      double& xupp = getSimpleVecFromColStochVec(*(presProb->bux), col);

      if( PIPSisZero(ixlow) )
         assert( xlow == INF_NEG_PRES );
      if( PIPSisZero(ixupp) )
         assert( xupp == INF_POS_PRES );
      if( postsolver )
         postsolver->notifyFreeColumnSingletonInequalityRow( row, col, rhs, coeff, xlow, xupp, getSystemMatrix(row.getSystemType()) );

      removeRow(row);

      /* remove col and mark it for the fix empty columns presolver */
      ixlow = xlow = xupp = ixupp = 0;

      assert( PIPSisZero(getSimpleVecFromColStochVec( *presProb->g, col)) );
      assert( getSimpleVecFromColStochVec(*nnzs_col, col) == 0 );

      if( col.isLinkingCol() )
         outdated_linking_var_bounds = true;
   }
   else
   {
      if( postsolver )
         postsolver->notifyFreeColumnSingletonInequalityRow( row, col, rhs, coeff, INF_NEG_PRES, INF_POS_PRES, getSystemMatrix(row.getSystemType()) );

      removeRow(row);
   }
}

/* for linking rows with non-linking singleton columns this presolver must be called simultaneously - if col is on another process col should an empty index */
void PresolveData::removeImpliedFreeColumnSingletonEqualityRowSynced( const INDEX& row, const INDEX& col )
{
   assert( row.isRow() );
   assert( row.getLinking() );
   assert( col.isCol() || col.isEmpty() );
   assert( !wasRowRemoved(row) );

   if( col.isCol() )
   {
      assert( !col.isLinkingCol() );
      assert( !wasColumnRemoved(col) );
   }


#ifndef NDEBUG
   /* only one process has a local linking column */
   const int my_col = col.isCol();
   assert( PIPS_MPIgetSum(my_col, MPI_COMM_WORLD) == 1 );
#endif
   assert( PIPS_MPIisValueEqual(row.getIndex(), MPI_COMM_WORLD) );

   if( col.isCol() )
   {
      assert( getSimpleVecFromColStochVec(*nnzs_col, col) == 1);

      if( TRACK_COLUMN(col) )
        std::cout << "TRACKING_COLUMN: tracked column removed as (implied) free column singleton" << std::endl;
   }

   if( TRACK_ROW(row) )
   {
      std::cout << "TRACKING_ROW: removal of " << row << " since it contained an (implied) free column singleton" << std::endl;
      writeRowLocalToStreamDense(std::cout, row);
   }

   if( row.inInEqSys() )
   {
      assert( PIPSisEQ(getSimpleVecFromRowStochVec( *presProb->bl, row), getSimpleVecFromRowStochVec( *presProb->bu, row)) );
      assert( !PIPSisZero(getSimpleVecFromRowStochVec( *presProb->iclow, row)) );
      assert( !PIPSisZero(getSimpleVecFromRowStochVec( *presProb->icupp, row)) );
   }

   const double rhs = row.inEqSys() ? getSimpleVecFromRowStochVec( *presProb->bA, row) :
      getSimpleVecFromRowStochVec( *presProb->bl, row);

   double obj_coeff = 0.0;
   double col_coeff = 0.0;

   if( col.isCol() )
   {
      assert( !nodeIsDummy(col.getNode()) );
      obj_coeff = col.isLinkingCol() ? getSimpleVecFromColStochVec( *presProb->g, col) + (*objective_vec_chgs)[col.getIndex()] :
            getSimpleVecFromColStochVec(*presProb->g, col);
      col_coeff = getRowCoeff(row, col);
   }

   // TODO: make more efficient
   PIPS_MPIgetSumInPlace(col_coeff, MPI_COMM_WORLD);
   PIPS_MPIgetSumInPlace(obj_coeff, MPI_COMM_WORLD);

   if( col.isCol() )
   {
      const double& ixlow = getSimpleVecFromColStochVec(*(presProb->ixlow), col);
      const double& xlow = getSimpleVecFromColStochVec(*(presProb->blx), col);
      const double& ixupp = getSimpleVecFromColStochVec(*(presProb->ixupp), col);
      const double& xupp = getSimpleVecFromColStochVec(*(presProb->bux), col);

      if( PIPSisZero(ixlow) )
         assert( xlow == INF_NEG );
      if( PIPSisZero(ixupp) )
         assert( xupp == INF_POS );

      postsolver->notifyFreeColumnSingletonEquality( row, col, rhs, obj_coeff, col_coeff, xlow, xupp, getSystemMatrix(row.getSystemType()) );
   }
   else
      postsolver->notifyFreeColumnSingletonEquality( row, col, rhs, obj_coeff, col_coeff, INF_NEG, INF_POS, getSystemMatrix(row.getSystemType()) );

   /* adapt objective from substitution */
   adaptObjectiveSubstitutedRow( row, col, obj_coeff, col_coeff);

   /* remove row and mark column as empty - will be removed in model cleanup on all processes */
   removeRow( row );

   if( col.isCol() )
   {
      double& ixlow = getSimpleVecFromColStochVec(*(presProb->ixlow), col);
      double& xlow = getSimpleVecFromColStochVec(*(presProb->blx), col);
      double& ixupp = getSimpleVecFromColStochVec(*(presProb->ixupp), col);
      double& xupp = getSimpleVecFromColStochVec(*(presProb->bux), col);

      /* remove col and mark it for the fix empty columns presolver */
      ixlow = xlow = xupp = ixupp = 0;

      assert( PIPSisZero(getSimpleVecFromColStochVec( *presProb->g, col)) );
      assert( getSimpleVecFromColStochVec(*nnzs_col, col) == 0 );
   }
}

void PresolveData::removeImpliedFreeColumnSingletonEqualityRow( const INDEX& row, const INDEX& col )
{
   /* removing multiple linking variables in one run is possible since they get communicated only when the objective changes get communicated too
    * thus no process will remove a linking variable as singleton column with outdated objective vector information
    */
   assert( row.isRow() );
   assert( col.isCol() );
   assert( !nodeIsDummy(row.getNode()) );
   assert( !wasRowRemoved(row) );
   assert( !wasColumnRemoved(col) );

   if( TRACK_COLUMN(col) )
      std::cout << "TRACKING_COLUMN: tracked column removed as (implied) free column singleton" << std::endl;

   if(TRACK_ROW(row) )
   {
      std::cout << "TRACKING_ROW: removal of " << row << " since it contained an (implied) free column singleton" << std::endl;
      writeRowLocalToStreamDense(std::cout, row);
   }

   if( row.inInEqSys() )
   {
      assert( PIPSisEQ(getSimpleVecFromRowStochVec( *presProb->bl, row), getSimpleVecFromRowStochVec( *presProb->bu, row)) );
      assert( !PIPSisZero(getSimpleVecFromRowStochVec( *presProb->iclow, row)) );
      assert( !PIPSisZero(getSimpleVecFromRowStochVec( *presProb->icupp, row)) );
   }

   const double rhs = row.inEqSys() ? getSimpleVecFromRowStochVec( *presProb->bA, row) : getSimpleVecFromRowStochVec( *presProb->bl, row);
   const double obj_coeff = col.isLinkingCol() ? getSimpleVecFromColStochVec( *presProb->g, col) + (*objective_vec_chgs)[col.getIndex()] :
      getSimpleVecFromColStochVec(*presProb->g, col);
   const double col_coeff = getRowCoeff(row, col);

   double& ixlow = getSimpleVecFromColStochVec(*(presProb->ixlow), col);
   double& xlow = getSimpleVecFromColStochVec(*(presProb->blx), col);
   double& ixupp = getSimpleVecFromColStochVec(*(presProb->ixupp), col);
   double& xupp = getSimpleVecFromColStochVec(*(presProb->bux), col);

   if( PIPSisZero(ixlow) )
      assert( xlow == INF_NEG );
   if( PIPSisZero(ixupp) )
      assert( xupp == INF_POS );

   if(postsolver)
      postsolver->notifyFreeColumnSingletonEquality( row, col, rhs, obj_coeff, col_coeff, xlow, xupp, getSystemMatrix(row.getSystemType()) );

   /* adapt objective from substitution */
   adaptObjectiveSubstitutedRow( row, col, obj_coeff, col_coeff );

   /* remove row and mark column as empty - will be removed in model cleanup on all processes */
   removeRow( row );

   /* remove col and mark it for the fix empty columns presolver */
   ixlow = xlow = xupp = ixupp = 0;
   if( col.getNode() == -1 )
      outdated_linking_var_bounds = true;

   if( col.isLinkingCol() && my_rank == 0 )
   {
      assert( getSimpleVecFromColStochVec(*nnzs_col, col) + (*nnzs_col_chgs)[col.getIndex()] == 0 );
      assert( PIPSisZero(getSimpleVecFromColStochVec(*presProb->g, col) + (*objective_vec_chgs)[col.getIndex()]) );
   }
   else if( !col.isLinkingCol() )
   {
      assert( PIPSisZero(getSimpleVecFromColStochVec( *presProb->g, col)) );
      assert( getSimpleVecFromColStochVec(*nnzs_col, col) == 0 );
   }
}

/* column col getting substituted with row - must be called simultaneously for linking rows */
void PresolveData::adaptObjectiveSubstitutedRow( const INDEX& row, const INDEX& col, double obj_coeff, double col_coeff )
{
   assert(row.isRow());

   if( !col.isEmpty() )
   {
      assert( col.isCol() );
      assert( col.hasValidNode(nChildren) );

      if( col.isLinkingCol() && row.getNode() == -1 && !row.isLinkingRow() )
         assert(PIPS_MPIisValueEqual(row.getIndex(), MPI_COMM_WORLD));
   }

   if( col.isEmpty() )
      assert( row.isLinkingRow() );
   if( row.isLinkingRow() )
      assert(PIPS_MPIisValueEqual(row.getIndex(), MPI_COMM_WORLD));

   assert( row.hasValidNode(nChildren) );

   const BlockType block_type = row.isLinkingRow() ? BL_MAT : row.getBlockOfColInRow(col);

   if( col.isCol() )
   {
#ifndef NDEBUG
      const SparseStorageDynamic& col_mat_tp = getSparseGenMatrix(row, col)->getStorageDynamicTransposedRef();
#endif
      assert( (col_mat_tp.getRowPtr(col.getIndex()).end - col_mat_tp.getRowPtr(col.getIndex()).start) == 1 );
      assert( row.getIndex() == col_mat_tp.getJcolM(col_mat_tp.getRowPtr(col.getIndex()).start) );
      assert( col_coeff == col_mat_tp.getMat(col_mat_tp.getRowPtr(col.getIndex()).start) );
      assert( obj_coeff == getSimpleVecFromColStochVec( *presProb->g, col) );
   }

   assert( !PIPSisZero(col_coeff) );
   
   const int dummy_index = std::numeric_limits<int>::infinity();

   if( !row.isLinkingRow() )
   {
      assert( block_type == B_MAT || block_type == A_MAT );

      const INDEX col_b_mat(COL, row.getNode(), dummy_index);

      /* Bmat */
      const SparseStorageDynamic& b_mat = getSparseGenMatrix(row, col_b_mat)->getStorageDynamicRef();

      for(int i = b_mat.getRowPtr(row.getIndex()).start ; i < b_mat.getRowPtr(row.getIndex()).end; ++i)
      {
         const int col_idx = b_mat.getJcolM(i);
         if(col_idx != col.getIndex() || block_type == A_MAT)
            getSimpleVecFromColStochVec( *presProb->g, row.getNode())[col_idx] -= obj_coeff * b_mat.getMat(i) / col_coeff;
      }

      /* Amat */
      if( row.getNode() != -1 )
      {
         const INDEX col_a_mat(COL, -1, dummy_index);

         const SparseStorageDynamic& a_mat = getSparseGenMatrix( row, col_a_mat )->getStorageDynamicRef();
         
         for(int i = a_mat.getRowPtr(row.getIndex()).start; i < a_mat.getRowPtr(row.getIndex()).end; ++i)
         {
            const int col_idx = a_mat.getJcolM(i);
            if( col_idx != col.getIndex() || block_type == B_MAT )
            {
               (*objective_vec_chgs)[col_idx] -= obj_coeff * a_mat.getMat(i) / col_coeff;
               outdated_obj_vector = true;
            }
         }
      }
   }
   else
   {
      assert( block_type == BL_MAT );
      const INDEX col_b0_mat(COL, -1, dummy_index);
      /* Bl0 */
      const SparseStorageDynamic& bl0_mat = getSparseGenMatrix( row, col_b0_mat )->getStorageDynamicRef();
      
      for(int i = bl0_mat.getRowPtr(row.getIndex()).start; i < bl0_mat.getRowPtr(row.getIndex()).end; ++i)
      {
         const int col_ptr = bl0_mat.getJcolM(i);
         const double aij = bl0_mat.getMat(i);

         if( col.isEmpty() )
            getSimpleVecFromColStochVec( *presProb->g, -1)[col_ptr] -= obj_coeff * aij / col_coeff;
         else if( col_ptr != col.getIndex() || !col.isLinkingCol() )
            getSimpleVecFromColStochVec( *presProb->g, -1)[col_ptr] -= obj_coeff * aij / col_coeff;
      }

      /* Bl_i */
      for( int node = 0; node < nChildren; ++node )
      {
         if(!nodeIsDummy(node))
         {
            const INDEX col_bli_mat(COL, node, dummy_index);
            const SparseStorageDynamic& bli_mat = getSparseGenMatrix( row, col_bli_mat )->getStorageDynamicRef();

            for(int i = bli_mat.getRowPtr(row.getIndex()).start ; i < bli_mat.getRowPtr(row.getIndex()).end; ++i)
            {
               const int col_ptr = bli_mat.getJcolM(i);
               const double aij = bli_mat.getMat(i);

               if( col.isEmpty() )
                  getSimpleVecFromColStochVec( *presProb->g, node)[col_ptr] -= obj_coeff * aij / col_coeff;
               else if(col_ptr != col.getIndex() || col.getNode() != node)
                  getSimpleVecFromColStochVec( *presProb->g, node)[col_ptr] -= obj_coeff * aij / col_coeff;
            }
         }
      }
   }

   /* rhs/clow == cupp */
   if( row.inInEqSys() )
   {
      assert( PIPSisEQ(getSimpleVecFromRowStochVec( *presProb->bl, row), getSimpleVecFromRowStochVec( *presProb->bu, row)) );
      assert( !PIPSisZero(getSimpleVecFromRowStochVec( *presProb->iclow, row)) );
      assert( !PIPSisZero(getSimpleVecFromRowStochVec( *presProb->icupp, row)) );
   }

   const double rhs = row.inEqSys() ? getSimpleVecFromRowStochVec( *presProb->bA, row ) :
      getSimpleVecFromRowStochVec( *presProb->bu, row );

   /* this is the case where everyone removes the same row in parallel */
   if( col.isCol() )
   {
      if( ( col.isLinkingCol() && row.getNode() == -1) || row.isLinkingRow() )
      {
         if(my_rank == 0)
            obj_offset_chgs += obj_coeff * rhs / col_coeff;
      }
      else
         obj_offset_chgs += obj_coeff * rhs / col_coeff;

   /* if a liking column in a local row gets removed we have to communicate the changes */
   if( col.isCol() && col.isLinkingCol() && row.getNode() != -1 )
   {
      (*objective_vec_chgs)[col.getIndex()] -= getSimpleVecFromColStochVec( *presProb->g, col);
      outdated_obj_vector = true;
   }
   else if( col.isCol() )
      getSimpleVecFromColStochVec( *presProb->g, col) = 0.0;
   }
}

/** adds coeff * col to row */
void PresolveData::addCoeffColToRow( double coeff, const INDEX& col, const INDEX& row )
{
   assert( !PIPSisZero(coeff) );

   assert( row.isRow() );
   assert( col.isCol() );

   assert( !row.isLinkingRow() );

   BlockType block_type = row.getBlockOfColInRow(col);
   const int node = row.isLinkingRow() ? col.getNode() : row.getNode();

   SparseGenMatrix* sparse_mat = getSparseGenMatrixFromStochMat( getSystemMatrix( row.getSystemType() ), node, block_type );
   assert( sparse_mat );

   const SparseStorageDynamic& mat = sparse_mat->getStorageDynamicRef();

   if( postsolver )
   {
      postsolver->notifyColModified(col);
      postsolver->notifyRowModified(row);
   }

   const int row_start = mat.getRowPtr(row.getIndex()).start;
   const int row_end = mat.getRowPtr(row.getIndex()).end;
   const bool new_coeff_in_row = (std::find( mat.getJcolM() + row_start, mat.getJcolM() + row_end, col.getIndex() ) == mat.getJcolM() + row_end);

   /* only increase non-zero counters if coeff has not been in the row before */
   if( new_coeff_in_row )
   {
      const bool at_root = row.getNode() == -1 && col.getNode() == -1;
      increaseNnzCounterColumnBy(col, 1, at_root);
      increaseNnzCounterRowBy(row, 1, at_root);
   }

   sparse_mat->addColToRow( coeff, col.getIndex(), row.getIndex() );
}

/* removes row from local system - sets rhs lhs and activities to zero */
void PresolveData::removeRow( const INDEX& row )
{
   assert( row.isRow() );
   assert( row.hasValidNode(nChildren) );
   assert( !nodeIsDummy( row.getNode() ) );

   const int dummy_index = std::numeric_limits<int>::infinity();
   /* the postsolver must have been notified before the actual removal of the row! */
   if( postsolver )
      assert(wasRowRemoved(row));

   if( row.isLinkingRow() )
   {
      assert( row.getNode() == -1 );

      /* Bl0 */
      const INDEX col_bl0(COL, -1, dummy_index);
      removeRowFromMatrix(row, col_bl0);

      /* linking rows Bli */
      for(int child = 0; child < nChildren; ++child)
      {
         if(!nodeIsDummy(child))
         {
            const INDEX col_bli(COL, child, dummy_index);
            removeRowFromMatrix(row, col_bli);
         }
      }
   }
   else
   {
      /* Bmat */
      const INDEX col_b_mat(COL, row.getNode(), dummy_index);
      removeRowFromMatrix(row, col_b_mat );

      /* Amat */
      if(row.getNode() != -1)
      {
         const INDEX col_a_mat(COL, -1, dummy_index);
         removeRowFromMatrix(row, col_a_mat);
      }
   }


   /* set lhs rhs to zero */
   if( row.inEqSys() )
      getSimpleVecFromRowStochVec(*presProb->bA, row) = 0.0;
   else
   {
      getSimpleVecFromRowStochVec(*presProb->bl, row) = 0.0;
      getSimpleVecFromRowStochVec(*presProb->bu, row) = 0.0;
   }

   /* set activities and unbounded counters to zero */
   if( row.inEqSys() )
   {
      getSimpleVecFromRowStochVec(*actmax_eq_part, row) = 0.0;
      getSimpleVecFromRowStochVec(*actmin_eq_part, row) = 0.0;
      getSimpleVecFromRowStochVec(*actmax_eq_ubndd, row) = 0;
      getSimpleVecFromRowStochVec(*actmin_eq_ubndd, row) = 0;

      if( row.isLinkingRow() )
      {
         const int row_index = row.getIndex();
         (*actmax_eq_chgs)[row_index] = 0.0;
         (*actmin_eq_chgs)[row_index] = 0.0;
         (*actmax_eq_ubndd_chgs)[row_index] = 0;
         (*actmin_eq_ubndd_chgs)[row_index] = 0;
      }
   }
   else
   {
      getSimpleVecFromRowStochVec(*actmax_ineq_part, row) = 0.0;
      getSimpleVecFromRowStochVec(*actmin_ineq_part, row) = 0.0;
      getSimpleVecFromRowStochVec(*actmax_ineq_ubndd, row) = 0;
      getSimpleVecFromRowStochVec(*actmin_ineq_ubndd, row) = 0;

      if( row.isLinkingRow() )
      {
         const int row_index = row.getIndex();
         (*actmax_ineq_chgs)[row_index] = 0.0;
         (*actmin_ineq_chgs)[row_index] = 0.0;
         (*actmax_ineq_ubndd_chgs)[row_index] = 0;
         (*actmin_ineq_ubndd_chgs)[row_index] = 0;
      }
   }


#ifndef NDEBUG
   /* assert non-zero counters of row are zero - only works for non-linking rows */
   if( row.inEqSys() )
   {
      if( !row.isLinkingRow() )
         assert( getSimpleVecFromRowStochVec(*nnzs_row_A, row) == 0 );
   }
   else
   {
      if( !row.isLinkingRow() )
         assert( getSimpleVecFromRowStochVec(*nnzs_row_C, row) == 0 );
   }  
#endif
}

void PresolveData::removeRowFromMatrix( const INDEX& row, const INDEX& col )
{
   assert( row.isRow() );
   assert( col.isCol() );
   assert( !nodeIsDummy(row.getNode()) );
   assert( !nodeIsDummy(col.getNode()) );

   assert( row.hasValidNode(nChildren) );
   assert( col.hasValidNode(nChildren) );

   assert( col.getIndex() == std::numeric_limits<int>::infinity() );

   SparseGenMatrix* mat = getSparseGenMatrix(row, col);

   assert(mat);
   assert(mat->hasDynamicStorage());

   const SparseStorageDynamic& mat_storage = mat->getStorageDynamicRef();

   /* update non-zero counters and tell postsolver which rows/cols changed */
   const int row_start = mat_storage.getRowPtr(row.getIndex()).start;
   const int row_end = mat_storage.getRowPtr(row.getIndex()).end;

   const bool at_root = ( row.getNode() == -1 && col.isLinkingCol() );
   reduceNnzCounterRowBy(row, row_end - row_start, at_root);

   for(int k = row_start; k < row_end; k++)
   {
      const int col_idx = mat_storage.getJcolM(k);

      const INDEX col_modified(COL, col.getNode(), col_idx);
      if(postsolver)
      {
         postsolver->notifyColModified( col_modified );
         postsolver->notifyRowModified( row );
      }
      reduceNnzCounterColumnBy( col_modified, 1, at_root );
   }

   mat->removeRow( row.getIndex() );
}

bool PresolveData::verifyActivities() const
{
   assert(!outdated_activities && linking_rows_need_act_computation == 0);

   bool activities_correct = true;

   StochVectorHandle actmax_eq_part_new(dynamic_cast<StochVector*>(actmax_eq_part->clone()));
   StochVectorHandle actmin_eq_part_new(dynamic_cast<StochVector*>(actmin_eq_part->clone()));

   StochVectorBaseHandle<int> actmax_eq_ubndd_new(dynamic_cast<StochVectorBase<int>*>(actmax_eq_ubndd->clone()));
   StochVectorBaseHandle<int> actmin_eq_ubndd_new(dynamic_cast<StochVectorBase<int>*>(actmin_eq_ubndd->clone()));

   StochVectorHandle actmax_ineq_part_new(dynamic_cast<StochVector*>(actmax_ineq_part->clone()));
   StochVectorHandle actmin_ineq_part_new(dynamic_cast<StochVector*>(actmin_ineq_part->clone()));

   StochVectorBaseHandle<int> actmax_ineq_ubndd_new(dynamic_cast<StochVectorBase<int>*>(actmax_ineq_ubndd->clone()));
   StochVectorBaseHandle<int> actmin_ineq_ubndd_new(dynamic_cast<StochVectorBase<int>*>(actmin_ineq_ubndd->clone()));

   actmax_eq_part_new->setToZero();
   actmin_eq_part_new->setToZero();

   actmax_eq_ubndd_new->setToZero();
   actmin_eq_ubndd_new->setToZero();

   actmax_ineq_part_new->setToZero();
   actmin_ineq_part_new->setToZero();

   actmax_ineq_ubndd_new->setToZero();
   actmin_ineq_ubndd_new->setToZero();

   recomputeActivities(false, *actmax_eq_part_new, *actmin_eq_part_new, *actmax_eq_ubndd_new, *actmin_eq_ubndd_new, *actmax_ineq_part_new, *actmin_ineq_part_new,
      *actmax_ineq_ubndd_new, *actmin_ineq_ubndd_new);

   const int tracked_rank = 0;
   if( !actmax_eq_part_new->componentEqual(*actmax_eq_part, feastol))
   {
      if(my_rank == tracked_rank)
         std::cout << "on rank " << my_rank << " found actmax_eq_part not correct" << std::endl;
      activities_correct = false;
   }

   if( !actmin_eq_part_new->componentEqual(*actmin_eq_part, feastol))
   {
      if(my_rank == tracked_rank)
         std::cout << "on rank " << my_rank << " found actmin_eq_part not correct" << std::endl;
      activities_correct = false;
   }

   if( !actmax_eq_ubndd_new->componentEqual(*actmax_eq_ubndd, feastol))
   {
      if(my_rank == tracked_rank)
         std::cout << "on rank " << my_rank << " found actmax_eq_ubndd not correct" << std::endl;
      activities_correct = false;
   }

   if( !actmin_eq_ubndd_new->componentEqual(*actmin_eq_ubndd, feastol))
   {
      if(my_rank == tracked_rank)
         std::cout << "on rank " << my_rank << " found actmin_eq_ubndd not correct" << std::endl;
      activities_correct = false;
   }

   if( !actmax_ineq_part_new->componentEqual(*actmax_ineq_part, feastol))
   {
      if(my_rank == tracked_rank)
         std::cout << "on rank " << my_rank << " found actmax_ineq_part not correct" << std::endl;
      activities_correct = false;
   }

   if( !actmin_ineq_part_new->componentEqual(*actmin_ineq_part, feastol))
   {
      if(my_rank == tracked_rank)
         std::cout << "on rank " << my_rank << " found actmin_ineq_part not correct" << std::endl;
      activities_correct = false;
   }

   if( !actmax_ineq_ubndd_new->componentEqual(*actmax_ineq_ubndd, feastol))
   {
      if(my_rank == tracked_rank)
         std::cout << "on rank " << my_rank << " found actmax_ineq_ubndd not correct" << std::endl;
      activities_correct = false;
   }

   if( !actmin_ineq_ubndd_new->componentEqual(*actmin_ineq_ubndd, feastol))
   {
      if(my_rank == tracked_rank)
         std::cout << "on rank " << my_rank << " found actmin_ineq_ubndd not correct" << std::endl;
      activities_correct = false;
   }

   return activities_correct;
}



/** Verifies if the nnzCounters are still correct. */
bool PresolveData::verifyNnzcounters() const
{
   assert(!outdated_nnzs);

   bool nnzCorrect = true;
   StochVectorBaseHandle<int> nnzs_col_new(dynamic_cast<StochVectorBase<int>*>(nnzs_col->cloneFull()));
   StochVectorBaseHandle<int> nnzs_row_A_new(dynamic_cast<StochVectorBase<int>*>(nnzs_row_A->cloneFull()));
   StochVectorBaseHandle<int> nnzs_row_C_new(dynamic_cast<StochVectorBase<int>*>(nnzs_row_C->cloneFull()));

   nnzs_col_new->setToZero();
   nnzs_row_A_new->setToZero();
   nnzs_row_C_new->setToZero();

   initNnzCounter(*nnzs_row_A_new, *nnzs_row_C_new, *nnzs_col_new);

   // linking variables:
   SimpleVectorBase<int>* nColOrigSimple = dynamic_cast<SimpleVectorBase<int>*>(nnzs_col_new->vec);
   SimpleVectorBase<int>* nColUpdatedSimple = dynamic_cast<SimpleVectorBase<int>*>(nnzs_col->vec);
   assert( nColUpdatedSimple->n == nColOrigSimple->n );
   for( int i = 0; i < nColUpdatedSimple->n; i++)
   {
      if( (*nColUpdatedSimple)[i] != (*nColOrigSimple)[i])
      {
         std::cout << "Nnz Counter linking column " << i << " not correct: "
               << (*nColUpdatedSimple)[i] << " vs. " << (*nColOrigSimple)[i] << std::endl;
         nnzCorrect = false;
         break;
      }
   }
   // non linking variables:
   for( int it = 0; it < nChildren; it++)
   {
      nColOrigSimple = dynamic_cast<SimpleVectorBase<int>*>(nnzs_col_new->children[it]->vec);
      nColUpdatedSimple = dynamic_cast<SimpleVectorBase<int>*>(nnzs_col->children[it]->vec);
      assert( nColUpdatedSimple->n == nColOrigSimple->n );
      for( int i = 0; i < nColUpdatedSimple->n; i++)
      {
         if( (*nColUpdatedSimple)[i] != (*nColOrigSimple)[i])
         {
            std::cout << "Nnz Counter non-linking column " << i << " of child " << it << " not correct: "
                  << (*nColUpdatedSimple)[i] << " vs. " << (*nColOrigSimple)[i] << std::endl;
            nnzCorrect = false;
            break;
         }
      }
   }

   // rows A:
   SimpleVectorBase<int>* nRowAOrigSimple = dynamic_cast<SimpleVectorBase<int>*>(nnzs_row_A_new->vec);
   SimpleVectorBase<int>* nRowAUpdatedSimple = dynamic_cast<SimpleVectorBase<int>*>(nnzs_row_A->vec);
   assert( nRowAUpdatedSimple->n == nRowAOrigSimple->n );
   for( int i = 0; i < nRowAUpdatedSimple->n; i++)
   {
      if( (*nRowAUpdatedSimple)[i] != (*nRowAOrigSimple)[i])
      {
         std::cout << "Nnz Counter root A row " << i << " not correct: " << (*nRowAUpdatedSimple)[i] << " vs. "
               << (*nRowAOrigSimple)[i] << std::endl;
         nnzCorrect = false;
         break;
      }
   }
   // child rows:
   for( int it = 0; it < nChildren; it++)
   {
      nRowAOrigSimple = dynamic_cast<SimpleVectorBase<int>*>(nnzs_row_A_new->children[it]->vec);
      nRowAUpdatedSimple = dynamic_cast<SimpleVectorBase<int>*>(nnzs_row_A->children[it]->vec);
      assert( nRowAUpdatedSimple->n == nRowAOrigSimple->n );
      for( int i = 0; i < nRowAUpdatedSimple->n; i++)
      {
         if( (*nRowAUpdatedSimple)[i] != (*nRowAOrigSimple)[i])
         {
            std::cout << "Nnz Counter non-linking A row " << i << " of child " << it << " not correct: "
                  << (*nRowAUpdatedSimple)[i] << " vs. " << (*nRowAOrigSimple)[i] << std::endl;
            nnzCorrect = false;
            break;
         }
      }
   }
   if(nnzs_row_A_new->vecl) // linking rows:
   {
      nRowAOrigSimple = dynamic_cast<SimpleVectorBase<int>*>(nnzs_row_A_new->vecl);
      nRowAUpdatedSimple = dynamic_cast<SimpleVectorBase<int>*>(nnzs_row_A->vecl);
      assert( nRowAUpdatedSimple->n == nRowAOrigSimple->n );
      for( int i=0; i<nRowAUpdatedSimple->n; i++)
      {
         if( (*nRowAUpdatedSimple)[i] != (*nRowAOrigSimple)[i])
         {
            std::cout << "Nnz Counter linking row of A " << i << " not correct: " << (*nRowAUpdatedSimple)[i] << " vs. "
                  << (*nRowAOrigSimple)[i] << std::endl;
            nnzCorrect = false;
            break;
         }
      }
   }
   // rows C:
   SimpleVectorBase<int>* nRowCOrigSimple = dynamic_cast<SimpleVectorBase<int>*>(nnzs_row_C_new->vec);
   SimpleVectorBase<int>* nRowCUpdatedSimple = dynamic_cast<SimpleVectorBase<int>*>(nnzs_row_C->vec);
   assert( nRowCUpdatedSimple->n == nRowCOrigSimple->n );
   for( int i = 0; i < nRowCUpdatedSimple->n; i++)
   {
      if( (*nRowCUpdatedSimple)[i] != (*nRowCOrigSimple)[i])
      {
         std::cout << "Nnz Counter root C row " << i << " not correct: " << (*nRowCUpdatedSimple)[i] << " vs. "
               << (*nRowCOrigSimple)[i] << std::endl;
         nnzCorrect = false;
         break;
      }
   }
   // child rows:
   for( int it = 0; it < nChildren; it++)
   {
      nRowCOrigSimple = dynamic_cast<SimpleVectorBase<int>*>(nnzs_row_C_new->children[it]->vec);
      nRowCUpdatedSimple = dynamic_cast<SimpleVectorBase<int>*>(nnzs_row_C->children[it]->vec);
      assert( nRowCUpdatedSimple->n == nRowCOrigSimple->n );
      for( int i = 0; i < nRowCUpdatedSimple->n; i++)
      {
         if( (*nRowCUpdatedSimple)[i] != (*nRowCOrigSimple)[i])
         {
            std::cout << "Nnz Counter non-linking C row " << i << " of child "<< it <<" not correct: "
                  << (*nRowCUpdatedSimple)[i] << " vs. " << (*nRowCOrigSimple)[i] << std::endl;
            nnzCorrect = false;
            break;
         }
      }
   }
   if(nnzs_row_C_new->vecl) // linking rows:
   {
      nRowCOrigSimple = dynamic_cast<SimpleVectorBase<int>*>(nnzs_row_C_new->vecl);
      nRowCUpdatedSimple = dynamic_cast<SimpleVectorBase<int>*>(nnzs_row_C->vecl);
      assert( nRowCUpdatedSimple->n == nRowCOrigSimple->n );
      for( int i = 0; i < nRowCUpdatedSimple->n; i++)
      {
         if( (*nRowCUpdatedSimple)[i] != (*nRowCOrigSimple)[i])
         {
            std::cout << "Nnz Counter linking row of C " << i << " not correct: " << (*nRowCUpdatedSimple)[i]
                  << " vs. " << (*nRowCOrigSimple)[i] << std::endl;
            nnzCorrect = false;
            break;
         }
      }
   }
   return nnzCorrect;
}

bool PresolveData::nodeIsDummy(int node) const
{
   assert( -1 <= node && node < nChildren );

   if( node == -1 )
      return false;

   assert( getSystemMatrix(EQUALITY_SYSTEM).children[node]->isKindOf(kStochGenDummyMatrix)
		   == getSystemMatrix(INEQUALITY_SYSTEM).children[node]->isKindOf(kStochGenDummyMatrix));

   StochGenMatrix& matrix = getSystemMatrix(EQUALITY_SYSTEM);
   // todo : asserts
   if( matrix.children[node]->isKindOf(kStochGenDummyMatrix))
   {
      assert( dynamic_cast<StochVector&>(*(presProb->bux)).children[node]->isKindOf(kStochDummy) );
      assert( dynamic_cast<StochVector&>(*(presProb->blx)).children[node]->isKindOf(kStochDummy) );

      assert( dynamic_cast<StochVector&>(*(presProb->bA)).children[node]->isKindOf(kStochDummy) );
      assert( dynamic_cast<StochVector&>(*(presProb->bux)).children[node]->isKindOf(kStochDummy) );
      assert( dynamic_cast<StochVector&>(*(presProb->blx)).children[node]->isKindOf(kStochDummy) );
      assert( nnzs_row_A->children[node]->isKindOf(kStochDummy) );
      assert( dynamic_cast<StochVector&>(*(presProb->bu)).children[node]->isKindOf(kStochDummy) );
      assert( dynamic_cast<StochVector&>(*(presProb->bl)).children[node]->isKindOf(kStochDummy) );
      assert( dynamic_cast<StochVector&>(*(presProb->icupp)).children[node]->isKindOf(kStochDummy) );
      assert( dynamic_cast<StochVector&>(*(presProb->iclow)).children[node]->isKindOf(kStochDummy) );
      assert( nnzs_row_C->children[node]->isKindOf(kStochDummy) );

      return true;
   }

   return false;
}

bool PresolveData::hasLinking(SystemType system_type) const
{
   int mlink, nlink;
   const INDEX dummy_link_row(ROW, -1, std::numeric_limits<int>::infinity(), true, system_type);
   const INDEX dummy_link_col(COL, -1, std::numeric_limits<int>::infinity());
   const SparseGenMatrix* mat = getSparseGenMatrix(dummy_link_row, dummy_link_col);
   mat->getSize(mlink, nlink);
   if( mlink > 0 )
   {
      // todo: assert that all vectors and matrices have linking part
      return true;
   }
   return false;
}

/** adjusts unbounded counters of row as well as activity (if applicable) 
 *  assumes col has been fixed to coeff
 */ // todo refactor
void PresolveData::adjustRowActivityFromDeletion( const INDEX& row, const INDEX& col, double coeff )
{
   assert( row.isRow() );
   assert( col.isCol() );
   assert( row.hasValidNode(nChildren) );
   assert( col.hasValidNode(nChildren) );

   assert( !PIPSisZero(coeff) );
   assert( !nodeIsDummy(row.getNode()) );
   assert( !nodeIsDummy(col.getNode()) );

   const bool local_linking_row = (row.isLinkingRow() && !col.isLinkingCol());

   /* get upper and lower bound on variable */
   const double ixlow = getSimpleVecFromColStochVec(*(presProb->ixlow), col);
   const double xlow = getSimpleVecFromColStochVec(*(presProb->blx), col);
   const double ixupp = getSimpleVecFromColStochVec(*(presProb->ixupp), col);
   const double xupp = getSimpleVecFromColStochVec(*(presProb->bux), col);

   /* get unbounded counters */
   int* actmax_ubndd = row.inEqSys() ? &getSimpleVecFromRowStochVec(*actmax_eq_ubndd, row)
         : &getSimpleVecFromRowStochVec(*actmax_ineq_ubndd, row);
   int* actmin_ubndd = row.inEqSys() ? &getSimpleVecFromRowStochVec(*actmin_eq_ubndd, row)
         : &getSimpleVecFromRowStochVec(*actmin_ineq_ubndd, row);

   /* sum of reduction and counters */
   int actmax_ubndd_val = *actmax_ubndd;
   int actmin_ubndd_val = *actmin_ubndd;

   if( local_linking_row )
   {
      actmax_ubndd = row.inEqSys() ? &(*actmax_eq_ubndd_chgs)[row.getIndex()]
            : &(*actmax_ineq_ubndd_chgs)[row.getIndex()];
      actmin_ubndd = row.inEqSys() ? &(*actmin_eq_ubndd_chgs)[row.getIndex()]
            : &(*actmin_ineq_ubndd_chgs)[row.getIndex()];

      actmax_ubndd_val += *actmax_ubndd;
      actmin_ubndd_val += *actmin_ubndd;
   }

   assert(0 <= actmax_ubndd_val);
   assert(0 <= actmin_ubndd_val);

   /* get partial activities */
   double* actmax_part = row.inEqSys() ? &getSimpleVecFromRowStochVec(*actmax_eq_part, row)
         : &getSimpleVecFromRowStochVec(*actmax_ineq_part, row);
   double* actmin_part = row.inEqSys() ? &getSimpleVecFromRowStochVec(*actmin_eq_part, row)
         : &getSimpleVecFromRowStochVec(*actmin_ineq_part, row);

   if( local_linking_row )
   {
      actmax_part = row.inEqSys() ? &(*actmax_eq_chgs)[row.getIndex()] : &(*actmax_ineq_chgs)[row.getIndex()];
      actmin_part = row.inEqSys() ? &(*actmin_eq_chgs)[row.getIndex()] : &(*actmin_ineq_chgs)[row.getIndex()];
   }

   assert(actmin_part);
   assert(actmax_part);
   assert(actmin_ubndd);
   assert(actmax_ubndd);

   /* depending on the sign of coeff add / substract lbx * coeff/ ubx * coeff from actmin and actmax */
   if( PIPSisLT(0.0, coeff) )
   {
      if( PIPSisEQ(ixupp, 1.0) )
         (*actmax_part) -= coeff * xupp;
      else
      {
         assert(1 <= actmax_ubndd_val);
         --(*actmax_ubndd);
         if( actmax_ubndd_val == 2)
            computeRowMinOrMaxActivity(row, true);
      }

      if( PIPSisEQ(ixlow, 1.0) )
         (*actmin_part) -= coeff * xlow;
      else
      {
         assert(1 <= actmin_ubndd_val);
         --(*actmin_ubndd);
         if( actmin_ubndd_val == 2)
            computeRowMinOrMaxActivity(row, false);
      }
   }
   else
   {
      if( PIPSisEQ(ixlow, 1.0) )
         (*actmax_part) -= coeff * xlow;
      else
      {
         assert(1 <= actmax_ubndd_val);
         --(*actmax_ubndd);
         if( actmax_ubndd_val == 2)
            computeRowMinOrMaxActivity(row, true);
      }

      if( PIPSisEQ(ixupp, 1.0) )
         (*actmin_part) -= coeff * xupp;
      else
      {
         assert(1 <= actmin_ubndd_val);
         --(*actmin_ubndd);
         if( actmin_ubndd_val == 2)
            computeRowMinOrMaxActivity(row, false);
      }
   }

   if( local_linking_row )
      outdated_activities = true;
}

/// computes min or max activity of linking row regardless of unbounded counters
double PresolveData::computeLocalLinkingRowMinOrMaxActivity(const INDEX& row, bool upper) const
{
   assert( row.isRow() );
   assert( row.isLinkingRow() );
   double act_part = 0.0;

   const int dummy_index = std::numeric_limits<int>::infinity();
   for( int node = -1; node < nChildren; ++node )
   {
      /* Bl0 block is added only if my_rank == 0 */
      if(node == -1 && my_rank != 0)
         continue;

      if( nodeIsDummy(node) )
         continue;

      /* get upper, lower bounds */
      const SimpleVector& ixlow = getSimpleVecFromColStochVec(*(presProb->ixlow), node);
      const SimpleVector& xlow = getSimpleVecFromColStochVec(*(presProb->blx), node);
      const SimpleVector& ixupp = getSimpleVecFromColStochVec(*(presProb->ixupp), node);
      const SimpleVector& xupp = getSimpleVecFromColStochVec(*(presProb->bux), node);

      /* get matrix */
      const INDEX dummy_col(COL, node, dummy_index);
      const SparseStorageDynamic& mat = getSparseGenMatrix(row, dummy_col)->getStorageDynamicRef();

      for( int j = mat.getRowPtr(row.getIndex()).start; j < mat.getRowPtr(row.getIndex()).end; j++ )
      {
         const int col = mat.getJcolM(j);
         const double entry = mat.getMat(j);

         assert( 0 <= col && col < ixlow.n);
         assert( !PIPSisZero(entry));

         if( PIPSisLT(0.0, entry) )
         {
            if( !upper && !PIPSisZero(ixlow[col]) )
               act_part += entry * xlow[col];
            if( upper && !PIPSisZero(ixupp[col]) )
               act_part += entry * xupp[col];
         }
         else
         {
            if( !upper && !PIPSisZero(ixupp[col]) )
               act_part += entry * xupp[col];
            if( upper && !PIPSisZero(ixlow[col]) )
               act_part += entry * xlow[col];
         }
      }
   }

   return act_part;
}

/// recomputes and updates the activity of a locally available row or increases the recompute counter for linking constraints
/// does not compute activities for linking rows
void PresolveData::computeRowMinOrMaxActivity(const INDEX& row, bool upper)
{
   assert( row.isRow() );
   assert( row.hasValidNode(nChildren) );

   const int dummy_index = std::numeric_limits<int>::infinity();
   
   if( TRACK_ROW( row ) )
   {
      if( row.isLinkingRow() )
         std::cout << "TRACKING_ROW: " << row << " is linking constraint and needs " << (upper ? "upper" : "lower") << " activity recomputation " << std::endl;
      else
         std::cout << "TRACKING_ROW: computing " << (upper ? "upper" : "lower") << " activity of " << row << std::endl;
   }

   /* single linking rows that have to be computed for the first time */
   if( row.isLinkingRow() )
   {
      ++linking_rows_need_act_computation;
      return;
   }

   /* upper lower bounds linking vars */
   const SimpleVector& ixlow_root = getSimpleVecFromColStochVec(*(presProb->ixlow), -1);
   const SimpleVector& xlow_root = getSimpleVecFromColStochVec(*(presProb->blx), -1);
   const SimpleVector& ixupp_root = getSimpleVecFromColStochVec(*(presProb->ixupp), -1);
   const SimpleVector& xupp_root = getSimpleVecFromColStochVec(*(presProb->bux), -1);

   /* get upper, lower bounds */
   const SimpleVector& ixlow = getSimpleVecFromColStochVec(*(presProb->ixlow), row.getNode());
   const SimpleVector& xlow = getSimpleVecFromColStochVec(*(presProb->blx), row.getNode());
   const SimpleVector& ixupp = getSimpleVecFromColStochVec(*(presProb->ixupp), row.getNode());
   const SimpleVector& xupp = getSimpleVecFromColStochVec(*(presProb->bux), row.getNode());

   /* get matrix */
   const SparseStorageDynamic& Bmat = getSparseGenMatrix(row, INDEX(COL, row.getNode(), dummy_index) )->getStorageDynamicRef();

   /* get activity vector */
   SimpleVector* act_vec;
   if( row.inEqSys() )
   {
      act_vec = (!upper) ? &getSimpleVecFromRowStochVec(*actmin_eq_part, row.getNode(), row.getLinking()) :
            &getSimpleVecFromRowStochVec(*actmax_eq_part, row.getNode(), row.getLinking());
   }
   else
   {
      act_vec = (!upper) ? &getSimpleVecFromRowStochVec(*actmin_ineq_part, row.getNode(), row.getLinking()) :
            &getSimpleVecFromRowStochVec(*actmax_ineq_part, row.getNode(), row.getLinking());
   }

   double& act_part = (*act_vec)[row.getIndex()];
   act_part = 0;

   /* Bmat */
   for( int j = Bmat.getRowPtr(row.getIndex()).start; j < Bmat.getRowPtr(row.getIndex()).end; j++)
   {
      const int col = Bmat.getJcolM(j);
      const double entry = Bmat.getMat(j);

      assert( 0 <= col && col < ixlow.n );
      assert( !PIPSisZero(entry) );

      if( PIPSisLT(0.0, entry) )
      {
         if( !upper && !PIPSisZero(ixlow[col]) )
            act_part += entry * xlow[col];
         if( upper && !PIPSisZero(ixupp[col]) )
            act_part += entry * xupp[col];
      }
      else
      {
         if( !upper && !PIPSisZero(ixupp[col]) )
            act_part += entry * xupp[col];
         if( upper && !PIPSisZero(ixlow[col]) )
            act_part += entry * xlow[col];
      }
   }

   /* Amat */
   if( row.getNode() != -1 )
   {
      const SparseStorageDynamic& Amat = getSparseGenMatrix(row, INDEX(COL, -1, dummy_index))->getStorageDynamicRef();
      for( int j = Amat.getRowPtr(row.getIndex()).start; j < Amat.getRowPtr(row.getIndex()).end; j++ )
      {
         const int col = Amat.getJcolM(j);
         const double entry = Amat.getMat(j);

         assert( 0 <= col && col < ixlow_root.n);
         assert( !PIPSisZero(entry));

         if( PIPSisLT(0.0, entry) )
         {
            if( !upper && !PIPSisZero(ixlow_root[col]) )
               act_part += entry * xlow_root[col];
            if( upper && !PIPSisZero(ixupp_root[col]) )
               act_part += entry * xupp_root[col];
         }
         else
         {
            if( !upper && !PIPSisZero(ixupp_root[col]) )
               act_part += entry * xupp_root[col];
            if( upper && !PIPSisZero(ixlow_root[col]) )
               act_part += entry * xlow_root[col];
         }
      }
   }

   if( TRACK_ROW(row) )
         std::cout << "TRACKING_ROW: new " << (upper ? "upper" : "lower") << " activity is " << act_part << std::endl;
}

/** updates the bounds on a variable as well as activities */
bool PresolveData::updateBoundsVariable( const INDEX& col, double xlow_new, double xupp_new)
{
<<<<<<< HEAD
   assert( xlow_new != INF_NEG_PRES || xupp_new != INF_POS_PRES );
   assert( col.isCol() );
=======
   assert(xlow_new != INF_NEG || xupp_new != INF_POS);
   assert(col.isCol());
>>>>>>> f7fbaf68

   double& ixlow = getSimpleVecFromColStochVec(*(presProb->ixlow), col);
   double& xlow = getSimpleVecFromColStochVec(*(presProb->blx), col);
   double& ixupp = getSimpleVecFromColStochVec(*(presProb->ixupp), col);
   double& xupp = getSimpleVecFromColStochVec(*(presProb->bux), col);

   assert(!PIPSisZero(ixlow) || INF_NEG == xlow);
   assert(!PIPSisZero(ixupp) || INF_POS == xupp);

   if( TRACK_COLUMN(col) )
      std::cout << "TRACKING_COLUMN: updating column bounds from [" << (PIPSisZero(ixlow) ? INF_NEG : xlow)
          << ", " << (PIPSisZero(ixupp) ? INF_POS : xupp) << "] for " << col << " with [" <<
         xlow_new << ", " << xupp_new << "]" << std::endl;

   checkBoundsInfeasible(col, xlow_new, xupp_new);

   bool updated = false;
   double xupp_old = xupp;
   double xlow_old = xlow;

   if( xupp_new < INF_POS && ( PIPSisZero(ixupp) || PIPSisLT(xupp_new, xupp)) )
   {
      updated = true;
      if( PIPSisEQ(ixupp, 1.0) )
         xupp_old = xupp;

      xupp = xupp_new;
      ixupp = 1.0;
   }

   if( INF_NEG < xlow_new && ( PIPSisZero(ixlow) || PIPSisLT( xlow, xlow_new)) )
   {
      updated = true;
      if( PIPSisEQ(ixlow, 1.0) )
         xlow_old = xlow;

      xlow = xlow_new;
      ixlow = 1.0;
   }

   if( updated )
   {
      if(  TRACK_COLUMN(col) )
      {
         std::cout << "TRACKING_COLUMN: bounds are now [" << xlow << ", " << xupp << "]" << std::endl;
         std::cout << "TRACKING_COLUMN: moving on to update activities" << std::endl;
      }
      assert(xlow_new != INF_NEG || xupp_new != INF_POS);
      updateRowActivities(col, xlow_new, xupp_new, xlow_old, xupp_old);
   }
   else
   {
      if( TRACK_COLUMN(col) )
         std::cout << "TRACKING_COLUMN: " << col << " was not updated" << std::endl;
   }


   if( updated && col.isLinkingCol() )
      outdated_linking_var_bounds = true;

   return updated;
}

/** goes through given column and adjusts activities by a_ij * (old_ubx - ubx)
 *  If the variable previously was unbounded in upper/lower direction unbounded_counters
 *  get adjusted and the row activity is computed for the first time if necessary
 */
void PresolveData::updateRowActivities(const INDEX& col, double xlow_new, double xupp_new, double xlow_old, double xupp_old)
{
   assert( col.isCol() );
   assert( col.hasValidNode(nChildren) );
   assert(xlow_new != INF_NEG || xupp_new != INF_POS);

   const int dummy_index = std::numeric_limits<int>::infinity();

   if( TRACK_COLUMN(col) )
   {
      std::cout << "TRACKING_COLUMN: " << col << " gets it's activities updated" << std::endl;
      std::cout << "\t bounds changed from [" << xlow_old << ", " << xupp_old << "] to [" << xlow_new << ", " << xupp_new << "]" << std::endl;
   }

   /* if node == -1 go through all linking var blocks of both systems */
   if( col.isLinkingCol() )
   {
      if( TRACK_COLUMN(col) )
         std::cout << "TRACKING_COLUMN: the column is linking (root node)" << std::endl;
      /* B0 and D0block */
      updateRowActivitiesBlock(INDEX(ROW, -1, dummy_index, false, EQUALITY_SYSTEM), col, xlow_new, xupp_new, xlow_old, xupp_old);
      updateRowActivitiesBlock(INDEX(ROW, -1, dummy_index, false, INEQUALITY_SYSTEM), col, xlow_new, xupp_new, xlow_old, xupp_old);

      /* Bl0 and Dl0 */
      updateRowActivitiesBlock(INDEX(ROW, -1, dummy_index, true, EQUALITY_SYSTEM), col, xlow_new, xupp_new, xlow_old, xupp_old);
      updateRowActivitiesBlock(INDEX(ROW, -1, dummy_index, true, INEQUALITY_SYSTEM), col, xlow_new, xupp_new, xlow_old, xupp_old);

      for(int child = 0; child < nChildren; ++child)
      {
         if( !nodeIsDummy(child) )
         {
            /* Ai and Ci */
            updateRowActivitiesBlock( INDEX(ROW, child, dummy_index, false, EQUALITY_SYSTEM), col, xlow_new, xupp_new, xlow_old, xupp_old);
            updateRowActivitiesBlock( INDEX(ROW, child, dummy_index, false, INEQUALITY_SYSTEM), col, xlow_new, xupp_new, xlow_old, xupp_old);
         }
      }
   }
   else
   {
      if( TRACK_COLUMN(col) )
         std::cout << "TRACKING_COLUMN: the column is non-linking (non-root)" << std::endl;
      /* Bmat, Blmat */
      /* Bmat */
      updateRowActivitiesBlock(INDEX(ROW, col.getNode(), dummy_index, false, EQUALITY_SYSTEM), col, xlow_new, xupp_new, xlow_old, xupp_old);

      /* Blmat */
      updateRowActivitiesBlock(INDEX(ROW, -1, dummy_index, true, EQUALITY_SYSTEM), col, xlow_new, xupp_new, xlow_old, xupp_old);

      /* Dmat Dlmat */

      /* Dmat */
      updateRowActivitiesBlock(INDEX(ROW, col.getNode(), dummy_index, false, INEQUALITY_SYSTEM), col, xlow_new, xupp_new, xlow_old, xupp_old);

      /* Dlmat */
      updateRowActivitiesBlock(INDEX(ROW, -1, dummy_index, true, INEQUALITY_SYSTEM), col, xlow_new, xupp_new, xlow_old, xupp_old);
   }
}


void PresolveData::updateRowActivitiesBlock( const INDEX& row, const INDEX& col, double xlow_new, double xupp_new, double xlow_old, double xupp_old)
{
   assert( row.isRow() );
   assert( col.isCol() );
   assert( row.getIndex() == std::numeric_limits<int>::infinity() );

   if( xlow_new != INF_NEG && PIPSisLT( xlow_old, xlow_new) )
      updateRowActivitiesBlock(row, col, xlow_new, xlow_old, false);
	if( xupp_new != INF_POS && PIPSisLT( xupp_new, xupp_old) )
	   updateRowActivitiesBlock(row, col, xupp_new, xupp_old, true);
}


void PresolveData::updateRowActivitiesBlock(const INDEX& row, const INDEX& col, double bound, double old_bound, bool upper)
{
   assert( row.isRow() );
   assert( col.isCol() );

   assert( row.getIndex() == std::numeric_limits<int>::infinity() );

   assert( row.hasValidNode(nChildren) );
   assert( col.hasValidNode(nChildren) );

   /* dummies do not adjust anything */
   if( nodeIsDummy(row.getNode()) )
      return;

   /* we do not have to adjust activities if no new bound was found */
   if( bound == INF_NEG || bound == INF_POS )
      return;

   /* no changes if a worse bound has been found */
   if( (upper && !PIPSisLT( bound, old_bound)) || (!upper && PIPSisLT(bound, old_bound)) )
      return;

   const SparseStorageDynamic& mat_transp = getSparseGenMatrix(row, col)->getStorageDynamicTransposedRef();

   assert(col.getIndex() < mat_transp.getM() );

   SimpleVectorBase<int>& actmax_ubndd = row.inEqSys() ? getSimpleVecFromRowStochVec(*actmax_eq_ubndd, row.getNode(), row.isLinkingRow()) :
         getSimpleVecFromRowStochVec(*actmax_ineq_ubndd, row.getNode(), row.isLinkingRow());
   SimpleVectorBase<int>& actmin_ubndd = row.inEqSys() ? getSimpleVecFromRowStochVec(*actmin_eq_ubndd, row.getNode(), row.isLinkingRow()) :
         getSimpleVecFromRowStochVec(*actmin_ineq_ubndd, row.getNode(), row.isLinkingRow());
   SimpleVector& actmax_part = row.inEqSys() ? getSimpleVecFromRowStochVec(*actmax_eq_part, row.getNode(), row.isLinkingRow()) :
         getSimpleVecFromRowStochVec(*actmax_ineq_part, row.getNode(), row.isLinkingRow());
   SimpleVector& actmin_part = row.inEqSys() ? getSimpleVecFromRowStochVec(*actmin_eq_part, row.getNode(), row.isLinkingRow()) :
         getSimpleVecFromRowStochVec(*actmin_ineq_part, row.getNode(), row.isLinkingRow());

   /* we always set these variables but only use them in case an actual linking row gets it's activities updated */
   SimpleVectorBase<int>& actmax_ubndd_chgs = row.inEqSys() ? *actmax_eq_ubndd_chgs : *actmax_ineq_ubndd_chgs;
   SimpleVectorBase<int>& actmin_ubndd_chgs = row.inEqSys() ? *actmin_eq_ubndd_chgs : *actmin_ineq_ubndd_chgs;
   SimpleVector& actmax_part_chgs = row.inEqSys() ? *actmax_eq_chgs : *actmax_ineq_chgs;
   SimpleVector& actmin_part_chgs = row.inEqSys() ? *actmin_eq_chgs : *actmin_ineq_chgs;

   if( TRACK_COLUMN(col) )
      std::cout << "TRACKING_COLUMN: updating activities of " << col << " in " << row <<
         " with new " << ( upper ? "upper" : "lower" ) << " bound " << bound << " from " << old_bound << std::endl;

   for( int j = mat_transp.getRowPtr(col.getIndex()).start; j < mat_transp.getRowPtr(col.getIndex()).end; ++j )
   {
      const int row_index = mat_transp.getJcolM(j);
      const INDEX row_INDEX(ROW, row.getNode(), row_index, row.getLinking(), row.getSystemType());
      const double entry = mat_transp.getMat(j);

      assert( !PIPSisZero(entry) );

      /* get affected partial activity and act_ubndd */
      bool switch_upperlower = upper;
      if( PIPSisLT(entry, 0.0) )
         switch_upperlower = !upper;

      SimpleVector& act_part = (switch_upperlower) ? actmax_part : actmin_part;
      SimpleVector& act_part_chgs = (switch_upperlower) ? actmax_part_chgs : actmin_part_chgs;
      SimpleVectorBase<int>& act_ubndd = (switch_upperlower) ? actmax_ubndd : actmin_ubndd;
      SimpleVectorBase<int>& act_ubndd_chgs = (switch_upperlower) ? actmax_ubndd_chgs : actmin_ubndd_chgs;

      if( TRACK_ROW(row_INDEX) )
      {
         std::cout << "TRACKING_ROW: activities of " << row_INDEX << " are getting updated. Current state:" << std::endl;
         if( row_INDEX.isLinkingRow() )
         {
            std::cout << "\twas linking row with " << ( switch_upperlower ? "upper" : "lower" ) << " activity " << act_part[row_index] << " + " << act_part_chgs[row_index] << "(changes) and " <<
                  (switch_upperlower ? "upper" : "lower" ) << " unbounded counters " << act_ubndd[row_index] << " + " << act_ubndd_chgs[row_index] << "(changes)" << std::endl;
         }
         else
         {
            std::cout << "\twas non-linking row with " << ( switch_upperlower ? "upper" : "lower" ) << " activity " << act_part[row_index] << " and " << (switch_upperlower ? "upper" : "lower" ) <<
                  " unbounded counters " << act_ubndd[row_index] << std::endl;
         }
      }

      /* if the old bound was not set we have to modify the unbounded counters */
      if( old_bound == INF_NEG || old_bound == INF_POS )
      {
         if( TRACK_ROW(row_INDEX) )
               std::cout << "TRACKING_ROW: ubndd counters are being changed" << std::endl;

         /* every process works the root node - even in the linking row case */
         if( !col.isLinkingCol() && row_INDEX.isLinkingRow() )
         {
            assert( act_ubndd[row_index] + act_ubndd_chgs[row_index] > 0 );
            --act_ubndd_chgs[row_index];
            outdated_activities = true;
         }
         else
         {
            if( row_INDEX.isLinkingRow() )
               assert( act_ubndd[row_index] + act_ubndd_chgs[row_index] > 0 );
            else
               assert( act_ubndd[row_index] > 0 );

            --act_ubndd[row_index];
         }

         /* from now on activity of row has to be computed */
         if( ( row_INDEX.isLinkingRow()  && (act_ubndd[row_index] + act_ubndd_chgs[row_index] == 1) )
               || (act_ubndd[row_index] == 1 && !row_INDEX.isLinkingRow()) )
         {

            if( TRACK_ROW(row_INDEX) )
            {
               if( row_INDEX.isLinkingRow()  )
                  std::cout << "TRACKING_ROW: " << ( switch_upperlower ? "upper" : "lower" ) << " now needs act computation " << std::endl;
               else
                  std::cout << "TRACKING_ROW: first time computation of " << ( switch_upperlower ? "upper" : "lower" ) << " activity " << std::endl;
            }

            if( row_INDEX.isLinkingRow() )
               ++linking_rows_need_act_computation;
            else
            {
               computeRowMinOrMaxActivity( row_INDEX, switch_upperlower);
            }
         }
         else if( (row_INDEX.isLinkingRow() && act_ubndd[row_index] + act_ubndd_chgs[row_index] == 0) ||
               (!row_INDEX.isLinkingRow() && act_ubndd[row_index] == 0) )
         {
            if( TRACK_ROW(row_INDEX) )
                  std::cout << "TRACKING_ROW: adjusting activities " << std::endl;

            if( !col.isLinkingCol() && row_INDEX.isLinkingRow() )
            {
               outdated_activities = true;
               act_part_chgs[row_index] += bound * entry;
            }
            else
               act_part[row_index] += bound * entry;
         }
      }
      else
      {
         assert( old_bound != INF_NEG && old_bound != INF_POS );

         if( TRACK_ROW(row_INDEX) )
            std::cout << "TRACKING_ROW: " << " no changes in ubndd counters - only adjust activities" << std::endl;

         /* better bound was found */
         if( (row_INDEX.isLinkingRow() && act_ubndd[row_index] + act_ubndd_chgs[row_index] <= 1) ||
               (!row_INDEX.isLinkingRow() && act_ubndd[row_index] <= 1) )
         {

            if( !col.isLinkingCol() && row_INDEX.isLinkingRow() )
            {
               outdated_activities = true;
               act_part_chgs[row_index] += (bound - old_bound) * entry;
            }
            else
               act_part[row_index] += (bound - old_bound) * entry;
         }
      }

      if( TRACK_ROW(row_INDEX) )
      {
         std::cout << "TRACKING_ROW: activities of tracked row have been updated: " << std::endl;
         if( row_INDEX.isLinkingRow() )
         {
            std::cout << "\tnow linking row with " << ( switch_upperlower ? "upper" : "lower" ) <<
               " activity " << act_part[row_index] << " + " << act_part_chgs[row_index] << "(changes) and " <<
               (switch_upperlower ? "upper" : "lower" ) << " unbounded counters " << 
               act_ubndd[row_index] << " + " << act_ubndd_chgs[row_index] << "(changes)" << std::endl;
         }
         else
         {
            std::cout << "\tnow non-linking row with " << ( switch_upperlower ? "upper" : "lower" ) <<
            " activity " << act_part[row_index] << " and " << (switch_upperlower ? "upper" : "lower" ) <<
            " unbounded counters " << act_ubndd[row_index] << std::endl;
         }
      }
   }
}

/// returns known activity and unbounded counters for specified row
/// +/- infinity if there are two or more unbouded entries in a row 
void PresolveData::getRowActivities( const INDEX& row, double& max_act,
      double& min_act, int& max_ubndd, int& min_ubndd) const
{
   assert(row.isRow());

   assert( !nodeIsDummy( row.getNode() ) );

   max_ubndd = row.inEqSys() ? getSimpleVecFromRowStochVec(*actmax_eq_ubndd, row)
         : getSimpleVecFromRowStochVec(*actmax_ineq_ubndd, row);
   min_ubndd = row.inEqSys() ? getSimpleVecFromRowStochVec(*actmin_eq_ubndd, row)
         : getSimpleVecFromRowStochVec(*actmin_ineq_ubndd, row);

   if( row.isLinkingRow() )
   {
      max_ubndd += row.inEqSys() ? (*actmax_eq_ubndd_chgs)[row.getIndex()]
            : (*actmax_ineq_ubndd_chgs)[row.getIndex()];
      min_ubndd += row.inEqSys() ? (*actmin_eq_ubndd_chgs)[row.getIndex()]
            : (*actmin_ineq_ubndd_chgs)[row.getIndex()];
   }

   max_act = row.inEqSys() ? getSimpleVecFromRowStochVec(*actmax_eq_part, row)
         : getSimpleVecFromRowStochVec(*actmax_ineq_part, row);
   min_act = row.inEqSys() ? getSimpleVecFromRowStochVec(*actmin_eq_part, row)
         : getSimpleVecFromRowStochVec(*actmin_ineq_part, row);

   if( row.isLinkingRow() )
   {
      max_act += row.inEqSys() ? (*actmax_eq_chgs)[row.getIndex()] : (*actmax_ineq_chgs)[row.getIndex()];
      min_act += row.inEqSys() ? (*actmin_eq_chgs)[row.getIndex()] : (*actmin_ineq_chgs)[row.getIndex()];
   }

   if( max_ubndd >= 2)
      assert( max_act == INF_POS );
   else
   {
      if( !row.isLinkingRow() )
      {
         assert(max_act < INF_POS);
      }
   }

   if( min_ubndd >= 2)
      assert( min_act == INF_NEG );
   else
   {
      if( !row.isLinkingRow() )
      {
         assert( INF_NEG < min_act);
      }
   }
}

double PresolveData::getRowCoeff( const INDEX& row, const INDEX& col ) const
{
   assert( row.isRow() );
   assert( col.isCol() );
   assert( !nodeIsDummy(col.getNode()) );

   const SparseStorageDynamic& mat = getSparseGenMatrix(row, col)->getStorageDynamicRef();

   const int row_start = mat.getRowPtr(row.getIndex()).start;
   const int row_end = mat.getRowPtr(row.getIndex()).end;

   assert(row_start != row_end);

   for(int i = row_start; i < row_end; ++i)
   {
      if(mat.getJcolM(i) == col.getIndex())
         return mat.getMat(i);
   }
   assert(false && "could not find coefficient");
   return 0.0;
}


StochGenMatrix& PresolveData::getSystemMatrix(SystemType system_type) const
{
   if( system_type == EQUALITY_SYSTEM )
      return dynamic_cast<StochGenMatrix&>(*presProb->A);
   else
   {
      assert(system_type == INEQUALITY_SYSTEM);
      return dynamic_cast<StochGenMatrix&>(*presProb->C);
   }
}

SparseGenMatrix* PresolveData::getSparseGenMatrix(const INDEX& row, const INDEX& col) const
{
   assert( row.isRow() );
   assert( col.isCol() );
   assert( row.hasValidNode(nChildren) );
   assert( col.hasValidNode(nChildren) );


   const int mat_node = row.isLinkingRow() ? col.getNode() : row.getNode();
   const BlockType block_type = row.getBlockOfColInRow(col);
   assert(!nodeIsDummy(mat_node));

   const StochGenMatrix& sMat = getSystemMatrix(row.getSystemType());
   SparseGenMatrix* res = getSparseGenMatrixFromStochMat(sMat, mat_node, block_type);

   return res;
}

/* only prints the part of a linking constraint the current process knows about */
// todo so far only prints linking constraints on MPI proc 1
void PresolveData::writeRowLocalToStreamDense(std::ostream& out, const INDEX& row) const
{
   assert( row.isRow() );

   const int node = row.getNode();
   const int row_index = row.getIndex();
   const SystemType system_type = row.getSystemType();
   const bool linking = row.getLinking();

   if(nodeIsDummy(node))
      return;

   if( node == -1 && my_rank != 0)
      return;

   out << "SystemType: " << system_type << "\tnode: " << node << "\tLinkingCons: " << linking << "\trow: " << row_index << std::endl;

   if( row.inEqSys() )
      out << getSimpleVecFromRowStochVec(*presProb->bA, row) << " = ";
   else
   {
      double iclow = getSimpleVecFromRowStochVec(*presProb->iclow, row);
      double clow = PIPSisEQ(iclow, 1.0) ? getSimpleVecFromRowStochVec(*presProb->bl, row) : INF_NEG;

      out << clow << " <= ";
   }

   const int dummy_index = std::numeric_limits<int>::infinity();
   if( !row.isLinkingRow() )
   {
      if(node != -1)
      {
         writeMatrixRowToStreamDense(out, *getSparseGenMatrix(row, INDEX(COL, -1, dummy_index)), -1, row_index, getSimpleVecFromColStochVec(*presProb->ixupp, -1),
            getSimpleVecFromColStochVec(*presProb->bux, -1), getSimpleVecFromColStochVec(*presProb->ixlow, -1), getSimpleVecFromColStochVec(*presProb->blx, -1));
      }

      writeMatrixRowToStreamDense(out, *getSparseGenMatrix(row, INDEX(COL, row.getNode(), dummy_index)), node, row_index, getSimpleVecFromColStochVec(*presProb->ixupp, node),
         getSimpleVecFromColStochVec(*presProb->bux, node),getSimpleVecFromColStochVec(*presProb->ixlow, node),getSimpleVecFromColStochVec(*presProb->blx, node));
   }
   else if( row.isLinkingRow() )
   {
      assert(node == -1);
      writeMatrixRowToStreamDense(out, *getSparseGenMatrix(row, INDEX(COL, row.getNode(), dummy_index)), node, row_index, getSimpleVecFromColStochVec(*presProb->ixupp, node),
         getSimpleVecFromColStochVec(*presProb->bux, node),getSimpleVecFromColStochVec(*presProb->ixlow, node),getSimpleVecFromColStochVec(*presProb->blx, node));

      for(int child = 0; child < nChildren; ++child)
      {
         if(!nodeIsDummy(child))
            writeMatrixRowToStreamDense(out, *getSparseGenMatrix(row, INDEX(COL, row.getNode(), dummy_index)), child, row_index, getSimpleVecFromColStochVec(*presProb->ixupp, child),
                  getSimpleVecFromColStochVec(*presProb->bux, child),getSimpleVecFromColStochVec(*presProb->ixlow, child),getSimpleVecFromColStochVec(*presProb->blx, child));
      }
   }

   if(system_type == INEQUALITY_SYSTEM)
   {
      double icupp = getSimpleVecFromRowStochVec(*presProb->icupp, row);
      double cupp = PIPSisEQ(icupp, 1.0) ? getSimpleVecFromRowStochVec(*presProb->bu, row) : INF_POS;

      out << " <= " << cupp;
   }
   out << std::endl;
}

void PresolveData::writeMatrixRowToStreamDense(std::ostream& out, const SparseGenMatrix& mat, int node, int row, const SimpleVector& ixupp, const SimpleVector& xupp,
      const SimpleVector& ixlow, const SimpleVector& xlow) const
{
   const SparseStorageDynamic& storage = mat.getStorageDynamicRef();

   const int start = storage.getRowPtr(row).start;
   const int end = storage.getRowPtr(row).end;

   for(int k = start; k < end; ++k)
   {
      const double val = storage.getMat(k);
      const int col = storage.getJcolM(k);

      out << " + " << val << " * x_" << node << "_" << col << " € [" << ( PIPSisZero(ixlow[col]) ? -std::numeric_limits<double>::infinity() : xlow[col]) << ", "
            << ( PIPSisZero(ixupp[col]) ? std::numeric_limits<double>::infinity() : xupp[col]) << "]";
   }
}

void PresolveData::printVarBoundStatistics(std::ostream& out) const
{
   const StochVector& xupp = dynamic_cast<const StochVector&>(*presProb->bux);
   const StochVector& xlow = dynamic_cast<const StochVector&>(*presProb->blx);
   const StochVector& ixupp = dynamic_cast<const StochVector&>(*presProb->ixupp);
   const StochVector& ixlow = dynamic_cast<const StochVector&>(*presProb->ixlow);

   StochVectorHandle xlow_def = StochVectorHandle(dynamic_cast<StochVector*>(xlow.cloneFull()));
   StochVectorHandle xupp_def = StochVectorHandle(dynamic_cast<StochVector*>(xupp.cloneFull()));

   xlow_def->componentMult(ixlow);
   xupp_def->componentMult(ixupp);

   double nr_bounds_upper = ixupp.dotProductSelf(1.0);
   double nr_bounds_lower = ixlow.dotProductSelf(1.0);

   double xupp_twonorm = xupp_def->twonorm();
   double xupp_infnorm = xupp_def->infnorm();
   double xupp_onenorm = xupp_def->onenorm();

   double xlow_twonorm = xlow_def->twonorm();
   double xlow_infnorm = xlow_def->infnorm();
   double xlow_onenorm = xlow_def->onenorm();

   double min_low;
   double max_low;
   double min_upp;
   double max_upp;
   int a;

   xupp_def->min(min_upp, a);
   xupp_def->max(max_upp, a);
   xlow_def->min(min_low, a);
   xlow_def->max(max_low, a);

   if(distributed && my_rank == 0)
   {
      std::cout << "_____________________________________________________" << std::endl;
      std::cout << "____________________Stats__Bounds____________________" << std::endl;
      std::cout << "_____________________________________________________" << std::endl;

      std::cout << "xlow:" << std::endl;
      std::cout << "nr_bounds\t" << nr_bounds_lower << std::endl;
      std::cout << "twonorm  \t" << xlow_twonorm << std::endl;
      std::cout << "onenorm  \t" << xlow_onenorm << std::endl;
      std::cout << "infnorm  \t" << xlow_infnorm << std::endl;
      std::cout << "min      \t" << max_low << std::endl; 
      std::cout << "max      \t" << max_low << std::endl;
      std::cout << std::endl;
      std::cout << "xupp:" << std::endl;
      std::cout << "nr_bounds\t" << nr_bounds_upper << std::endl;
      std::cout << "twonorm  \t" << xupp_twonorm << std::endl;
      std::cout << "onenorm  \t" << xupp_onenorm << std::endl;
      std::cout << "infnorm  \t" << xupp_infnorm << std::endl;
      std::cout << "min      \t" << min_upp << std::endl;
      std::cout << "max      \t" << max_upp << std::endl;

      std::cout << "_____________________________________________________" << std::endl;
      std::cout << "_____________________________________________________" << std::endl;
   }
}<|MERGE_RESOLUTION|>--- conflicted
+++ resolved
@@ -76,6 +76,7 @@
 PresolveData::PresolveData(const sData* sorigprob, StochPostsolver* postsolver) :
       postsolver(postsolver),
       limit_max_bound_accepted( pips_options::getDoubleParameter("PRESOLVE_MAX_BOUND_ACCEPTED") ),
+      eps_bounds_nontight( pips_options::getDoubleParameter("PRESOLVE_EPS_BOUNDS_NONTIGHT") ),
       length_array_outdated_indicators(6),
       array_outdated_indicators(new bool[length_array_outdated_indicators]),
       outdated_lhsrhs(array_outdated_indicators[0]),
@@ -1441,14 +1442,13 @@
    if( col.isLinkingCol() )
       assert( row.getNode() == -1 );
 
-<<<<<<< HEAD
    assert( getNnzsRow(row) == 1 );
 
    if( !col.isEmpty() )
    {
-      assert( xlow_new != INF_NEG_PRES || xupp_new != INF_POS_PRES );
+      assert( xlow_new != INF_NEG || xupp_new != INF_POS );
       assert( (row.getSystemType() == EQUALITY_SYSTEM && xlow_new == xupp_new) ||
-         (xlow_new == INF_NEG_PRES || xupp_new == INF_POS_PRES) );
+         (xlow_new == INF_NEG || xupp_new == INF_POS) );
 
       /* check for infeasibility of the newly found bounds */
       checkBoundsInfeasible(col, xlow_new, xupp_new);
@@ -1456,8 +1456,8 @@
       const double xlow_old = getSimpleVecFromColStochVec(*presProb->blx, col);
       const double xupp_old = getSimpleVecFromColStochVec(*presProb->bux, col);
 
-      assert( !PIPSisZero(getSimpleVecFromColStochVec(*presProb->ixlow, col)) || xlow_old == INF_NEG_PRES );
-      assert( !PIPSisZero(getSimpleVecFromColStochVec(*presProb->ixupp, col)) || xupp_old == INF_POS_PRES );
+      assert( !PIPSisZero(getSimpleVecFromColStochVec(*presProb->ixlow, col)) || xlow_old == INF_NEG );
+      assert( !PIPSisZero(getSimpleVecFromColStochVec(*presProb->ixupp, col)) || xupp_old == INF_POS );
 
       /* adjust bounds of column - singletons columns will always be used here since we want to remove the corresponding row */
       bool tightened = updateBoundsVariable(col, xlow_new, xupp_new);
@@ -1490,11 +1490,7 @@
 
    assert( PIPS_MPIgetSum( row.isRow(), MPI_COMM_WORLD ) );
 
-   assert( xlow_new != INF_NEG_PRES || xupp_new != INF_POS_PRES );
-=======
-   assert(getNnzsRow(row) == 1);
-   assert(xlow_new != INF_NEG || xupp_new != INF_POS);
->>>>>>> f7fbaf68
+   assert( xlow_new != INF_NEG || xupp_new != INF_POS );
    assert( (row.getSystemType() == EQUALITY_SYSTEM && xlow_new == xupp_new) ||
       (xlow_new == INF_NEG || xupp_new == INF_POS) );
 
@@ -1604,7 +1600,7 @@
    if( !row.isEmpty() && row.isLinkingRow() )
       return false;
 
-   if( xlow_new == INF_NEG_PRES && xupp_new == INF_POS_PRES )
+   if( xlow_new == INF_NEG && xupp_new == INF_POS )
       return false;
 
    assert( col.hasValidNode(nChildren) );
@@ -1635,19 +1631,11 @@
    const double min_impact_bound_change = feastol;
    // we do not tighten bounds if impact is too low or bound is bigger than threshold_bound_tightening
    // set lower bound
-<<<<<<< HEAD
    if( PIPSisLT(xupp_new, xlow_new) )
    {
-      if( PIPSisLT(std::fabs(xupp_new), PRESOLVE_MAX_BOUND_ACCEPTED) && ( PIPSisZero(ixupp_old) || PIPSisLE(min_impact_bound_change, xupp_old - xupp_new) ) )
-=======
-   if( PIPSisLT(std::fabs(xupp_new), limit_max_bound_accepted) && ( PIPSisZero(ixupp_old) || PIPSisLE(min_impact_bound_change, xupp_old - xupp_new) ) )
-   {
-      assert(xupp_new != INF_POS);
-      assert(PIPSisLE(xupp_new, xupp_old));
-      if( updateUpperBoundVariable( col, xupp_new) )
->>>>>>> f7fbaf68
-      {
-         assert( xupp_new != INF_POS_PRES );
+      if( PIPSisLT(std::fabs(xupp_new), limit_max_bound_accepted) && ( PIPSisZero(ixupp_old) || PIPSisLE(min_impact_bound_change, xupp_old - xupp_new) ) )
+      {
+         assert( xupp_new != INF_POS );
          assert( PIPSisLE(xupp_new, xupp_old) );
          if( updateUpperBoundVariable( col, xupp_new) )
          {
@@ -1657,23 +1645,12 @@
          }
       }
    }
-<<<<<<< HEAD
    // if( fabs(ubx) < 1e8 && (PIPSisZero(ixupp) || feastol * 1e3 <= fabs(xupp- ubx) ) )
    if( PIPSisLT( xlow_old, xlow_new ) )
    {
-      if( PIPSisLT(std::fabs(xlow_new), PRESOLVE_MAX_BOUND_ACCEPTED) && ( PIPSisZero(ixlow_old) || PIPSisLT(min_impact_bound_change, xlow_old - xlow_new)) )
-=======
-  // if( fabs(ubx) < 1e8 && (PIPSisZero(ixupp) || feastol * 1e3 <= fabs(xupp- ubx) ) )
-   if( PIPSisLT(std::fabs(xlow_new), limit_max_bound_accepted) && ( PIPSisZero(ixlow_old) || PIPSisLT(min_impact_bound_change, xlow_old - xlow_new)) )
-   {
-      assert(xlow_new != INF_NEG);
-      if(!PIPSisLE(xlow_old, xlow_new))
-         std::cout << xlow_old << " " << xlow_new << std::endl;
-      assert(PIPSisLE(xlow_old, xlow_new));
-      if( updateLowerBoundVariable(col, xlow_new) )
->>>>>>> f7fbaf68
-      {
-         assert( xlow_new != INF_NEG_PRES );
+      if( PIPSisLT(std::fabs(xlow_new), limit_max_bound_accepted) && ( PIPSisZero(ixlow_old) || PIPSisLT(min_impact_bound_change, xlow_old - xlow_new)) )
+      {
+         assert( xlow_new != INF_NEG );
          assert( PIPSisLE(xlow_old, xlow_new) );
          if( updateLowerBoundVariable(col, xlow_new) )
          {
@@ -1694,11 +1671,7 @@
       assert(outdated_linking_var_bounds == true);
 
    /// linking rows require a different postsolve event since propagating linking rows need to be stored by every process and need to be postsolved at the same time
-<<<<<<< HEAD
-   if( row.isEmpty() || !row.isLinkingRow() )
-=======
-   if( postsolver && !row.isLinkingRow() )
->>>>>>> f7fbaf68
+   if( postsolver && (row.isEmpty() || !row.isLinkingRow()) )
    {
       if( lower_bound_changed )
          postsolver->notifyRowPropagatedBound( row, col, ixlow_old, xlow_old, xlow_new, false, getSystemMatrix(row.getSystemType()));
@@ -2098,15 +2071,9 @@
    if( row2.inInEqSys() )
    {
       assert( col1.isCol() );
-<<<<<<< HEAD
       assert( col2.isEmpty() );
-      assert(scalar == INF_POS_PRES);
-      assert(translation == INF_POS_PRES);
-=======
-      assert(col2.isEmpty() );
       assert(scalar == INF_POS);
       assert(translation == INF_POS);
->>>>>>> f7fbaf68
    }
    else
    {
@@ -2192,7 +2159,7 @@
 
    // TODO: track row
 
-   const double obj_col1 = col1.isCol() ? getSimpleVecFromColStochVec(*presProb->g, col1) : INF_POS_PRES;
+   const double obj_col1 = col1.isCol() ? getSimpleVecFromColStochVec(*presProb->g, col1) : INF_POS;
    const double obj_col2 = getSimpleVecFromColStochVec(*presProb->g, col2);
 
    if( postsolver )
@@ -2372,17 +2339,10 @@
    const double xlow = getSimpleVecFromColStochVec(*presProb->blx, col);
    const double xupp = getSimpleVecFromColStochVec(*presProb->bux, col);
 
-<<<<<<< HEAD
    if( PIPSisZero(ixlow) )
-      assert(xlow == INF_NEG_PRES);
+      assert(xlow == INF_NEG);
    if( PIPSisZero(ixupp) )
-      assert(xupp == INF_POS_PRES);
-=======
-   if(ixlow == 0)
-      assert(xlow == INF_NEG);
-   if(ixupp == 0)
       assert(xupp == INF_POS);
->>>>>>> f7fbaf68
 
    assert( PIPSisLE(xlow, value) );
    assert( PIPSisLE(value, xupp) );
@@ -2409,13 +2369,13 @@
    const double clow = getSimpleVecFromRowStochVec(*presProb->bl, row);
    const double cupp = getSimpleVecFromRowStochVec(*presProb->bu, row);
 
-   assert( clow != INF_NEG_PRES || cupp != INF_POS_PRES );
-   if( clow != INF_NEG_PRES )
-      assert( cupp == INF_POS_PRES );
-   if( cupp != INF_POS_PRES)
-      assert( clow == INF_NEG_PRES );
-
-   const double rhs = (clow != INF_NEG_PRES ) ? -clow : cupp;
+   assert( clow != INF_NEG || cupp != INF_POS );
+   if( clow != INF_NEG )
+      assert( cupp == INF_POS );
+   if( cupp != INF_POS)
+      assert( clow == INF_NEG );
+
+   const double rhs = (clow != INF_NEG ) ? -clow : cupp;
 
    if( TRACK_COLUMN(col) )
      std::cout << "TRACKING_COLUMN: tracked column removed as free column singleton" << std::endl;
@@ -2430,9 +2390,9 @@
    double& xupp = getSimpleVecFromColStochVec(*(presProb->bux), col);
 
    if( PIPSisZero(ixlow) )
-      assert( xlow == INF_NEG_PRES );
+      assert( xlow == INF_NEG );
    if( PIPSisZero(ixupp) )
-      assert( xupp == INF_POS_PRES );
+      assert( xupp == INF_POS );
 
    if( postsolver )
       postsolver->notifyFreeColumnSingletonInequalityRow( row, col, rhs, coeff, xlow, xupp, getSystemMatrix(row.getSystemType()) );
@@ -2476,13 +2436,13 @@
    const double clow = getSimpleVecFromRowStochVec(*presProb->bl, row);
    const double cupp = getSimpleVecFromRowStochVec(*presProb->bu, row);
 
-   assert( clow != INF_NEG_PRES || cupp != INF_POS_PRES );
-   if( clow != INF_NEG_PRES )
-      assert( cupp == INF_POS_PRES);
-   if( cupp != INF_POS_PRES)
-      assert( clow == INF_NEG_PRES );
-
-   const double rhs = (clow != INF_NEG_PRES ) ? -clow : cupp;
+   assert( clow != INF_NEG || cupp != INF_POS );
+   if( clow != INF_NEG )
+      assert( cupp == INF_POS);
+   if( cupp != INF_POS)
+      assert( clow == INF_NEG );
+
+   const double rhs = (clow != INF_NEG ) ? -clow : cupp;
 
    if( col.isCol() )
    {
@@ -2504,9 +2464,9 @@
       double& xupp = getSimpleVecFromColStochVec(*(presProb->bux), col);
 
       if( PIPSisZero(ixlow) )
-         assert( xlow == INF_NEG_PRES );
+         assert( xlow == INF_NEG );
       if( PIPSisZero(ixupp) )
-         assert( xupp == INF_POS_PRES );
+         assert( xupp == INF_POS );
       if( postsolver )
          postsolver->notifyFreeColumnSingletonInequalityRow( row, col, rhs, coeff, xlow, xupp, getSystemMatrix(row.getSystemType()) );
 
@@ -2524,7 +2484,7 @@
    else
    {
       if( postsolver )
-         postsolver->notifyFreeColumnSingletonInequalityRow( row, col, rhs, coeff, INF_NEG_PRES, INF_POS_PRES, getSystemMatrix(row.getSystemType()) );
+         postsolver->notifyFreeColumnSingletonInequalityRow( row, col, rhs, coeff, INF_NEG, INF_POS, getSystemMatrix(row.getSystemType()) );
 
       removeRow(row);
    }
@@ -3599,13 +3559,8 @@
 /** updates the bounds on a variable as well as activities */
 bool PresolveData::updateBoundsVariable( const INDEX& col, double xlow_new, double xupp_new)
 {
-<<<<<<< HEAD
-   assert( xlow_new != INF_NEG_PRES || xupp_new != INF_POS_PRES );
+   assert( xlow_new != INF_NEG || xupp_new != INF_POS );
    assert( col.isCol() );
-=======
-   assert(xlow_new != INF_NEG || xupp_new != INF_POS);
-   assert(col.isCol());
->>>>>>> f7fbaf68
 
    double& ixlow = getSimpleVecFromColStochVec(*(presProb->ixlow), col);
    double& xlow = getSimpleVecFromColStochVec(*(presProb->blx), col);
