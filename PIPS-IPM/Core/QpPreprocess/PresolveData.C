/*
 * PresolveData.C
 *
 *  Created on: 09.04.2018
 *      Author: bzfuslus
 */

// todo : find some useful lenth to initialize singleton rows and singleton cols to - prealloc some storage

#include "PresolveData.h"
#include "StochGenMatrix.h"
#include "DoubleMatrixTypes.h"
#include "pipsdef.h"

#include <stdexcept>
#include <limits>
#include <algorithm>
#include <string>
#include <cmath>

/* can specify a cloumn here which bound changes we wanna track maybe */

// #ifndef NDEBUG
//   #define TRACK_COLUMN
//   #define COLUMN 103327
//   #define NODE 102
// #endif

// #ifndef NDEBUG
//    #define TRACK_ROW
//    #define ROW 457762
//    #define ROW_NODE 28
//    #define ROW_BLOCK LINKING_VARS_BLOCK
//    #define ROW_IS_LINK false
//    #define ROW_SYS EQUALITY_SYSTEM
// #endif

PresolveData::PresolveData(const sData* sorigprob, StochPostsolver* postsolver) :
      postsolver(postsolver),
      outdated_lhsrhs(false),
      outdated_nnzs(false),
      outdated_linking_var_bounds(false),
      outdated_activities(true),
      outdated_objvector(false),
      linking_rows_need_act_computation(0),
      nnzs_row_A(dynamic_cast<StochVector*>(sorigprob->bA->clone())),
      nnzs_row_C(dynamic_cast<StochVector*>(sorigprob->icupp->clone())),
      nnzs_col(dynamic_cast<StochVector*>(sorigprob->g->clone())),
      actmax_eq_part(nnzs_row_A->clone()),
      actmin_eq_part(nnzs_row_A->clone()),
      actmax_eq_ubndd(nnzs_row_A->clone()),
      actmin_eq_ubndd(nnzs_row_A->clone()),
      actmax_ineq_part(nnzs_row_C->clone()),
      actmin_ineq_part(nnzs_row_C->clone()),
      actmax_ineq_ubndd(nnzs_row_C->clone()),
      actmin_ineq_ubndd(nnzs_row_C->clone()),
      obj_vector_chgs(dynamic_cast<SimpleVector*>(dynamic_cast<SimpleVector*>(nnzs_col->vec)->cloneFull())),
      nChildren(nnzs_col->children.size()),
      objOffset(0.0), obj_offset_chgs(0.0),
      lower_bound_implied_by_system(nnzs_col->clone()),
      lower_bound_implied_by_row(nnzs_col->clone()),
      lower_bound_implied_by_node(nnzs_col->clone()),
      upper_bound_implied_by_system(nnzs_col->clone()),
      upper_bound_implied_by_row(nnzs_col->clone()),
      upper_bound_implied_by_node(nnzs_col->clone()),
      elements_deleted(0), elements_deleted_transposed(0)
{
   lower_bound_implied_by_system->setToConstant(-10);
   lower_bound_implied_by_row->setToConstant(-10);
   lower_bound_implied_by_node->setToConstant(-10);
   upper_bound_implied_by_system->setToConstant(-10);
   upper_bound_implied_by_row->setToConstant(-10);
   upper_bound_implied_by_node->setToConstant(-10);
   obj_vector_chgs->setToZero();

   presProb = sorigprob->cloneFull(true);

   int n_linking_vars = (nnzs_col->vec) ? nnzs_col->vec->n : 0;

   int n_linking_A = (nnzs_row_A->vecl) ? nnzs_row_A->vecl->n : 0;
   int n_linking_C = (nnzs_row_C->vecl) ? nnzs_row_C->vecl->n : 0;

   assert( n_linking_vars + 2 * n_linking_A + 2 * n_linking_C < std::numeric_limits<int>::max() );

   length_array_nnz_chgs = n_linking_vars + n_linking_A + n_linking_C;
   array_nnz_chgs = new double[length_array_nnz_chgs]();

   nnzs_col_chgs = SimpleVectorHandle(new SimpleVector(array_nnz_chgs, n_linking_vars));
   nnzs_row_A_chgs = SimpleVectorHandle(new SimpleVector(array_nnz_chgs + n_linking_vars, n_linking_A));
   nnzs_row_C_chgs = SimpleVectorHandle(new SimpleVector(array_nnz_chgs + n_linking_vars + n_linking_A, n_linking_C));

   lenght_array_act_chgs = n_linking_A * 2 + n_linking_C * 2;
   array_act_chgs = new double[lenght_array_act_chgs]();

   actmax_eq_chgs = SimpleVectorHandle( new SimpleVector(array_act_chgs, n_linking_A));
   actmin_eq_chgs = SimpleVectorHandle( new SimpleVector(array_act_chgs + n_linking_A, n_linking_A));
   actmax_ineq_chgs = SimpleVectorHandle( new SimpleVector(array_act_chgs + 2 * n_linking_A, n_linking_C));
   actmin_ineq_chgs = SimpleVectorHandle( new SimpleVector(array_act_chgs + 2 * n_linking_A + n_linking_C, n_linking_C));

   array_act_unbounded_chgs = new double[lenght_array_act_chgs]();

   actmax_eq_ubndd_chgs = SimpleVectorHandle( new SimpleVector(array_act_unbounded_chgs, n_linking_A));
   actmin_eq_ubndd_chgs = SimpleVectorHandle( new SimpleVector(array_act_unbounded_chgs + n_linking_A, n_linking_A));
   actmax_ineq_ubndd_chgs = SimpleVectorHandle( new SimpleVector(array_act_unbounded_chgs + 2 * n_linking_A, n_linking_C));
   actmin_ineq_ubndd_chgs = SimpleVectorHandle( new SimpleVector(array_act_unbounded_chgs + 2 * n_linking_A + n_linking_C, n_linking_C));

   lenght_array_bound_chgs = n_linking_A + n_linking_C;
   array_bound_chgs = new double[lenght_array_bound_chgs]();

   bound_chgs_A = SimpleVectorHandle( new SimpleVector(array_bound_chgs, n_linking_A));
   bound_chgs_C = SimpleVectorHandle( new SimpleVector(array_bound_chgs + n_linking_A, n_linking_C));

   getRankDistributed(MPI_COMM_WORLD, my_rank, distributed);

   // initialize all dynamic transposed sub matrices
   dynamic_cast<StochGenMatrix&>(*presProb->A).initTransposed(true);
   dynamic_cast<StochGenMatrix&>(*presProb->C).initTransposed(true);

   recomputeActivities();
   initNnzCounter( *nnzs_row_A, *nnzs_row_C, *nnzs_col);

#ifdef TRACK_COLUMN
   if( (my_rank == 0 || NODE != -1) && !nodeIsDummy(NODE, EQUALITY_SYSTEM) )
   {
      std::cout << "inital column" << std::endl;
      std::cout << "ixlow: " << getSimpleVecColFromStochVec( *presProb->ixlow, NODE)[COLUMN] << std::endl;
      std::cout << "xlow: " << getSimpleVecColFromStochVec( *presProb->blx, NODE)[COLUMN] << std::endl;
      std::cout << "ixupp: " << getSimpleVecColFromStochVec( *presProb->ixupp, NODE)[COLUMN] << std::endl;
      std::cout << "xupp: " << getSimpleVecColFromStochVec( *presProb->bux, NODE)[COLUMN] << std::endl;
   }
#endif

#ifdef TRACK_ROW
   if(!nodeIsDummy(ROW_NODE, ROW_SYS))
   {
      std::cout << "TRACKING: row " << ROW << " node " << ROW_NODE << " in BlockType " << ROW_BLOCK << " SystemType " << ROW_SYS << std::endl;
      writeRowLocalToStreamDense(std::cout, ROW_SYS, ROW_NODE, ROW_BLOCK, ROW);
   }
#endif

   initSingletons();
   setUndefinedVarboundsTo(std::numeric_limits<double>::max());
}

PresolveData::~PresolveData()
{
   delete[] array_nnz_chgs;
   delete[] array_act_chgs;
   delete[] array_bound_chgs;
   delete[] array_act_unbounded_chgs;
}

/* set non existent bounds on linking variables to +/- double max */
void PresolveData::setUndefinedVarboundsTo(double value)
{
   StochVector& xlow = dynamic_cast<StochVector&>(*presProb->blx);
   StochVector& ixlow = dynamic_cast<StochVector&>(*presProb->ixlow);
   StochVector& xupp = dynamic_cast<StochVector&>(*presProb->bux);
   StochVector& ixupp = dynamic_cast<StochVector&>(*presProb->ixupp);

   SimpleVector& vec_xlow = dynamic_cast<SimpleVector&>(*xlow.vec);
   SimpleVector& vec_ixlow = dynamic_cast<SimpleVector&>(*ixlow.vec);
   SimpleVector& vec_xupp = dynamic_cast<SimpleVector&>(*xupp.vec);
   SimpleVector& vec_ixupp = dynamic_cast<SimpleVector&>(*ixupp.vec);
   for(int i = 0; i < vec_xlow.length(); ++i)
   {
      if( vec_ixlow[i] == 0.0)
         vec_xlow[i] = -value;

      if( vec_ixupp[i] == 0.0)
         vec_xupp[i] = value;
   }
}

sData* PresolveData::finalize()
{

#ifndef NDEBUG
   if(distributed)
   {
      // todo make one array?
      MPI_Allreduce(MPI_IN_PLACE, &outdated_activities, 1, MPI_CXX_BOOL, MPI_LOR, MPI_COMM_WORLD);
      MPI_Allreduce(MPI_IN_PLACE, &outdated_lhsrhs, 1, MPI_CXX_BOOL, MPI_LOR, MPI_COMM_WORLD);
      MPI_Allreduce(MPI_IN_PLACE, &outdated_nnzs, 1, MPI_CXX_BOOL, MPI_LOR, MPI_COMM_WORLD);
      MPI_Allreduce(MPI_IN_PLACE, &outdated_linking_var_bounds, 1, MPI_CXX_BOOL, MPI_LOR, MPI_COMM_WORLD);
      MPI_Allreduce(MPI_IN_PLACE, &outdated_objvector, 1, MPI_CXX_BOOL, MPI_LOR, MPI_COMM_WORLD);
   }
   assert(!outdated_activities && !outdated_lhsrhs && !outdated_nnzs && !outdated_linking_var_bounds && !outdated_objvector);
#endif

   /* theoretically it should not matter but there is an assert later which needs all these to be zero */
   setUndefinedVarboundsTo(0.0);

   // this removes all columns and rows that are now empty from the problem
   presProb->cleanUpPresolvedData(*nnzs_row_A, *nnzs_row_C, *nnzs_col);

   dynamic_cast<StochGenMatrix&>(*presProb->A).deleteTransposed();
   dynamic_cast<StochGenMatrix&>(*presProb->C).deleteTransposed();

   return presProb;
}

/** Recomputes the activities of all rows the process knows about. If linking_only is set to true only the linking_rows will get recomputed.
 *  Careful, recomputing linking rows requires MPI communication. Ideally all activities only have to be computed once, when creating the
 *  PresolveData.
 *  After that changes in the activities of linking rows will get stored in the SimpleVectors
 */
void PresolveData::recomputeActivities(bool linking_only)
{
   const StochGenMatrix& mat_A = dynamic_cast<const StochGenMatrix&>(*presProb->A);
   const StochGenMatrix& mat_C = dynamic_cast<const StochGenMatrix&>(*presProb->C);

   const StochVector& xupp = dynamic_cast<StochVector&>(*presProb->bux);
   const StochVector& ixupp = dynamic_cast<StochVector&>(*presProb->ixupp);
   const StochVector& xlow = dynamic_cast<StochVector&>(*presProb->blx);
   const StochVector& ixlow = dynamic_cast<StochVector&>(*presProb->ixlow);

   /* reset vectors keeping track of activities */
   if(!linking_only)
   {
      actmin_eq_part->setToZero();
      actmax_eq_part->setToZero();
      actmin_ineq_part->setToZero();
      actmax_ineq_part->setToZero();

      actmin_eq_ubndd->setToZero();
      actmax_eq_ubndd->setToZero();
      actmin_ineq_ubndd->setToZero();
      actmax_ineq_ubndd->setToZero();
   }
   else
   {
      actmin_eq_part->vecl->setToZero();
      actmax_eq_part->vecl->setToZero();
      actmin_ineq_part->vecl->setToZero();
      actmax_ineq_part->vecl->setToZero();

      actmin_eq_ubndd->vecl->setToZero();
      actmax_eq_ubndd->vecl->setToZero();
      actmin_ineq_ubndd->vecl->setToZero();
      actmax_ineq_ubndd->vecl->setToZero();
   }

   /* compute activities at root node */
   const SimpleVector& xupp_root = dynamic_cast<const SimpleVector&>(*xupp.vec);
   const SimpleVector& ixupp_root = dynamic_cast<const SimpleVector&>(*ixupp.vec);
   const SimpleVector& xlow_root = dynamic_cast<const SimpleVector&>(*xlow.vec);
   const SimpleVector& ixlow_root = dynamic_cast<const SimpleVector&>(*ixlow.vec);

   /* A0/B0 */
   if(!linking_only)
   {
      SimpleVector& actmin_eq_root_part = dynamic_cast<SimpleVector&>(*actmin_eq_part->vec);
      SimpleVector& actmax_eq_root_part = dynamic_cast<SimpleVector&>(*actmax_eq_part->vec);
      SimpleVector& actmin_ineq_root_part = dynamic_cast<SimpleVector&>(*actmin_ineq_part->vec);
      SimpleVector& actmax_ineq_root_part = dynamic_cast<SimpleVector&>(*actmax_ineq_part->vec);

      SimpleVector& actmin_eq_root_ubndd = dynamic_cast<SimpleVector&>(*actmin_eq_ubndd->vec);
      SimpleVector& actmax_eq_root_ubndd = dynamic_cast<SimpleVector&>(*actmax_eq_ubndd->vec);
      SimpleVector& actmin_ineq_root_ubndd = dynamic_cast<SimpleVector&>(*actmin_ineq_ubndd->vec);
      SimpleVector& actmax_ineq_root_ubndd = dynamic_cast<SimpleVector&>(*actmax_ineq_ubndd->vec);

      addActivityOfBlock(mat_A.Bmat->getStorageDynamicRef(), actmin_eq_root_part, actmin_eq_root_ubndd, actmax_eq_root_part, actmax_eq_root_ubndd,
            xlow_root, ixlow_root, xupp_root, ixupp_root);

      addActivityOfBlock(mat_C.Bmat->getStorageDynamicRef(), actmin_ineq_root_part, actmin_ineq_root_ubndd, actmax_ineq_root_part, actmax_ineq_root_ubndd,
            xlow_root, ixlow_root, xupp_root, ixupp_root);
   }

   SimpleVector& actmin_eq_link_part = dynamic_cast<SimpleVector&>(*actmin_eq_part->vecl);
   SimpleVector& actmax_eq_link_part = dynamic_cast<SimpleVector&>(*actmax_eq_part->vecl);
   SimpleVector& actmin_ineq_link_part = dynamic_cast<SimpleVector&>(*actmin_ineq_part->vecl);
   SimpleVector& actmax_ineq_link_part = dynamic_cast<SimpleVector&>(*actmax_ineq_part->vecl);

   SimpleVector& actmin_eq_link_ubndd = dynamic_cast<SimpleVector&>(*actmin_eq_ubndd->vecl);
   SimpleVector& actmax_eq_link_ubndd = dynamic_cast<SimpleVector&>(*actmax_eq_ubndd->vecl);
   SimpleVector& actmin_ineq_link_ubndd = dynamic_cast<SimpleVector&>(*actmin_ineq_ubndd->vecl);
   SimpleVector& actmax_ineq_link_ubndd = dynamic_cast<SimpleVector&>(*actmax_ineq_ubndd->vecl);

   /* Bl0 */
   if(my_rank == 0)
   {
      addActivityOfBlock(mat_A.Blmat->getStorageDynamicRef(), actmin_eq_link_part, actmin_eq_link_ubndd, actmax_eq_link_part, actmax_eq_link_ubndd,
            xlow_root, ixlow_root, xupp_root, ixupp_root);

      addActivityOfBlock(mat_C.Blmat->getStorageDynamicRef(), actmin_ineq_link_part, actmin_ineq_link_ubndd, actmax_ineq_link_part, actmax_ineq_link_ubndd,
            xlow_root, ixlow_root, xupp_root, ixupp_root);
   }

   /* child nodes */
   for(int node = 0; node < nChildren; ++node)
   {
      if( mat_A.children[node]->isKindOf(kStochGenDummyMatrix) && mat_C.children[node]->isKindOf(kStochGenDummyMatrix) )
         continue;

      const SimpleVector& xupp_child = dynamic_cast<const SimpleVector&>(*xupp.children[node]->vec);
      const SimpleVector& ixupp_child = dynamic_cast<const SimpleVector&>(*ixupp.children[node]->vec);
      const SimpleVector& xlow_child = dynamic_cast<const SimpleVector&>(*xlow.children[node]->vec);
      const SimpleVector& ixlow_child = dynamic_cast<const SimpleVector&>(*ixlow.children[node]->vec);

      /* EQUALITY_SYSTEM */
      if( !mat_A.children[node]->isKindOf(kStochGenDummyMatrix) )
      {
         if( !linking_only )
         {
            SimpleVector& actmin_eq_child_part = dynamic_cast<SimpleVector&>(*actmin_eq_part->children[node]->vec);
            SimpleVector& actmax_eq_child_part = dynamic_cast<SimpleVector&>(*actmax_eq_part->children[node]->vec);

            SimpleVector& actmin_eq_child_ubndd = dynamic_cast<SimpleVector&>(*actmin_eq_ubndd->children[node]->vec);
            SimpleVector& actmax_eq_child_ubndd = dynamic_cast<SimpleVector&>(*actmax_eq_ubndd->children[node]->vec);

            /* Ai */
            addActivityOfBlock(mat_A.children[node]->Amat->getStorageDynamicRef(), actmin_eq_child_part, actmin_eq_child_ubndd, actmax_eq_child_part,
                  actmax_eq_child_ubndd, xlow_root, ixlow_root, xupp_root, ixupp_root);

            /* Bi */
            addActivityOfBlock(mat_A.children[node]->Bmat->getStorageDynamicRef(), actmin_eq_child_part, actmin_eq_child_ubndd,
                  actmax_eq_child_part, actmax_eq_child_ubndd, xlow_child, ixlow_child, xupp_child, ixupp_child);
         }
         /* Bli */
         addActivityOfBlock(mat_A.children[node]->Blmat->getStorageDynamicRef(), actmin_eq_link_part, actmin_eq_link_ubndd, actmax_eq_link_part,
               actmax_eq_link_ubndd, xlow_child, ixlow_child, xupp_child, ixupp_child);

      }
      /* INEQUALITY_SYSTEM */
      if( !mat_C.children[node]->isKindOf(kStochGenDummyMatrix) )
      {
         if( !linking_only )
         {
            SimpleVector& actmin_ineq_child_part = dynamic_cast<SimpleVector&>(*actmin_ineq_part->children[node]->vec);
            SimpleVector& actmax_ineq_child_part = dynamic_cast<SimpleVector&>(*actmax_ineq_part->children[node]->vec);

            SimpleVector& actmin_ineq_child_ubndd = dynamic_cast<SimpleVector&>(*actmin_ineq_ubndd->children[node]->vec);
            SimpleVector& actmax_ineq_child_ubndd = dynamic_cast<SimpleVector&>(*actmax_ineq_ubndd->children[node]->vec);

            /* Ai */
            addActivityOfBlock(mat_C.children[node]->Amat->getStorageDynamicRef(), actmin_ineq_child_part, actmin_ineq_child_ubndd, actmax_ineq_child_part,
                  actmax_ineq_child_ubndd, xlow_root, ixlow_root, xupp_root, ixupp_root);

            /* Bi */
            addActivityOfBlock(mat_C.children[node]->Bmat->getStorageDynamicRef(), actmin_ineq_child_part, actmin_ineq_child_ubndd, actmax_ineq_child_part,
                  actmax_ineq_child_ubndd, xlow_child, ixlow_child, xupp_child, ixupp_child);
         }

         /* Bli */
         addActivityOfBlock(mat_C.children[node]->Blmat->getStorageDynamicRef(), actmin_ineq_link_part, actmin_ineq_link_ubndd,
               actmax_ineq_link_part, actmax_ineq_link_ubndd, xlow_child, ixlow_child, xupp_child, ixupp_child);
      }

   }

   /* allreduce linking constraint activities */
   if( distributed )
   {
      // todo is copying and then allreducing once cheaper than allreducing 4 times ? by a lot?
      MPI_Allreduce(MPI_IN_PLACE, dynamic_cast<SimpleVector*>(actmin_eq_part->vecl)->elements(), actmin_eq_part->vecl->n, MPI_DOUBLE, MPI_SUM, MPI_COMM_WORLD);
      MPI_Allreduce(MPI_IN_PLACE, dynamic_cast<SimpleVector*>(actmax_eq_part->vecl)->elements(), actmax_eq_part->vecl->n, MPI_DOUBLE, MPI_SUM, MPI_COMM_WORLD);
      MPI_Allreduce(MPI_IN_PLACE, dynamic_cast<SimpleVector*>(actmin_ineq_part->vecl)->elements(), actmin_ineq_part->vecl->n, MPI_DOUBLE, MPI_SUM, MPI_COMM_WORLD);
      MPI_Allreduce(MPI_IN_PLACE, dynamic_cast<SimpleVector*>(actmax_ineq_part->vecl)->elements(), actmax_ineq_part->vecl->n, MPI_DOUBLE, MPI_SUM, MPI_COMM_WORLD);

      MPI_Allreduce(MPI_IN_PLACE, dynamic_cast<SimpleVector*>(actmin_eq_ubndd->vecl)->elements(), actmin_eq_ubndd->vecl->n, MPI_DOUBLE, MPI_SUM, MPI_COMM_WORLD);
      MPI_Allreduce(MPI_IN_PLACE, dynamic_cast<SimpleVector*>(actmax_eq_ubndd->vecl)->elements(), actmax_eq_ubndd->vecl->n, MPI_DOUBLE, MPI_SUM, MPI_COMM_WORLD);
      MPI_Allreduce(MPI_IN_PLACE, dynamic_cast<SimpleVector*>(actmin_ineq_ubndd->vecl)->elements(), actmin_ineq_ubndd->vecl->n, MPI_DOUBLE, MPI_SUM, MPI_COMM_WORLD);
      MPI_Allreduce(MPI_IN_PLACE, dynamic_cast<SimpleVector*>(actmax_ineq_ubndd->vecl)->elements(), actmax_ineq_ubndd->vecl->n, MPI_DOUBLE, MPI_SUM, MPI_COMM_WORLD);
   }

   /* set activities to infinity // theoretically not necessary but for debugging */
   for(int row = 0; row < actmin_eq_part->vecl->n; ++row)
   {
      if( dynamic_cast<SimpleVector&>(*actmin_eq_ubndd->vecl)[row] >= 2 )
         dynamic_cast<SimpleVector&>(*actmin_eq_part->vecl)[row] = -std::numeric_limits<double>::infinity();
      if( dynamic_cast<SimpleVector&>(*actmax_eq_ubndd->vecl)[row] >= 2 )
         dynamic_cast<SimpleVector&>(*actmax_eq_part->vecl)[row] = std::numeric_limits<double>::infinity();
   }
   for(int row = 0; row < actmin_ineq_part->vecl->n; ++row)
   {
      if( dynamic_cast<SimpleVector&>(*actmin_ineq_ubndd->vecl)[row] >= 2 )
         dynamic_cast<SimpleVector&>(*actmin_ineq_part->vecl)[row] = -std::numeric_limits<double>::infinity();
      if( dynamic_cast<SimpleVector&>(*actmax_ineq_ubndd->vecl)[row] >= 2 )
         dynamic_cast<SimpleVector&>(*actmax_ineq_part->vecl)[row] = std::numeric_limits<double>::infinity();
   }

   actmax_eq_chgs->setToZero();
   actmin_eq_chgs->setToZero();
   actmax_ineq_chgs->setToZero();
   actmin_ineq_chgs->setToZero();

   actmax_eq_ubndd_chgs->setToZero();
   actmin_eq_ubndd_chgs->setToZero();
   actmax_ineq_ubndd_chgs->setToZero();
   actmin_ineq_ubndd_chgs->setToZero();

   outdated_activities = false;

#ifdef TRACK_ROW
   if(!nodeIsDummy(ROW_NODE, ROW_SYS))
   {
   double act_min = (ROW_SYS == EQUALITY_SYSTEM) ? getSimpleVecRowFromStochVec(*actmin_eq_part, ROW_NODE, ROW_BLOCK)[ROW] :
         getSimpleVecRowFromStochVec(*actmin_ineq_part, ROW_NODE, ROW_BLOCK)[ROW];
   double act_max = (ROW_SYS == EQUALITY_SYSTEM) ? getSimpleVecRowFromStochVec(*actmax_eq_part, ROW_NODE, ROW_BLOCK)[ROW] :
         getSimpleVecRowFromStochVec(*actmax_ineq_part, ROW_NODE, ROW_BLOCK)[ROW];

   double act_min_ubndd = (ROW_SYS == EQUALITY_SYSTEM) ? getSimpleVecRowFromStochVec(*actmin_eq_ubndd, ROW_NODE, ROW_BLOCK)[ROW] :
         getSimpleVecRowFromStochVec(*actmin_ineq_ubndd, ROW_NODE, ROW_BLOCK)[ROW];
   double act_max_ubndd = (ROW_SYS == EQUALITY_SYSTEM) ? getSimpleVecRowFromStochVec(*actmax_eq_ubndd, ROW_NODE, ROW_BLOCK)[ROW] :
         getSimpleVecRowFromStochVec(*actmax_ineq_ubndd, ROW_NODE, ROW_BLOCK)[ROW];


   std::cout << "TRACKING: Recomputed activity of row " << ROW << std::endl;
   std::cout << "\tnew min/max activity is: " << act_min << "/" << act_max << ", min/max unbounded counters are " << act_min_ubndd << "/" << act_max_ubndd << std::endl;
   }
#endif
}


/** Computes minimal and maximal activity of all rows in given matrix. Adds activities to min/max_activities accordingly. */
void PresolveData::addActivityOfBlock( const SparseStorageDynamic& matrix, SimpleVector& min_partact, SimpleVector& unbounded_min, SimpleVector& max_partact,
      SimpleVector& unbounded_max, const SimpleVector& xlow, const SimpleVector& ixlow, const SimpleVector& xupp, const SimpleVector& ixupp) const
{
   assert( xlow.n == matrix.getN() && ixlow.n == matrix.getN() && xupp.n == matrix.getN() && ixupp.n == matrix.getN());
   assert( max_partact.n == matrix.getM() && min_partact.n == matrix.getM());
   assert( unbounded_min.n == matrix.getM() && unbounded_max.n == matrix.getM());

   for( int row = 0; row < matrix.getM(); ++row)
   {
      for( int j = matrix.getRowPtr(row).start; j < matrix.getRowPtr(row).end; j++)
      {
         const int col = matrix.getJcolM(j);
         const double entry = matrix.getMat(j);

         assert( !PIPSisZero(entry) );

         if( entry > 0)
         {
            if( ixlow[col] != 0.0)
               min_partact[row] += entry * xlow[col];
            else
               ++unbounded_min[row];
            if( ixupp[col] != 0.0 )
               max_partact[row] += entry * xupp[col];
            else
               ++unbounded_max[row];
         }
         else
         {
            if( ixupp[col] != 0.0 )
               min_partact[row] += entry * xupp[col];
            else
               ++unbounded_min[row];
            if( ixlow[col] != 0.0 )
               max_partact[row] += entry * xlow[col];
            else
               ++unbounded_max[row];
         }
      }
      if(unbounded_max[row] >= 2)
         max_partact[row] = std::numeric_limits<double>::infinity();
      if(unbounded_min[row] >= 2)
         min_partact[row] = -std::numeric_limits<double>::infinity();
   }
}

void PresolveData::allreduceLinkingVarBounds()
{
   MPI_Allreduce(MPI_IN_PLACE, &outdated_linking_var_bounds, 1, MPI_CXX_BOOL, MPI_LOR, MPI_COMM_WORLD);

   if(!outdated_linking_var_bounds)
      return;

   if(distributed)
   {

      SimpleVector& xlow = getSimpleVecColFromStochVec(*presProb->blx, -1);
      SimpleVector& xupp = getSimpleVecColFromStochVec(*presProb->bux, -1);
      SimpleVector& ixlow = getSimpleVecColFromStochVec(*presProb->ixlow, -1);
      SimpleVector& ixupp = getSimpleVecColFromStochVec(*presProb->ixupp, -1);

      /* copy old values for later compairson */
      SimpleVector& xlow_old = *xlow.cloneFull();
      SimpleVector& xupp_old = *xupp.cloneFull();
      SimpleVector& ixlow_old = *ixlow.cloneFull();
      SimpleVector& ixupp_old = *ixupp.cloneFull();

      MPI_Allreduce(MPI_IN_PLACE, xlow.elements(), xlow.length(), MPI_DOUBLE, MPI_MAX, MPI_COMM_WORLD );
      MPI_Allreduce(MPI_IN_PLACE, ixlow.elements(), ixlow.length(), MPI_DOUBLE, MPI_MAX, MPI_COMM_WORLD );
      MPI_Allreduce(MPI_IN_PLACE, xupp.elements(), xupp.length(), MPI_DOUBLE, MPI_MIN, MPI_COMM_WORLD );
      MPI_Allreduce(MPI_IN_PLACE, ixupp.elements(), ixupp.length(), MPI_DOUBLE, MPI_MAX, MPI_COMM_WORLD );


      // this will affect the activities of basically all rows - use with care
      for(int col = 0; col < xlow.length(); ++col)
      {
         double xu_old = std::numeric_limits<double>::infinity();
         double xl_old = -std::numeric_limits<double>::infinity();
         double xu = std::numeric_limits<double>::infinity();
         double xl = -std::numeric_limits<double>::infinity();

         if( ixupp_old[col] == 1.0 )
            xu_old = xupp_old[col];
         if( ixlow_old[col] == 1.0 )
            xl_old = xlow_old[col];
         if( ixupp[col] == 1.0 )
            xu = xupp[col];
         if( ixlow[col] == 1.0 )
            xl = xlow[col];

         updateRowActivities(-1, col, xu, xl, xu_old, xl_old);
      }
   }

   outdated_linking_var_bounds = false;
}

/** allreduce changes in the activities of the linking rows and update the linking row activities */
void PresolveData::allreduceAndApplyLinkingRowActivities()
{
   /* check for new linking rows that have to be computed */
   MPI_Allreduce(MPI_IN_PLACE, &outdated_activities, 1, MPI_CXX_BOOL, MPI_LOR, MPI_COMM_WORLD);

   // todo : better criterion - if this and that many changes etc
   MPI_Allreduce(MPI_IN_PLACE, &linking_rows_need_act_computation, 1, MPI_INT, MPI_SUM, MPI_COMM_WORLD);

   if(!outdated_activities && linking_rows_need_act_computation == 0)
      return;

   /* allreduce unbounded changes, compute rows that now have at most one unbounded entry, strore the local
    * rows in the changes array, allredues MPI_SUM the changes array and update local activities with the global ones
    */
   if(distributed)
   {
      MPI_Allreduce(MPI_IN_PLACE, array_act_unbounded_chgs, lenght_array_act_chgs, MPI_DOUBLE, MPI_SUM, MPI_COMM_WORLD);
   }

   dynamic_cast<SimpleVector&>(*actmin_eq_ubndd->vecl).axpy( 1.0, *actmin_eq_ubndd_chgs);
   dynamic_cast<SimpleVector&>(*actmax_eq_ubndd->vecl).axpy( 1.0, *actmax_eq_ubndd_chgs);
   dynamic_cast<SimpleVector&>(*actmin_ineq_ubndd->vecl).axpy( 1.0, *actmin_ineq_ubndd_chgs);
   dynamic_cast<SimpleVector&>(*actmax_ineq_ubndd->vecl).axpy( 1.0, *actmax_ineq_ubndd_chgs);

   /* equality system */
   for(int row = 0; row < actmin_eq_ubndd->vecl->n; ++row)
   {
      if( dynamic_cast<SimpleVector&>(*actmin_eq_ubndd->vecl)[row] < 2
            && dynamic_cast<SimpleVector&>(*actmin_eq_part->vecl)[row] == -std::numeric_limits<double>::infinity())
      {
         (*actmin_eq_chgs)[row] = computeLocalLinkingRowMinOrMaxActivity(EQUALITY_SYSTEM, row, false);
         dynamic_cast<SimpleVector&>(*actmin_eq_part->vecl)[row] = 0;
      }

      if( dynamic_cast<SimpleVector&>(*actmax_eq_ubndd->vecl)[row] < 2
            && dynamic_cast<SimpleVector&>(*actmax_eq_part->vecl)[row] == std::numeric_limits<double>::infinity())
      {
         (*actmax_eq_chgs)[row] = computeLocalLinkingRowMinOrMaxActivity(EQUALITY_SYSTEM, row, true);
         dynamic_cast<SimpleVector&>(*actmax_eq_part->vecl)[row] = 0;
      }
   }

   /* inequality system */
   for(int row = 0; row < actmin_ineq_ubndd->vecl->n; ++row)
   {
      if( dynamic_cast<SimpleVector&>(*actmin_ineq_ubndd->vecl)[row] < 2
            && dynamic_cast<SimpleVector&>(*actmin_ineq_part->vecl)[row] == -std::numeric_limits<double>::infinity())
      {
         (*actmin_ineq_chgs)[row] = computeLocalLinkingRowMinOrMaxActivity(INEQUALITY_SYSTEM, row, false);
         dynamic_cast<SimpleVector&>(*actmin_ineq_part->vecl)[row] = 0;
      }

      if( dynamic_cast<SimpleVector&>(*actmax_ineq_ubndd->vecl)[row] < 2
            && dynamic_cast<SimpleVector&>(*actmax_ineq_part->vecl)[row] == std::numeric_limits<double>::infinity())
      {
         (*actmax_ineq_chgs)[row] = computeLocalLinkingRowMinOrMaxActivity(INEQUALITY_SYSTEM, row, true);
         dynamic_cast<SimpleVector&>(*actmax_ineq_part->vecl)[row] = 0;
      }
   }

   if( distributed )
      MPI_Allreduce(MPI_IN_PLACE, array_act_chgs, lenght_array_act_chgs, MPI_DOUBLE, MPI_SUM, MPI_COMM_WORLD);

   dynamic_cast<SimpleVector&>(*actmin_eq_part->vecl).axpy( 1.0, *actmin_eq_chgs);
   dynamic_cast<SimpleVector&>(*actmax_eq_part->vecl).axpy( 1.0, *actmax_eq_chgs);
   dynamic_cast<SimpleVector&>(*actmin_ineq_part->vecl).axpy( 1.0, *actmin_ineq_chgs);
   dynamic_cast<SimpleVector&>(*actmax_ineq_part->vecl).axpy( 1.0, *actmax_ineq_chgs);

   actmin_eq_chgs->setToZero();
   actmax_eq_chgs->setToZero();
   actmin_ineq_chgs->setToZero();
   actmax_ineq_chgs->setToZero();

   actmin_eq_ubndd_chgs->setToZero();
   actmax_eq_ubndd_chgs->setToZero();
   actmin_ineq_ubndd_chgs->setToZero();
   actmax_ineq_ubndd_chgs->setToZero();

   outdated_activities = false;
   linking_rows_need_act_computation = 0;

#ifndef NDEBUG
   /* check if all rows with unbounded counter <= 1 are computed and the rest is set to +/- infinity */

   for(int i = 0; i < actmin_eq_ubndd->vecl->n; ++i)
   {
      if( dynamic_cast<SimpleVector&>(*actmin_eq_ubndd->vecl)[i] < 2 )
         assert( std::fabs(dynamic_cast<SimpleVector&>(*actmin_eq_part->vecl)[i]) != std::numeric_limits<double>::infinity() );
      else
         assert( dynamic_cast<SimpleVector&>(*actmin_eq_part->vecl)[i] == -std::numeric_limits<double>::infinity() );
   }

   for(int i = 0; i < actmin_ineq_ubndd->vecl->n; ++i)
   {
      if( dynamic_cast<SimpleVector&>(*actmin_ineq_ubndd->vecl)[i] < 2 )
         assert( std::fabs(dynamic_cast<SimpleVector&>(*actmin_ineq_part->vecl)[i]) != std::numeric_limits<double>::infinity() );
      else
         assert( dynamic_cast<SimpleVector&>(*actmin_ineq_part->vecl)[i] == -std::numeric_limits<double>::infinity() );
   }
#endif
}

/** allreduce changes in the nnz counters and apply them locally */
void PresolveData::allreduceAndApplyNnzChanges()
{
   MPI_Allreduce(MPI_IN_PLACE, &outdated_nnzs, 1, MPI_CXX_BOOL, MPI_LOR, MPI_COMM_WORLD);

   MPI_Barrier(MPI_COMM_WORLD);
   if(!outdated_nnzs)
      return;
   MPI_Barrier(MPI_COMM_WORLD);

   if( distributed )
      MPI_Allreduce(MPI_IN_PLACE, array_nnz_chgs, length_array_nnz_chgs, MPI_DOUBLE, MPI_SUM, MPI_COMM_WORLD );

   /* update local nnzCounters */
   nnzs_col->vec->axpy(1.0, *nnzs_col_chgs);
   nnzs_row_A->vecl->axpy(1.0, *nnzs_row_A_chgs);
   nnzs_row_C->vecl->axpy(1.0, *nnzs_row_C_chgs);

   // todo : this can be done more efficiently, e.g. while substracting
   // todo : this has still flaws - new singleton rows in B0 and D0 are not communicated properly for some reason - might happen else where
   for( int i = 0; i < nnzs_col_chgs->length(); ++i )
   {
      if( (*nnzs_col_chgs)[i] > 0.0 && dynamic_cast<SimpleVector&>(*nnzs_col->vec)[i] == 1 )
         singleton_cols.push( sCOLINDEX(-1, i) );
   }
   
   for( int i = 0; i < nnzs_row_A_chgs->length(); ++i )
   {
      if( (*nnzs_row_A_chgs)[i] > 0.0 && dynamic_cast<SimpleVector&>(*nnzs_row_A->vec)[i] == 1 )
         singleton_rows.push( sROWINDEX(EQUALITY_SYSTEM, -2, i) );
   }
   
   for( int i = 0; i < nnzs_row_C_chgs->length(); ++i )
   {
      if( (*nnzs_row_C_chgs)[i] > 0.0 && dynamic_cast<SimpleVector&>(*nnzs_row_C->vec)[i] == 1 )
         singleton_rows.push( sROWINDEX(INEQUALITY_SYSTEM, -2, i) );
   }

#ifndef NDEBUG
   double minval = -1.0;
   int index = -1;
   nnzs_col->min(minval, index);
   assert( minval >= 0.0 );
   nnzs_row_A->vecl->min(minval, index);
   assert(minval >= 0.0);
   nnzs_row_C->vecl->min(minval, index);
   assert(minval >= 0.0);
#endif

   nnzs_col_chgs->setToZero();
   nnzs_row_A_chgs->setToZero();
   nnzs_row_C_chgs->setToZero();

   outdated_nnzs = false;
}

void PresolveData::allreduceAndApplyBoundChanges()
{
   MPI_Allreduce(MPI_IN_PLACE, &outdated_lhsrhs, 1, MPI_CXX_BOOL, MPI_LOR, MPI_COMM_WORLD);

   if(!outdated_lhsrhs)
      return;

   if(distributed)
   {
      MPI_Allreduce(MPI_IN_PLACE, array_bound_chgs, lenght_array_bound_chgs, MPI_DOUBLE, MPI_SUM, MPI_COMM_WORLD);
   }

   dynamic_cast<SimpleVector*>(dynamic_cast<StochVector&>(*presProb->bA).vecl)->axpy( 1.0, *bound_chgs_A);
   dynamic_cast<SimpleVector*>(dynamic_cast<StochVector&>(*presProb->bl).vecl)->axpy( 1.0, *bound_chgs_C);
   dynamic_cast<SimpleVector*>(dynamic_cast<StochVector&>(*presProb->bu).vecl)->axpy( 1.0, *bound_chgs_C);

   bound_chgs_A->setToZero();
   bound_chgs_C->setToZero();

   outdated_lhsrhs = false;
}

void PresolveData::allreduceAndApplyObjVectorChanges()
{
   MPI_Allreduce(MPI_IN_PLACE, &outdated_objvector, 1, MPI_CXX_BOOL, MPI_LOR, MPI_COMM_WORLD);

   if(!outdated_objvector)
      return;

   if(distributed)
      MPI_Allreduce(MPI_IN_PLACE, obj_vector_chgs->elements(), obj_vector_chgs->length(), MPI_DOUBLE, MPI_SUM, MPI_COMM_WORLD);

   dynamic_cast<SimpleVector*>(dynamic_cast<StochVector&>(*presProb->g).vec)->axpy( 1.0, *obj_vector_chgs);

   obj_vector_chgs->setToZero();
   outdated_objvector = false;
}

void PresolveData::allreduceObjOffset()
{
   if(distributed)
      MPI_Allreduce(MPI_IN_PLACE, &obj_offset_chgs, 1, MPI_DOUBLE, MPI_SUM, MPI_COMM_WORLD);

   objOffset += obj_offset_chgs;
   obj_offset_chgs = 0;
}

void PresolveData::initNnzCounter(StochVector& nnzs_row_A, StochVector& nnzs_row_C, StochVector& nnzs_col) const
{
   StochGenMatrix& A = dynamic_cast<StochGenMatrix&>(*(presProb->A));
   StochGenMatrix& C = dynamic_cast<StochGenMatrix&>(*(presProb->C));

   StochVectorHandle colClone(dynamic_cast<StochVector*>(nnzs_col.clone()));

   A.getNnzPerRow(nnzs_row_A);
   C.getNnzPerRow(nnzs_row_C);
   A.getNnzPerCol(nnzs_col);
   C.getNnzPerCol(*colClone);

   nnzs_col.axpy(1.0, *colClone);
}

void PresolveData::initSingletons()
{
   /* rows of A */
   /* B0 */
   for(int i = 0; i < nnzs_row_A->vec->n; ++i)
   if( dynamic_cast<SimpleVector&>(*nnzs_row_A->vec)[i] == 1.0)
   {
      singleton_rows.push( sROWINDEX( EQUALITY_SYSTEM, -1, i ));
   }

   /* Bl0 */
   if(nnzs_row_A->vecl != NULL)
   {
      for(int i = 0; i < nnzs_row_A->vecl->n; ++i)
      {
         if( dynamic_cast<SimpleVector&>(*nnzs_row_A->vecl)[i] == 1.0)
            singleton_rows.push( sROWINDEX( EQUALITY_SYSTEM, -2, i ));
      }
   }

   /* children An + Bn */
   for(int i = 0; i < nChildren; ++i)
   {
      if( !nodeIsDummy(i, EQUALITY_SYSTEM) )
      {
         for(int j = 0; j < nnzs_row_A->children[i]->vec->n; ++j)
         {
            if( dynamic_cast<SimpleVector&>(*nnzs_row_A->children[i]->vec)[j] == 1.0)
               singleton_rows.push( sROWINDEX( EQUALITY_SYSTEM, i, j ));
         }
      }
   }

   /* rows of C */
   /* B0 */
   for(int i = 0; i < nnzs_row_C->vec->n; ++i)
      if( dynamic_cast<SimpleVector&>(*nnzs_row_C->vec)[i] == 1.0)
         singleton_rows.push( sROWINDEX( INEQUALITY_SYSTEM, -1, i ));

   /* Bl0 */
   if( nnzs_row_C->vecl != NULL)
   {
      for( int i = 0; i < nnzs_row_C->vecl->n; ++i )
      {
         if( dynamic_cast<SimpleVector&>(*nnzs_row_C->vecl)[i] == 1.0 )
            singleton_rows.push(sROWINDEX( INEQUALITY_SYSTEM, -2, i ));
      }
   }

   /* children An + Bn */
   for( int i = 0; i < nChildren; ++i )
   {
      if( !nodeIsDummy(i, INEQUALITY_SYSTEM) )
      {
         for( int j = 0; j < nnzs_row_C->children[i]->vec->n; ++j )
         {
            if( dynamic_cast<SimpleVector&>(*nnzs_row_C->children[i]->vec)[j] == 1.0 )
               singleton_rows.push(sROWINDEX( INEQUALITY_SYSTEM, i, j ));
         }
      }
   }

   /* columns */
   for(int i = 0; i < nnzs_col->vec->n; ++i)
   {
      if( dynamic_cast<SimpleVector&>(*nnzs_col->vec)[i] == 1.0)
         singleton_cols.push( sCOLINDEX(-1, i));
   }

   for(int i = 0; i < nChildren; ++i)
   {
      if(nnzs_col->children[i]->vec != NULL)
      {
         for(int j = 0; j < nnzs_col->children[i]->vec->n; ++j)
         {
            if( dynamic_cast<SimpleVector&>(*nnzs_col->children[i]->vec)[j] == 1.0)
               singleton_cols.push( sCOLINDEX(i, j));
         }
      }
   }

}

bool PresolveData::reductionsEmpty()
{
   double recv = 0;
   if(distributed)
   {
      MPI_Allreduce(MPI_IN_PLACE, &outdated_activities, 1, MPI_CXX_BOOL, MPI_LOR, MPI_COMM_WORLD);
      MPI_Allreduce(MPI_IN_PLACE, &outdated_lhsrhs, 1, MPI_CXX_BOOL, MPI_LOR, MPI_COMM_WORLD);
      MPI_Allreduce(MPI_IN_PLACE, &outdated_nnzs, 1, MPI_CXX_BOOL, MPI_LOR, MPI_COMM_WORLD);
      MPI_Allreduce(MPI_IN_PLACE, &outdated_linking_var_bounds, 1, MPI_CXX_BOOL, MPI_LOR, MPI_COMM_WORLD);

      MPI_Allreduce(&obj_offset_chgs, &recv, 1, MPI_DOUBLE, MPI_SUM, MPI_COMM_WORLD);
      MPI_Allreduce(MPI_IN_PLACE, &outdated_objvector, 1, MPI_CXX_BOOL, MPI_LOR, MPI_COMM_WORLD );
   }
   return !outdated_activities && !outdated_lhsrhs && !outdated_linking_var_bounds && !outdated_nnzs && (recv == 0) && !outdated_objvector;
}

// todo : if small entry was removed from system no postsolve is necessary - if coefficient was removed because impact of changes in variable are small
// also rhs lhs will be adjusted - this has to be reversed later - there will also be a problem with the reduced costs in than particular row ?
// todo : postsolve if bounds adjusted because of deleted matrix entry simply reverse the adjustment - no changes in multipliers
//- row stays active / inactive ? not true..
void PresolveData::deleteEntry(SystemType system_type, int node, BlockType block_type, int row,
      int& col_idx, int& row_end)
{
   assert(-1 <= node && node < nChildren);

   SparseStorageDynamic& storage = getSparseGenMatrix(system_type, node , block_type)->getStorageDynamicRef();
   
   double val = storage.getMat(col_idx);
   int col = storage.getJcolM(col_idx);

   storage.removeEntryAtIndex(row, col_idx);

   --col_idx;
   --row_end;
   ++elements_deleted;

   SimpleVector& xlower = getSimpleVecColFromStochVec(*presProb->blx, node);

   if(block_type == LINKING_CONS_BLOCK || block_type == LINKING_VARS_BLOCK || node == -1)
      outdated_nnzs = true;

   /* adjust rhs and lhs */
   adjustMatrixRhsLhsBy(system_type, node, block_type, row, -val * xlower[col]);

   /* adjust activity */
   // todo : necessary ? impact should be low

   /* adjust nnz counters */
   removeIndexRow(system_type, node, block_type, row, 1);
   removeIndexColumn(node, block_type, col, 1);

}

void PresolveData::resetOriginallyFreeVarsBounds(const sData& orig_prob)
{

#ifndef NDEBUG
   if(my_rank == 0)
      std::cout << "Resetting all presolved variable bounds of originally free variables" <<::endl; 
#endif
   unsigned long long n = 0;
   for( int node = -1; node < nChildren; ++node )
   {
      n += resetOriginallyFreeVarsBounds( getSimpleVecColFromStochVec(*orig_prob.ixlow, node), getSimpleVecColFromStochVec(*orig_prob.ixupp, node), node);
      if(my_rank != 0 && node == -1)
      {
         n = 0;
      }
   }

#ifndef NDEBUG
   MPI_Allreduce(MPI_IN_PLACE, &n, 1, MPI_UNSIGNED_LONG_LONG, MPI_SUM, MPI_COMM_WORLD);

   if(my_rank == 0)
      std::cout << "Reset " << n << " bounds" << std::endl;
#endif
}

long PresolveData::resetOriginallyFreeVarsBounds(const SimpleVector& ixlow_orig, const SimpleVector& ixupp_orig, int node)
{
   long reset_bounds = 0;

   if( nodeIsDummy( node, EQUALITY_SYSTEM ) && nodeIsDummy( node, INEQUALITY_SYSTEM ) )
      return reset_bounds;

   SimpleVector& ixlow = getSimpleVecColFromStochVec(*presProb->ixlow, node);
   SimpleVector& ixupp = getSimpleVecColFromStochVec(*presProb->ixupp, node);

   SimpleVector& xlow = getSimpleVecColFromStochVec(*presProb->blx, node);
   SimpleVector& xupp = getSimpleVecColFromStochVec(*presProb->bux, node);

   SimpleVector& nnzs_col_vec = getSimpleVecColFromStochVec(*nnzs_col, node);

   /* check whether row that implied bound is still there - if so, and if the variable is still in that row we can remove the bound again
    * since it should still be implied 
    */

   /* todo: actually need to check whether a bound is still an implied one - if so we can reset it - this needs more mechanisms */
   /* store row that implied bound - if row still there - check if bound still implied (or even better bound implied) - if so - reset bound */
   /* print stats on how many bounds were reset */
   for(int col = 0; col < ixlow.n; ++col)
   {
      /* do not reset fixed columns */
      if( nnzs_col_vec[col] != 0 && (ixupp_orig[col] == 0.0 || ixlow_orig[col] == 0.0) )
      {
         int sys_row_lower = getSimpleVecColFromStochVec(*lower_bound_implied_by_system, node)[col];
         int row_lower = getSimpleVecColFromStochVec(*lower_bound_implied_by_row, node)[col];
         int node_row_lower = getSimpleVecColFromStochVec(*lower_bound_implied_by_node, node)[col];
         int sys_row_upper = getSimpleVecColFromStochVec(*upper_bound_implied_by_system, node)[col];
         int row_upper = getSimpleVecColFromStochVec(*upper_bound_implied_by_row, node)[col];
         int node_row_upper = getSimpleVecColFromStochVec(*upper_bound_implied_by_node, node)[col];

         /* do not reset bounds implied by singleton rows since these rows are already removed from the problem */
         if( ixupp_orig[col] == 0.0 && ixupp[col] == 1.0 )
         {
            if( !(0 <= sys_row_upper && sys_row_upper <= 1) )
               std::cout << sys_row_upper << std::endl;
            assert( 0 <= sys_row_upper && sys_row_upper <= 1);
            assert(row_upper != -10);
            assert(node_row_upper != -10);

            const StochVector& nnzs = (sys_row_upper == 0) ? *nnzs_row_A : *nnzs_row_C;

            if( getSimpleVecRowFromStochVec(nnzs, (node_row_upper == -2) ? -1 : node_row_upper, 
               (node_row_upper == -2) ? LINKING_CONS_BLOCK : LINKING_VARS_BLOCK)[row_upper] != 0.0 )
            {
               ixupp[col] = 0;
               xupp[col] = 0.0;
               ++reset_bounds;
            }
         }

         if( ixlow_orig[col] == 0.0 && ixlow[col] == 1.0 )
         {
            assert( 0 <= sys_row_lower && sys_row_lower <= 1);
            assert(row_lower != -10);
            assert(node_row_lower != -10);

            const StochVector& nnzs = (sys_row_lower == 0) ? *nnzs_row_A : *nnzs_row_C;

            // todo : problably should also check whether variable is still in row - not necessary for so far implemented presolvers
            if( getSimpleVecRowFromStochVec(nnzs, (node_row_lower == -2) ? -1 : node_row_lower, 
               (row_lower == -2) ? LINKING_CONS_BLOCK : LINKING_VARS_BLOCK)[row_lower] != 0.0 )
            {
               ixlow[col] = 0;
               xlow[col] = 0.0;
               ++reset_bounds;
            }
         }
      }
   }
   return reset_bounds;
}

bool PresolveData::varBoundImpliedFreeBy( bool upper, int node_col, int col, SystemType system_type, int node_row, int row, bool linking_row )
{
   node_row = ( !linking_row) ? node_row : -2;

   if( upper )
   {
      return (getSimpleVecColFromStochVec( *upper_bound_implied_by_system, node_col)[col] == system_type && 
         getSimpleVecColFromStochVec( *upper_bound_implied_by_node, node_col)[col] == node_row &&
         getSimpleVecColFromStochVec( *upper_bound_implied_by_row, node_col)[col] == row);
   }
   else
   {
      return (getSimpleVecColFromStochVec( *lower_bound_implied_by_system, node_col)[col] == system_type && 
         getSimpleVecColFromStochVec( *lower_bound_implied_by_node, node_col)[col] == node_row &&
         getSimpleVecColFromStochVec( *lower_bound_implied_by_row, node_col)[col] == row);
   }

}

void PresolveData::fixEmptyColumn(int node, int col, double val)
{
   assert(-1 <= node && node < nChildren);
   assert(0 <= col);
   //todo
   postsolver->notifyFixedEmptyColumn(node, col, val);

   removeColumn(node, col, val);

   if( node != -1)
      assert( getSimpleVecColFromStochVec(*nnzs_col, node)[col] == 0.0 );
}

void PresolveData::fixColumn(int node, int col, double value)
{
   assert(-1 <= node && node < nChildren);
   assert(0 <= col);

   /* current upper and lower bound as well als column - if linking variable then only proc zero stores current root column */
   std::vector<int> idx;
   std::vector<double> val;
   
   // todo
   //buildColForPostsolve( node, col, idx, val);
   postsolver->notifyFixedColumn(node, col, value, idx, val);

#ifndef NDEBUG
   double ixlow = getSimpleVecColFromStochVec(*presProb->ixlow, node)[col];
   double ixupp = getSimpleVecColFromStochVec(*presProb->ixupp, node)[col];
   double xlow = (ixupp == 1.0) ? getSimpleVecColFromStochVec(*presProb->blx, node)[col] : std::numeric_limits<double>::infinity();
   double xupp = (ixlow == 1.0) ? getSimpleVecColFromStochVec(*presProb->bux, node)[col] : std::numeric_limits<double>::infinity();
   assert(ixlow == 1.0);
   assert(ixupp == 1.0);
   assert(PIPSisEQ(xlow, xupp, 1e-10));
   assert(PIPSisEQ(xlow, value, 1e-10));
#endif

   removeColumn(node, col, value);

   if( node != -1)
      assert( getSimpleVecColFromStochVec(*nnzs_col, node)[col] == 0.0 );
}

bool PresolveData::rowPropagatedBounds( SystemType system_type, int node_row, BlockType block_type, int row, int col, double ubx, double lbx)
{
   assert( -1 <= node_row && node_row < nChildren );

   //const double numerical_upper_threshold = std::numeric_limits<double>::max();

   const int node_var = (block_type == LINKING_VARS_BLOCK) ? -1 : node_row;

   assert( 0 <= col && col < getSimpleVecColFromStochVec( *presProb->ixlow, node_var ).n );

   /* check for infeasibility of the newly found bounds */
   const double ixlow = getSimpleVecColFromStochVec( *presProb->ixlow, node_var )[col];
   const double xlow = getSimpleVecColFromStochVec( *presProb->blx, node_var )[col];
   const double ixupp = getSimpleVecColFromStochVec( *presProb->ixupp, node_var )[col];
   const double xupp = getSimpleVecColFromStochVec( *presProb->bux, node_var )[col];

#ifdef TRACK_COLUMN
   if( NODE == node_var && COLUMN == col && (my_rank == 0 || node_var != -1) && !nodeIsDummy(NODE, EQUALITY_SYSTEM) )
   {
      std::cout << "TRACKING COLUMN: new bounds [" << lbx << ", " << ubx << "] propagated for column " << COLUMN << " from row " << row << " node " << node_row << " in " <<
            ( (system_type == EQUALITY_SYSTEM) ? "EQU_SYS" : "INEQ_SYS") << ":" << std::endl;
      writeRowLocalToStreamDense(std::cout, system_type, node_row, block_type, row);
      std::cout << "\tbounds were [" << xlow<< ", " << xupp<< "]" << std::endl;
   }
#endif

   if( ( ixlow != 0.0 && PIPSisLT(ubx, xlow) )
         || ( ixupp != 0.0 && PIPSisLT(xupp, lbx) )
         || PIPSisLT(ubx, lbx) )
   {
      std::cout << "[" << lbx << ", " << ubx << "] not in [" << ((ixlow != 0.0) ? xlow : -std::numeric_limits<double>::infinity()) << ", " << 
         ((ixupp != 0.0) ? xupp : std::numeric_limits<double>::infinity()) << "]" << std::endl;
      abortInfeasible(MPI_COMM_WORLD, "Row Propagation detected infeasible new bounds!", "PresolveData.C", "rowPropagatedBounds");
   }

   /* adjust bounds */
   bool bounds_changed = false;

   // we do not tighten bounds if impact is too low or bound is bigger than 10e8 // todo : maybe different limit
   // set lower bound
   // if( fabs(lbx) < 1e8 && (ixlow== 0.0  || feastol * 1e3 <= fabs(xlow - lbx) ) )
   if( ubx < std::numeric_limits<double>::infinity() && ( ixupp == 0.0 || PIPSisLT(ubx, xupp) ) )
   {
#ifdef TRACK_COLUMN
      if( NODE == node_var && COLUMN == col && (my_rank == 0 || node_var != -1) && !nodeIsDummy(NODE, EQUALITY_SYSTEM) )
         std::cout << "TRACKING COLUMN: new upper bound through propagation" << std::endl;
#endif
      if( updateUpperBoundVariable(node_var, col, ubx) )
      {
         /* store node and row that implied the bound (necessary for resetting bounds later on) */
         getSimpleVecColFromStochVec(*upper_bound_implied_by_system, node_var)[col] = system_type;
         getSimpleVecColFromStochVec(*upper_bound_implied_by_row, node_var)[col] = row;
         getSimpleVecColFromStochVec(*upper_bound_implied_by_node, node_var)[col] = (block_type == LINKING_CONS_BLOCK) ? -2 : node_row; // -2 for linking rows

         bounds_changed = true;
      }
   }
  // if( fabs(ubx) < 1e8 && (ixupp== 0.0  || feastol * 1e3 <= fabs(xupp- ubx) ) )
   if( - std::numeric_limits<double>::infinity() < lbx && ( ixlow == 0.0 || PIPSisLT(xlow, lbx)) )
   {
#ifdef TRACK_COLUMN
      if( NODE == node_var && COLUMN == col && (my_rank == 0 || node_var != -1) && !nodeIsDummy(NODE, EQUALITY_SYSTEM) )
         std::cout << "TRACKING COLUMN: new lower bound through propagation" << std::endl;
#endif
      if( updateLowerBoundVariable(node_var, col, lbx) )
      {
         /* store node and row that implied the bound (necessary for resetting bounds later on) */
         getSimpleVecColFromStochVec(*lower_bound_implied_by_system, node_var)[col] = system_type;
         getSimpleVecColFromStochVec(*lower_bound_implied_by_row, node_var)[col] = row;
         getSimpleVecColFromStochVec(*lower_bound_implied_by_node, node_var)[col] = (block_type == LINKING_CONS_BLOCK) ? -2 : node_row; // -2 for linking rows

         bounds_changed = true;
      }
   }

   /// every process should have the same root node data thus all of them should propagate it's rows similarly
   if( bounds_changed && (node_row == -1 || block_type == LINKING_VARS_BLOCK) )
      assert(outdated_linking_var_bounds == true);

// todo : how to undo propagations from linking constraint rows..
// todo : in case a linking row propagated we'll have to store the whole linking row
//   SparseGenMatrix* mat = getSparseGenMatrix(system_type, node_row, block_type);
//   assert(row < mat->getStorageDynamic()->m );
//
//   int row_start = mat->getStorageDynamic()->rowptr[row].start;
//   int row_end = mat->getStorageDynamic()->rowptr[row].end;
//
//   assert(row_start < row_end);
// if bounds_changed
//   postsolver->notifyRowPropagated(system_type, node_row, row, (block_type == LINKING_CONS_BLOCK), col, lbx, ubx, mat->getStorageDynamic()->M + row_start,
//         mat->getStorageDynamic()->jcolM + row_start, row_end - row_start );

   return bounds_changed;
}

void PresolveData::tightenRowBoundsParallelRow(SystemType system_type, int node, int row, double lhs, double rhs, bool linking)
{
   assert( -1 <= node && node <= nChildren);
   assert( !linking );
   assert(system_type == INEQUALITY_SYSTEM);

#ifdef TRACK_ROW
/*   if(row == ROW && node == ROW_NODE && system_type == ROW_SYS && !nodeIsDummy(ROW_NODE, ROW_SYS))
   {
      std::cout << "TRACKING: RHS LHS of row " << ROW << " being adjusted by " << value << std::endl;
      writeRowLocalToStreamDense(std::cout, ROW_SYS, ROW_NODE, ROW_BLOCK, ROW);
   }*/
#endif

   if( linking )
   {
      assert(false);
      //outdated_lhsrhs = true;
      //(system_type == EQUALITY_SYSTEM) ? (*bound_chgs_A)[row] += value : (*bound_chgs_C)[row] += value;
      return;
   }

   if(system_type == EQUALITY_SYSTEM)
   {
      assert(false);
      //getSimpleVecRowFromStochVec(*presProb->bA, node, block_type)[row] += value;
   }
   else
   {
      if(lhs != -std::numeric_limits<double>::infinity())
         getSimpleVecRowFromStochVec(*presProb->iclow, node, CHILD_BLOCK)[row] = 1.0;
      if(rhs != std::numeric_limits<double>::infinity())
         getSimpleVecRowFromStochVec(*presProb->icupp, node, CHILD_BLOCK)[row] = 1.0;

      getSimpleVecRowFromStochVec(*presProb->bu, node, CHILD_BLOCK)[row] = std::min(getSimpleVecRowFromStochVec(*presProb->bu, node, CHILD_BLOCK)[row], rhs);
      getSimpleVecRowFromStochVec(*presProb->bl, node, CHILD_BLOCK)[row] = std::max(getSimpleVecRowFromStochVec(*presProb->bl, node, CHILD_BLOCK)[row], lhs);
   }

#ifdef TRACK_ROW
/*   if(row == ROW && node == ROW_NODE && system_type == ROW_SYS && !nodeIsDummy(ROW_NODE, ROW_SYS))
   {
      std::cout << "TRACKING: after RHS LHS adjustment " << std::endl;
      writeRowLocalToStreamDense(std::cout, ROW_SYS, ROW_NODE, ROW_BLOCK, ROW);
   }*/
#endif
}

void PresolveData::adaptObjectiveParallelRow(int node, int col, double val_offset, double val_vec)
{
   assert( node >= -1 && node < nChildren );

   if( std::fabs(val_vec) != std::numeric_limits<double>::infinity() )
   {
      getSimpleVecColFromStochVec(*presProb->g, node)[col] += val_vec;
   }
   obj_offset_chgs += val_offset;
}



/** this methods does not call any postsolve procedures but simply changes the bounds (lhs, rhs) of either A or B by value */
void PresolveData::adjustMatrixRhsLhsBy(SystemType system_type, int node, BlockType block_type, int row, double value)
{
   assert( -1 <= node && node <= nChildren);

   if( PIPSisEQ(value, 0.0) )
      return;

#ifdef TRACK_ROW
   if(row == ROW && node == ROW_NODE && system_type == ROW_SYS && !nodeIsDummy(ROW_NODE, ROW_SYS))
   {
      std::cout << "TRACKING: RHS LHS of row " << ROW << " being adjusted by " << value << std::endl;
      writeRowLocalToStreamDense(std::cout, ROW_SYS, ROW_NODE, ROW_BLOCK, ROW);
   }
#endif

   if(block_type == LINKING_CONS_BLOCK)
   {
      outdated_lhsrhs = true;
      (system_type == EQUALITY_SYSTEM) ? (*bound_chgs_A)[row] += value : (*bound_chgs_C)[row] += value;
      return;
   }

   if(system_type == EQUALITY_SYSTEM)
   {
      getSimpleVecRowFromStochVec(*presProb->bA, node, block_type)[row] += value;
   }
   else
   {
      if( getSimpleVecRowFromStochVec(*presProb->icupp, node, block_type)[row] == 1.0)
         getSimpleVecRowFromStochVec(*presProb->bu, node, block_type)[row] += value;

      if( getSimpleVecRowFromStochVec(*presProb->iclow, node, block_type)[row] == 1.0 )
         getSimpleVecRowFromStochVec(*presProb->bl, node, block_type)[row] += value;
   }

#ifdef TRACK_ROW
   if(row == ROW && node == ROW_NODE && system_type == ROW_SYS && !nodeIsDummy(ROW_NODE, ROW_SYS))
   {
      std::cout << "TRACKING: after RHS LHS adjustment " << std::endl;
      writeRowLocalToStreamDense(std::cout, ROW_SYS, ROW_NODE, ROW_BLOCK, ROW);
   }
#endif
}


// todo : make a finish block_deletion ?
void PresolveData::updateTransposedSubmatrix( SystemType system_type, int node, BlockType block_type, std::vector<std::pair<int, int> >& elements)
{
   SparseStorageDynamic& transposed = getSparseGenMatrix(system_type, node, block_type)->getStorageDynamicTransposedRef();

   for( size_t i = 0; i < elements.size(); ++i )
   {
      std::pair<int, int> entry = elements.at(i);
      const int row_A = entry.first;
      const int row_At = entry.second;

      const int start = transposed.getRowPtr(row_At).start;
      const int end = transposed.getRowPtr(row_At).end;
      int col_At;

      for( col_At = start; col_At < end; col_At++ )
      {
         if( transposed.getJcolM(col_At) == row_A )
            break;
      }

      transposed.removeEntryAtIndex(row_At, col_At);

      ++elements_deleted_transposed;
   }

   assert(elements_deleted == elements_deleted_transposed);
   elements_deleted = 0;
   elements_deleted_transposed = 0;
}

void PresolveData::removeIndexRow(SystemType system_type, int node, BlockType block_type, int row_index, int amount)
{
   assert(-1 <= node && node <= nChildren);
   assert(0 <= amount);

   if(amount == 0)
      return;

   /* linking constraints get stored */
   if(block_type == LINKING_CONS_BLOCK)
   {
      if(my_rank == 0 || node != -1)
      {
         (system_type == EQUALITY_SYSTEM) ? ((*nnzs_row_A_chgs)[row_index] -= amount) : ((*nnzs_row_C_chgs)[row_index] -= amount);
         outdated_nnzs = true;
      }
   }
   else
   {
      if(system_type == EQUALITY_SYSTEM)
      {
         getSimpleVecRowFromStochVec(*nnzs_row_A, node, block_type)[row_index] -= amount;
         if( getSimpleVecRowFromStochVec(*nnzs_row_A, node, block_type)[row_index]  == 1)
            singleton_rows.push( sROWINDEX( system_type, node, row_index ) );
         assert( 0 <= getSimpleVecRowFromStochVec(*nnzs_row_A, node, block_type)[row_index] );
      }
      else
      {
         getSimpleVecRowFromStochVec(*nnzs_row_C, node, block_type)[row_index] -= amount;
         if( getSimpleVecRowFromStochVec(*nnzs_row_C, node, block_type)[row_index]  == 1)
            singleton_rows.push( sROWINDEX( system_type, node, row_index ) );
         assert( 0 <= getSimpleVecRowFromStochVec(*nnzs_row_C, node, block_type)[row_index] );
      }
   }
}

void PresolveData::removeIndexColumn(int node, BlockType block_type, int col_index, int amount)
{
   assert(-1 <= node && node <= nChildren);
   if(amount == 0)
      return;

   /* linking constraints get stored */
   if(node == -1 || block_type == LINKING_VARS_BLOCK)
   {
      if(my_rank == 0 || node != -1)
      {
         (*nnzs_col_chgs)[col_index] -= amount;
         outdated_nnzs = true;
      }
   }
   else
   {
      getSimpleVecColFromStochVec( *nnzs_col, node )[col_index] -= amount;
      if( getSimpleVecColFromStochVec( *nnzs_col, node )[col_index]  == 1)
         singleton_cols.push( sCOLINDEX( node, col_index ) );
      assert(0 <= getSimpleVecColFromStochVec( *nnzs_col, node )[col_index] );
   }
}

/** removes a column from the whole system A, C by fixing x to fixation
 * updates non-zero counters, rhs, lhs, objective offset and activities
 * does not call postsolve routines
 */
void PresolveData::removeColumn(int node, int col, double fixation)
{
   assert( -1 <= node && node < nChildren );

   if(node == -1)
   {
      removeColumnFromMatrix(EQUALITY_SYSTEM, -1, LINKING_VARS_BLOCK, col, fixation);
      removeColumnFromMatrix(INEQUALITY_SYSTEM, -1, LINKING_VARS_BLOCK, col, fixation);

      if(hasLinking(EQUALITY_SYSTEM))
         removeColumnFromMatrix(EQUALITY_SYSTEM, -1, LINKING_CONS_BLOCK, col, fixation);
      if( hasLinking(INEQUALITY_SYSTEM) )
         removeColumnFromMatrix(INEQUALITY_SYSTEM, -1, LINKING_CONS_BLOCK, col, fixation);

      for(int i = 0; i < nChildren; ++i)
      {
         if(!nodeIsDummy(i, EQUALITY_SYSTEM))
            removeColumnFromMatrix(EQUALITY_SYSTEM, i, LINKING_VARS_BLOCK, col, fixation);
         if( !nodeIsDummy(i, INEQUALITY_SYSTEM) )
            removeColumnFromMatrix(INEQUALITY_SYSTEM, i, LINKING_VARS_BLOCK, col, fixation);
      }
   }
   else
   {
      removeColumnFromMatrix(EQUALITY_SYSTEM, node, CHILD_BLOCK, col, fixation);
      removeColumnFromMatrix(INEQUALITY_SYSTEM, node, CHILD_BLOCK, col, fixation);

      if(hasLinking(EQUALITY_SYSTEM))
         removeColumnFromMatrix(EQUALITY_SYSTEM, node, LINKING_CONS_BLOCK, col, fixation);
      if(hasLinking(INEQUALITY_SYSTEM))
         removeColumnFromMatrix(INEQUALITY_SYSTEM, node, LINKING_CONS_BLOCK, col, fixation);
   }

   /* adjust objective function */
   if(node != -1 || my_rank == 0)
   {
      double objective_factor = getSimpleVecColFromStochVec(*presProb->g, node)[col];
      obj_offset_chgs += objective_factor * fixation;

   }

   /* mark column as removed */
   getSimpleVecColFromStochVec(*presProb->g, node)[col] = 0.0;
   getSimpleVecColFromStochVec(*presProb->ixlow, node)[col] = 0.0;
   getSimpleVecColFromStochVec(*presProb->ixupp, node)[col] = 0.0;
   getSimpleVecColFromStochVec(*presProb->blx, node)[col] = 0.0;
   getSimpleVecColFromStochVec(*presProb->bux, node)[col] = 0.0;
}

/** remove column - adjust lhs, rhs and activity as well as nnz_counters */
void PresolveData::removeColumnFromMatrix(SystemType system_type, int node, BlockType block_type, int col, double fixation)
{
   SparseGenMatrix* mat = getSparseGenMatrix(system_type, node, block_type);

   SparseStorageDynamic& matrix = mat->getStorageDynamicRef();
   SparseStorageDynamic& matrix_transp = mat->getStorageDynamicTransposedRef();

   assert(0 <= col && col < matrix_transp.getM());

   /* remove all entries in column from the sparse storage dynamic */
   for( int j = matrix_transp.getRowPtr(col).start; j < matrix_transp.getRowPtr(col).end; j++ )
   {
      const int row = matrix_transp.getJcolM(j);
      const double coeff = matrix_transp.getMat(j);

      assert( !PIPSisEQ(0.0, coeff) );

#ifdef TRACK_ROW
   if(row == ROW && node == ROW_NODE && system_type == ROW_SYS && !nodeIsDummy(ROW_NODE, ROW_SYS))
   {
      std::cout << "TRACKING: fixation of column " << col << " in tracked row"<< std::endl;
      writeRowLocalToStreamDense(std::cout, ROW_SYS, ROW_NODE, ROW_BLOCK, ROW);
   }
#endif

      /* remove the entry, adjust activity and row counters and rhs/lhs */
      matrix.removeEntryAtRowCol(row, col);

      removeIndexRow(system_type, node, block_type, row, 1);

      adjustMatrixRhsLhsBy(system_type, node, block_type, row, - coeff * fixation);

      adjustRowActivityFromDeletion(system_type, node, block_type, row, col, coeff);

#ifdef TRACK_ROW
   if( row == ROW && node == ROW_NODE && system_type == ROW_SYS && !nodeIsDummy(ROW_NODE, ROW_SYS) )
   {
      std::cout << "TRACKING ROW: after removal" << std::endl;
      writeRowLocalToStreamDense(std::cout, ROW_SYS, ROW_NODE, ROW_BLOCK, ROW);

      double act_min = (ROW_SYS == EQUALITY_SYSTEM) ? getSimpleVecRowFromStochVec(*actmin_eq_part, ROW_NODE, ROW_BLOCK)[ROW] :
            getSimpleVecRowFromStochVec(*actmin_ineq_part, ROW_NODE, ROW_BLOCK)[ROW];
      double act_max = (ROW_SYS == EQUALITY_SYSTEM) ? getSimpleVecRowFromStochVec(*actmax_eq_part, ROW_NODE, ROW_BLOCK)[ROW] :
            getSimpleVecRowFromStochVec(*actmax_ineq_part, ROW_NODE, ROW_BLOCK)[ROW];

      double act_min_ubndd = (ROW_SYS == EQUALITY_SYSTEM) ? getSimpleVecRowFromStochVec(*actmin_eq_ubndd, ROW_NODE, ROW_BLOCK)[ROW] :
            getSimpleVecRowFromStochVec(*actmin_ineq_ubndd, ROW_NODE, ROW_BLOCK)[ROW];
      double act_max_ubndd = (ROW_SYS == EQUALITY_SYSTEM) ? getSimpleVecRowFromStochVec(*actmax_eq_ubndd, ROW_NODE, ROW_BLOCK)[ROW] :
            getSimpleVecRowFromStochVec(*actmax_ineq_ubndd, ROW_NODE, ROW_BLOCK)[ROW];

      std::cout << "TRACKING: New activity of row " << ROW << std::endl;
      std::cout << "\tnew min/max activity is: " << act_min << "/" << act_max << ", min/max unbounded counters are " << act_min_ubndd << "/" << act_max_ubndd << std::endl;
   }
#endif

   }

   /* adjust column counters */
   removeIndexColumn(node, block_type, col, matrix_transp.getRowPtr(col).end - matrix_transp.getRowPtr(col).start);

   /* update the transposed */
   matrix_transp.clearRow( col );

   // todo assert(transposed and normal matrix are in sync)
}

// todo
void PresolveData::removeParallelRow(SystemType system_type, int node, int row, bool linking)
{
#ifdef TRACK_ROW
   if(row == ROW && node == ROW_NODE && system_type == ROW_SYS && !nodeIsDummy(ROW_NODE, ROW_SYS))
   {
      std::cout << "TRACKING: removal of tracked row as parallel row" << std::endl;
   }
#endif

   throw std::runtime_error("Not yet implemented");
//   if(postsolver)
//      postsolver->notifyParallelRow()

   removeRow(system_type, node, row, linking);
}
void PresolveData::removeRedundantRow(SystemType system_type, int node, int row, bool linking)
{
   if(postsolver)
   {
      std::vector<int> idx_row;
      std::vector<double> val_row;
      //BlockType block_type = (linking) ? LINKING_CONS_BLOCK : CHILD_BLOCK;
      // todo
      //buildRowForPostsolve( system_type, node, block_type, row, idx_row, val_row);

      postsolver->notifyRedundantRow(system_type, node, row, linking, idx_row, val_row);
   }
 
#ifdef TRACK_ROW
   if(row == ROW && node == ROW_NODE && system_type == ROW_SYS && !nodeIsDummy(ROW_NODE, ROW_SYS))
   {
      std::cout << "TRACKING: removal of tracked row as redundant row" << std::endl;
   }
#endif

   removeRow(system_type, node, row, linking);
}

void PresolveData::removeImpliedFreeColumnSingleton( SystemType system_type, int node_row, int row, bool linking_row, int node_col, int col )
{
   // todo need row at that time for postsolve
   if(postsolver)
   {
<<<<<<< HEAD
      //todo
      //postsolver->notifyFreeColumnSingleton( system_type, node_row, row, linking_row, node_col, col );
=======
      //todo : g is only dummy so far!
      StochVector* vec = getRowAsStochVector(system_type, node_row, row, linking_row);
      postsolver->notifyFreeColumnSingleton( system_type, node_row, row, linking_row, node_col, col, *vec);
>>>>>>> 6410b185
   }
#ifdef TRACK_COLUMN
  if( NODE == node_col && COLUMN == col && (my_rank == 0 || node_col != -1) && !nodeIsDummy(NODE, EQUALITY_SYSTEM) )
  {
     std::cout << "TRACKING: tracked column removed as (implied) free column singelton" << std::endl;
  }
#endif
#ifdef TRACK_ROW
   if(row == ROW && node_row == ROW_NODE && system_type == ROW_SYS && !nodeIsDummy(ROW_NODE, ROW_SYS))
   {
      std::cout << "TRACKING: removal of tracked row since it contained an (implied) free column singleton" << std::endl;
   }
#endif
   assert( !linking_row );
   assert( system_type == EQUALITY_SYSTEM );

   adaptObjectiveSubstitutedRow( system_type, node_row, row, linking_row, node_col, col );

   removeRow( system_type, node_row, row, linking_row );
   removeColumn( node_col, col, 0.0);
}

/* column col getting substituted with row row */ 
void PresolveData::adaptObjectiveSubstitutedRow( SystemType system_type, int node_row, int row, bool linking_row, int node_col, int col )
{
   assert( system_type == EQUALITY_SYSTEM );
   assert( !linking_row );
   assert( -1 <= node_row && node_row < nChildren );
   assert( -1 <= node_col && node_col < nChildren );

   BlockType block_col = ( node_col == -1) ? LINKING_VARS_BLOCK : CHILD_BLOCK; 
   const SparseStorageDynamic& col_mat_tp = getSparseGenMatrix(system_type, node_row, block_col)->getStorageDynamicTransposedRef();
   const double col_coef = col_mat_tp.getMat(col_mat_tp.getRowPtr(col).start);
   const double obj_coef = getSimpleVecColFromStochVec( *presProb->g, node_col)[col];

   assert( (col_mat_tp.getRowPtr(col).end - col_mat_tp.getRowPtr(col).start) == 1 );
   assert( row == col_mat_tp.getJcolM(col_mat_tp.getRowPtr(col).start) );
   assert( ! PIPSisZero(col_coef) );
   
   if( PIPSisZero(obj_coef) )
      return;

   const double rhs = getSimpleVecRowFromStochVec( *presProb->bA, node_row, CHILD_BLOCK)[row];
   
   const SparseStorageDynamic& a_mat = getSparseGenMatrix(system_type, node_row, LINKING_VARS_BLOCK)->getStorageDynamicRef();

   for(int i = a_mat.getRowPtr(row).start ; i < a_mat.getRowPtr(row).end; ++i)
   {
      const int col_idx = a_mat.getJcolM(i);

      if(col_idx != col || node_col != -1)
      {
         (*obj_vector_chgs)[col_idx] -= obj_coef * a_mat.getMat(i) / col_coef;
         outdated_objvector = true;
      }
   }

   if( node_row != -1 )
   {
      const SparseStorageDynamic& b_mat = getSparseGenMatrix(system_type, node_row, CHILD_BLOCK)->getStorageDynamicRef();
      
      for(int i = b_mat.getRowPtr(row).start; i < b_mat.getRowPtr(row).end; ++i)
      {
         const int col_idx = b_mat.getJcolM(i);

         if(col_idx != col || node_col != node_row)
            getSimpleVecColFromStochVec( *presProb->g, node_row)[col_idx] -= obj_coef * b_mat.getMat(i) / col_coef;
      }
   }

   obj_offset_chgs += obj_coef * rhs / col_coef;

   getSimpleVecColFromStochVec( *presProb->g, node_col)[col] = 0.0;
}

/* removes row from local system - sets rhs lhs and activities to zero */
void PresolveData::removeRow(SystemType system_type, int node, int row, bool linking)
{
   assert(-1 <= node && node <= nChildren);
   assert(!nodeIsDummy(node, system_type));

   if(linking)
   {
      assert(node == -1);

      /* Bl0 */
      removeRowFromMatrix(system_type, -1, LINKING_CONS_BLOCK, row);

      /* linking rows Bli */
      for(int child = 0; child < nChildren; ++child)
      {
         if(!nodeIsDummy(child, system_type))
            removeRowFromMatrix(system_type, child, LINKING_CONS_BLOCK, row);
      }
   }
   else
   {
      /* Amat */
      removeRowFromMatrix(system_type, node, LINKING_VARS_BLOCK, row);

      /* Bmat */
      if(node != -1)
         removeRowFromMatrix(system_type, node, CHILD_BLOCK, row);
   }


   BlockType block_type = ( linking ) ? LINKING_CONS_BLOCK : CHILD_BLOCK;

   /* set lhs rhs to zero */
   if(system_type == EQUALITY_SYSTEM)
      getSimpleVecRowFromStochVec(*presProb->bA, node, block_type)[row] = 0.0;
   else
   {
      getSimpleVecRowFromStochVec(*presProb->bl, node, block_type)[row] = 0.0;
      getSimpleVecRowFromStochVec(*presProb->bu, node, block_type)[row] = 0.0;
   }

   /* set activities and unbounded counters to zero */
   if(system_type == EQUALITY_SYSTEM)
   {
      getSimpleVecRowFromStochVec(*actmax_eq_part, node, block_type)[row] = 0.0;
      getSimpleVecRowFromStochVec(*actmin_eq_part, node, block_type)[row] = 0.0;
      getSimpleVecRowFromStochVec(*actmax_eq_ubndd, node, block_type)[row] = 0.0;
      getSimpleVecRowFromStochVec(*actmin_eq_ubndd, node, block_type)[row] = 0.0;

      if(linking)
      {
         (*actmax_eq_chgs)[row] = 0.0;
         (*actmin_eq_chgs)[row] = 0.0;
         (*actmax_eq_ubndd_chgs)[row] = 0.0;
         (*actmin_eq_ubndd_chgs)[row] = 0.0;
      }
   }
   else
   {
      getSimpleVecRowFromStochVec(*actmax_ineq_part, node, block_type)[row] = 0.0;
      getSimpleVecRowFromStochVec(*actmin_ineq_part, node, block_type)[row] = 0.0;
      getSimpleVecRowFromStochVec(*actmax_ineq_ubndd, node, block_type)[row] = 0.0;
      getSimpleVecRowFromStochVec(*actmin_ineq_ubndd, node, block_type)[row] = 0.0;

      if(linking)
      {
         (*actmax_ineq_chgs)[row] = 0.0;
         (*actmin_ineq_chgs)[row] = 0.0;
         (*actmax_ineq_ubndd_chgs)[row] = 0.0;
         (*actmin_ineq_ubndd_chgs)[row] = 0.0;
      }
   }


#ifndef NDEBUG
   /* assert non-zero counters of row are zero - only works for non-linking rows */
   if(system_type == EQUALITY_SYSTEM)
   {
      if(!linking)
         assert( getSimpleVecRowFromStochVec(*nnzs_row_A, node, block_type)[row] == 0.0 );   
   }
   else
   {
      if(!linking)
         assert( getSimpleVecRowFromStochVec(*nnzs_row_C, node, block_type)[row] == 0.0 );
   }  
#endif
}

void PresolveData::removeRowFromMatrix(SystemType system_type, int node, BlockType block_type, int row)
{
   assert(!nodeIsDummy(node, system_type));
   SparseGenMatrix* mat = getSparseGenMatrix(system_type, node, block_type);

   assert(mat);
   assert(mat->hasDynamicStorage());

   SparseStorageDynamic& mat_storage = mat->getStorageDynamicRef();
   SparseStorageDynamic& mat_transp_storage = mat->getStorageDynamicTransposedRef();
   assert( 0 <= row && row < mat_storage.getM());

   const int row_start = mat_storage.getRowPtr(row).start;
   const int row_end = mat_storage.getRowPtr(row).end;

   for(int k = row_start; k < row_end; k++)
   {
      const int col = mat_storage.getJcolM(k);

      mat_transp_storage.removeEntryAtRowCol(col, row);
      removeIndexColumn(node, block_type, col, 1);
   }

   removeIndexRow(system_type, node, block_type, row, mat_storage.getRowPtr(row).end - mat_storage.getRowPtr(row).start);
   mat_storage.clearRow(row);
}

bool PresolveData::verifyActivities()
{
   assert(!outdated_activities && linking_rows_need_act_computation == 0);

   bool activities_correct = true;

   StochVectorHandle actmax_eq_part_old(actmax_eq_part->cloneFull());
   StochVectorHandle actmin_eq_part_old(actmin_eq_part->cloneFull());

   StochVectorHandle actmax_eq_ubndd_old(actmax_eq_ubndd->cloneFull());
   StochVectorHandle actmin_eq_ubndd_old(actmin_eq_ubndd->cloneFull());

   StochVectorHandle actmax_ineq_part_old(actmax_ineq_part->cloneFull());
   StochVectorHandle actmin_ineq_part_old(actmin_ineq_part->cloneFull());

   StochVectorHandle actmax_ineq_ubndd_old(actmax_ineq_ubndd->cloneFull());
   StochVectorHandle actmin_ineq_ubndd_old(actmin_ineq_ubndd->cloneFull());

   actmax_eq_part->setToZero();
   actmin_eq_part->setToZero();

   actmax_eq_ubndd->setToZero();
   actmin_eq_ubndd->setToZero();

   actmax_ineq_part->setToZero();
   actmin_ineq_part->setToZero();

   actmax_ineq_ubndd->setToZero();
   actmin_ineq_ubndd->setToZero();

   recomputeActivities();

   if( !actmax_eq_part_old->componentEqual(*actmax_eq_part, feastol))
   {
      if(my_rank == 14)
         std::cout << "actmax_eq_part not correct" << std::endl;
      activities_correct = false;
   }
   MPI_Barrier(MPI_COMM_WORLD);

   if( !actmin_eq_part_old->componentEqual(*actmin_eq_part, feastol))
   {
      if(my_rank == 0)
         std::cout << "actmin_eq_part not correct" << std::endl;
      activities_correct = false;
   }

   if( !actmax_eq_ubndd_old->componentEqual(*actmax_eq_ubndd, feastol))
   {
      if(my_rank == 0)
         std::cout << "actmax_eq_ubndd not correct" << std::endl;
      activities_correct = false;
   }

   if( !actmin_eq_ubndd_old->componentEqual(*actmin_eq_ubndd, feastol))
   {
      if(my_rank == 0)
         std::cout << "actmin_eq_ubndd not correct" << std::endl;
      activities_correct = false;
   }

   if( !actmax_ineq_part_old->componentEqual(*actmax_ineq_part, feastol))
   {
      if(my_rank == 0)
         std::cout << "actmax_ineq_part not correct" << std::endl;
      activities_correct = false;
   }

   if( !actmin_ineq_part_old->componentEqual(*actmin_ineq_part, feastol))
   {
      if(my_rank == 0)
         std::cout << "actmin_ineq_part not correct" << std::endl;
      activities_correct = false;
   }

   if( !actmax_ineq_ubndd_old->componentEqual(*actmax_ineq_ubndd, feastol))
   {
      if(my_rank == 0)
         std::cout << "actmax_ineq_ubndd not correct" << std::endl;
      activities_correct = false;
   }

   if( !actmin_ineq_ubndd_old->componentEqual(*actmin_ineq_ubndd, feastol))
   {
      if(my_rank == 0)
         std::cout << "actmin_ineq_ubndd not correct" << std::endl;
      activities_correct = false;
   }

   return activities_correct;
}



/** Verifies if the nnzCounters are still correct. */
bool PresolveData::verifyNnzcounters() const
{
   assert(!outdated_nnzs);

   bool nnzCorrect = true;
   StochVectorHandle nnzs_col_new(nnzs_col->cloneFull());
   StochVectorHandle nnzs_row_A_new(nnzs_row_A->cloneFull());
   StochVectorHandle nnzs_row_C_new(nnzs_row_C->cloneFull());

   nnzs_col_new->setToZero();
   nnzs_row_A_new->setToZero();
   nnzs_row_C_new->setToZero();

   initNnzCounter(*nnzs_row_A_new, *nnzs_row_C_new, *nnzs_col_new);

   // linking variables:
   SimpleVector* nColOrigSimple = dynamic_cast<SimpleVector*>(nnzs_col_new->vec);
   SimpleVector* nColUpdatedSimple = dynamic_cast<SimpleVector*>(nnzs_col->vec);
   assert( nColUpdatedSimple->n == nColOrigSimple->n );
   for( int i = 0; i < nColUpdatedSimple->n; i++)
   {
      if( (*nColUpdatedSimple)[i] != (*nColOrigSimple)[i])
      {
         std::cout << "Nnz Counter linking column " << i << " not correct: "
               << (*nColUpdatedSimple)[i] << " vs. " << (*nColOrigSimple)[i] << std::endl;
         nnzCorrect = false;
         break;
      }
   }
   // non linking variables:
   for( int it = 0; it < nChildren; it++)
   {
      nColOrigSimple = dynamic_cast<SimpleVector*>(nnzs_col_new->children[it]->vec);
      nColUpdatedSimple = dynamic_cast<SimpleVector*>(nnzs_col->children[it]->vec);
      assert( nColUpdatedSimple->n == nColOrigSimple->n );
      for( int i = 0; i < nColUpdatedSimple->n; i++)
      {
         if( (*nColUpdatedSimple)[i] != (*nColOrigSimple)[i])
         {
            std::cout << "Nnz Counter non-linking column " << i << " of child " << it << " not correct: "
                  << (*nColUpdatedSimple)[i] << " vs. " << (*nColOrigSimple)[i] << std::endl;
            nnzCorrect = false;
            break;
         }
      }
   }

   // rows A:
   SimpleVector* nRowAOrigSimple = dynamic_cast<SimpleVector*>(nnzs_row_A_new->vec);
   SimpleVector* nRowAUpdatedSimple = dynamic_cast<SimpleVector*>(nnzs_row_A->vec);
   assert( nRowAUpdatedSimple->n == nRowAOrigSimple->n );
   for( int i = 0; i < nRowAUpdatedSimple->n; i++)
   {
      if( (*nRowAUpdatedSimple)[i] != (*nRowAOrigSimple)[i])
      {
         std::cout << "Nnz Counter root A row " << i << " not correct: " << (*nRowAUpdatedSimple)[i] << " vs. "
               << (*nRowAOrigSimple)[i] << std::endl;
         nnzCorrect = false;
         break;
      }
   }
   // child rows:
   for( int it = 0; it < nChildren; it++)
   {
      nRowAOrigSimple = dynamic_cast<SimpleVector*>(nnzs_row_A_new->children[it]->vec);
      nRowAUpdatedSimple = dynamic_cast<SimpleVector*>(nnzs_row_A->children[it]->vec);
      assert( nRowAUpdatedSimple->n == nRowAOrigSimple->n );
      for( int i = 0; i < nRowAUpdatedSimple->n; i++)
      {
         if( (*nRowAUpdatedSimple)[i] != (*nRowAOrigSimple)[i])
         {
            std::cout << "Nnz Counter non-linking A row " << i << " of child " << it << " not correct: "
                  << (*nRowAUpdatedSimple)[i] << " vs. " << (*nRowAOrigSimple)[i] << std::endl;
            nnzCorrect = false;
            break;
         }
      }
   }
   if(nnzs_row_A_new->vecl) // linking rows:
   {
      nRowAOrigSimple = dynamic_cast<SimpleVector*>(nnzs_row_A_new->vecl);
      nRowAUpdatedSimple = dynamic_cast<SimpleVector*>(nnzs_row_A->vecl);
      assert( nRowAUpdatedSimple->n == nRowAOrigSimple->n );
      for( int i=0; i<nRowAUpdatedSimple->n; i++)
      {
         if( (*nRowAUpdatedSimple)[i] != (*nRowAOrigSimple)[i])
         {
            std::cout << "Nnz Counter linking row of A " << i << " not correct: " << (*nRowAUpdatedSimple)[i] << " vs. "
                  << (*nRowAOrigSimple)[i] << std::endl;
            nnzCorrect = false;
            break;
         }
      }
   }
   // rows C:
   SimpleVector* nRowCOrigSimple = dynamic_cast<SimpleVector*>(nnzs_row_C_new->vec);
   SimpleVector* nRowCUpdatedSimple = dynamic_cast<SimpleVector*>(nnzs_row_C->vec);
   assert( nRowCUpdatedSimple->n == nRowCOrigSimple->n );
   for( int i = 0; i < nRowCUpdatedSimple->n; i++)
   {
      if( (*nRowCUpdatedSimple)[i] != (*nRowCOrigSimple)[i])
      {
         std::cout << "Nnz Counter root C row " << i << " not correct: " << (*nRowCUpdatedSimple)[i] << " vs. "
               << (*nRowCOrigSimple)[i] << std::endl;
         nnzCorrect = false;
         break;
      }
   }
   // child rows:
   for( int it = 0; it < nChildren; it++)
   {
      nRowCOrigSimple = dynamic_cast<SimpleVector*>(nnzs_row_C_new->children[it]->vec);
      nRowCUpdatedSimple = dynamic_cast<SimpleVector*>(nnzs_row_C->children[it]->vec);
      assert( nRowCUpdatedSimple->n == nRowCOrigSimple->n );
      for( int i = 0; i < nRowCUpdatedSimple->n; i++)
      {
         if( (*nRowCUpdatedSimple)[i] != (*nRowCOrigSimple)[i])
         {
            std::cout << "Nnz Counter non-linking C row " << i << " of child "<< it <<" not correct: "
                  << (*nRowCUpdatedSimple)[i] << " vs. " << (*nRowCOrigSimple)[i] << std::endl;
            nnzCorrect = false;
            break;
         }
      }
   }
   if(nnzs_row_C_new->vecl) // linking rows:
   {
      nRowCOrigSimple = dynamic_cast<SimpleVector*>(nnzs_row_C_new->vecl);
      nRowCUpdatedSimple = dynamic_cast<SimpleVector*>(nnzs_row_C->vecl);
      assert( nRowCUpdatedSimple->n == nRowCOrigSimple->n );
      for( int i = 0; i < nRowCUpdatedSimple->n; i++)
      {
         if( (*nRowCUpdatedSimple)[i] != (*nRowCOrigSimple)[i])
         {
            std::cout << "Nnz Counter linking row of C " << i << " not correct: " << (*nRowCUpdatedSimple)[i]
                  << " vs. " << (*nRowCOrigSimple)[i] << std::endl;
            nnzCorrect = false;
            break;
         }
      }
   }
   return nnzCorrect;
}

bool PresolveData::nodeIsDummy(int node, SystemType system_type) const // todo change order
{
   assert( -1 <= node && node < nChildren );
   if( node == -1 )
      return false;
   StochGenMatrix& matrix = (system_type == EQUALITY_SYSTEM) ? dynamic_cast<StochGenMatrix&>(*presProb->A) : dynamic_cast<StochGenMatrix&>(*presProb->C);
   // todo : asserts
   if( matrix.children[node]->isKindOf(kStochGenDummyMatrix))
   {
      assert( dynamic_cast<StochVector&>(*(presProb->bux)).children[node]->isKindOf(kStochDummy) );
      assert( dynamic_cast<StochVector&>(*(presProb->blx)).children[node]->isKindOf(kStochDummy) );

      if( system_type == EQUALITY_SYSTEM)
      {
         assert( dynamic_cast<StochVector&>(*(presProb->bA)).children[node]->isKindOf(kStochDummy) );
         assert( dynamic_cast<StochVector&>(*(presProb->bux)).children[node]->isKindOf(kStochDummy) );
         assert( dynamic_cast<StochVector&>(*(presProb->blx)).children[node]->isKindOf(kStochDummy) );
         assert( nnzs_row_A->children[node]->isKindOf(kStochDummy) );
      }
      else
      {
         assert( dynamic_cast<StochVector&>(*(presProb->bu)).children[node]->isKindOf(kStochDummy) );
         assert( dynamic_cast<StochVector&>(*(presProb->bl)).children[node]->isKindOf(kStochDummy) );
         assert( dynamic_cast<StochVector&>(*(presProb->icupp)).children[node]->isKindOf(kStochDummy) );
         assert( dynamic_cast<StochVector&>(*(presProb->iclow)).children[node]->isKindOf(kStochDummy) );
         assert( nnzs_row_C->children[node]->isKindOf(kStochDummy) );
      }
      return true;
   }
   return false;
}

bool PresolveData::hasLinking(SystemType system_type) const
{
   int mlink, nlink;
   if( system_type == EQUALITY_SYSTEM )
   {
      dynamic_cast<StochGenMatrix&>(*(presProb->A)).Blmat->getSize(mlink, nlink);
      if( mlink > 0 )
      {
         // todo: assert that all vectors and matrices have linking part
         return true;
      }
   }
   else
   {
      dynamic_cast<StochGenMatrix&>(*(presProb->C)).Blmat->getSize(mlink, nlink);
      if( mlink > 0 )
      {
         // todo: assert that all vectors and matrices have linking part
         return true;
      }
   }
   return false;
}

/** adjusts unbounded counters of row as well as activity (if applicable) */ // todo refactor
void PresolveData::adjustRowActivityFromDeletion(SystemType system_type, int node, BlockType block_type, int row, int col, double coeff)
{
   assert(-1 <= node && node < nChildren);
   assert(0 <= col);
   assert(0 <= row);
   assert( !PIPSisZero(coeff) );
   assert( !nodeIsDummy(node, system_type) );

   /* get upper and lower bound on variable */
   const SimpleVector& ixlow = getSimpleVecColFromStochVec(*(presProb->ixlow), (block_type == LINKING_VARS_BLOCK) ? -1 : node);
   const SimpleVector& xlow = getSimpleVecColFromStochVec(*(presProb->blx), (block_type == LINKING_VARS_BLOCK) ? -1 : node);
   const SimpleVector& ixupp = getSimpleVecColFromStochVec(*(presProb->ixupp), (block_type == LINKING_VARS_BLOCK) ? -1 : node);
   const SimpleVector& xupp = getSimpleVecColFromStochVec(*(presProb->bux), (block_type == LINKING_VARS_BLOCK) ? -1 : node);

   assert(ixlow[col] == 1.0);
   assert(ixupp[col] == 1.0);
   assert(PIPSisEQ(xlow[col], xupp[col], 1e-10));

   /* get unbounded counters */
   double* actmax_ubndd = (system_type == EQUALITY_SYSTEM) ? &getSimpleVecRowFromStochVec(*actmax_eq_ubndd, node, block_type)[row]
         : &getSimpleVecRowFromStochVec(*actmax_ineq_ubndd, node, block_type)[row];
   double* actmin_ubndd = (system_type == EQUALITY_SYSTEM) ? &getSimpleVecRowFromStochVec(*actmin_eq_ubndd, node, block_type)[row]
         : &getSimpleVecRowFromStochVec(*actmin_ineq_ubndd, node, block_type)[row];

   /* sum of reduction and counters */
   double actmax_ubndd_val = *actmax_ubndd;
   double actmin_ubndd_val = *actmin_ubndd;

   if(block_type == LINKING_CONS_BLOCK)
   {
      actmax_ubndd = (system_type == EQUALITY_SYSTEM) ? &(*actmax_eq_ubndd_chgs)[row]
            : &(*actmax_ineq_ubndd_chgs)[row];
      actmin_ubndd = (system_type == EQUALITY_SYSTEM) ? &(*actmin_eq_ubndd_chgs)[row]
            : &(*actmin_ineq_ubndd_chgs)[row];

      actmax_ubndd_val += *actmax_ubndd;
      actmin_ubndd_val += *actmin_ubndd;
   }

   assert(0 <= actmax_ubndd_val);
   assert(0 <= actmin_ubndd_val);

   /* get partial activities */
   double* actmax_part = (system_type == EQUALITY_SYSTEM) ? &getSimpleVecRowFromStochVec(*actmax_eq_part, node, block_type)[row]
         : &getSimpleVecRowFromStochVec(*actmax_ineq_part, node, block_type)[row];
   double* actmin_part = (system_type == EQUALITY_SYSTEM) ? &getSimpleVecRowFromStochVec(*actmin_eq_part, node, block_type)[row]
         : &getSimpleVecRowFromStochVec(*actmin_ineq_part, node, block_type)[row];

   if(block_type == LINKING_CONS_BLOCK)
   {
      actmax_part = (system_type == EQUALITY_SYSTEM) ? &(*actmax_eq_chgs)[row] : &(*actmax_ineq_chgs)[row];
      actmin_part = (system_type == EQUALITY_SYSTEM) ? &(*actmin_eq_chgs)[row] : &(*actmin_ineq_chgs)[row];
   }

   assert(actmin_part);
   assert(actmax_part);
   assert(actmin_ubndd);
   assert(actmax_ubndd);
   assert(col < ixlow.n);

   /* depending on the sign of coeff add / substract lbx * coeff/ ubx * coeff from actmin and actmax */
   if( PIPSisLT(0.0, coeff) )
   {
      if(ixupp[col] == 1.0)
         (*actmax_part) -= coeff * xupp[col];
      else
      {
         assert(1 <= actmax_ubndd_val);
         --(*actmax_ubndd);
         if( actmax_ubndd_val == 2)
            computeRowMinOrMaxActivity(system_type, node, block_type, row, true);
      }

      if(ixlow[col] == 1.0)
         (*actmin_part) -= coeff * xlow[col];
      else
      {
         assert(1 <= actmin_ubndd_val);
         --(*actmin_ubndd);
         if( actmin_ubndd_val == 2)
            computeRowMinOrMaxActivity(system_type, node, block_type, row, false);
      }
   }
   else
   {
      if(ixlow[col] == 1.0)
         (*actmax_part) -= coeff*xlow[col];
      else
      {
         assert(1 <= actmax_ubndd_val);
         --(*actmax_ubndd);
         if( actmax_ubndd_val == 2)
            computeRowMinOrMaxActivity(system_type, node, block_type, row, true);
      }

      if(ixupp[col] == 1.0)
         (*actmin_part) -= coeff*xupp[col];
      else
      {
         assert(1 <= actmin_ubndd_val);
         --(*actmin_ubndd);
         if( actmin_ubndd_val == 2)
            computeRowMinOrMaxActivity(system_type, node, block_type, row, false);
      }
   }

   if( block_type == LINKING_CONS_BLOCK)
      outdated_activities = true;
}
/// computes min or max activity of linking row regardless of unbounded counters
double PresolveData::computeLocalLinkingRowMinOrMaxActivity(SystemType system_type, int row, bool upper) const
{
   double act_part = 0.0;

   for( int node = -1; node < nChildren; ++node )
   {
      /* Bl0 block is added only if my_rank == 0 */
      if(node == -1 && my_rank != 0)
         continue;

      if( nodeIsDummy(node, system_type) )
         continue;

      /* get upper, lower bounds */
      const SimpleVector& ixlow = getSimpleVecColFromStochVec(*(presProb->ixlow), node);
      const SimpleVector& xlow = getSimpleVecColFromStochVec(*(presProb->blx), node);
      const SimpleVector& ixupp = getSimpleVecColFromStochVec(*(presProb->ixupp), node);
      const SimpleVector& xupp = getSimpleVecColFromStochVec(*(presProb->bux), node);

      /* get matrix */
      SparseStorageDynamic& mat = getSparseGenMatrix(system_type, node, LINKING_CONS_BLOCK)->getStorageDynamicRef();

      for( int j = mat.getRowPtr(row).start; j < mat.getRowPtr(row).end; j++ )
      {
         const int col = mat.getJcolM(j);
         const double entry = mat.getMat(j);

         assert( 0 <= col && col < ixlow.n);
         assert( !PIPSisZero(entry));

         if( PIPSisLT(0.0, entry) )
         {
            if( !upper && ixlow[col] != 0.0 )
               act_part += entry * xlow[col];
            if( upper && ixupp[col] != 0.0 )
               act_part += entry * xupp[col];
         }
         else
         {
            if( !upper && ixupp[col] != 0.0 )
               act_part += entry * xupp[col];
            if( upper && ixlow[col] != 0.0 )
               act_part += entry * xlow[col];
         }
      }
   }

   return act_part;
}

/// recomputes and updates the activity of a locally available row or increases the recompute counter for linking constraints
/// does not compute activities for linking rows
void PresolveData::computeRowMinOrMaxActivity(SystemType system_type, int node, BlockType block_type, int row, bool upper)
{
#ifdef TRACK_ROW
   if( ROW_NODE == node && ROW == row && ROW_SYS == system_type &&
         ( (block_type == LINKING_CONS_BLOCK && ROW_IS_LINK) || (!ROW_IS_LINK)) && (my_rank == 0 || node != -1) )
   {
      if( block_type == LINKING_CONS_BLOCK)
         std::cout << "TRACKING ROW: tracked row is linking constraint and needs " << (upper ? "upper" : "lower") << " activity recomputation " << std::endl;
      else
         std::cout << "TRACKING ROW: computing " << (upper ? "upper" : "lower") << " activity of tracked row " << std::endl;
   }
#endif

   /* single linking rows that have to be computed for the first time */
   if( block_type == LINKING_CONS_BLOCK )
   {
      ++linking_rows_need_act_computation;
      return;
   }

   /* upper lower bounds linking vars */
   const SimpleVector& ixlow_root = getSimpleVecColFromStochVec(*(presProb->ixlow), -1);
   const SimpleVector& xlow_root = getSimpleVecColFromStochVec(*(presProb->blx), -1);
   const SimpleVector& ixupp_root = getSimpleVecColFromStochVec(*(presProb->ixupp), -1);
   const SimpleVector& xupp_root = getSimpleVecColFromStochVec(*(presProb->bux), -1);

   /* get upper, lower bounds */
   const SimpleVector& ixlow = getSimpleVecColFromStochVec(*(presProb->ixlow), node);
   const SimpleVector& xlow = getSimpleVecColFromStochVec(*(presProb->blx), node);
   const SimpleVector& ixupp = getSimpleVecColFromStochVec(*(presProb->ixupp), node);
   const SimpleVector& xupp = getSimpleVecColFromStochVec(*(presProb->bux), node);

   /* get matrix */
   SparseStorageDynamic& Amat = getSparseGenMatrix(system_type, node, LINKING_VARS_BLOCK)->getStorageDynamicRef();
   SparseStorageDynamic& Bmat = getSparseGenMatrix(system_type, node, CHILD_BLOCK)->getStorageDynamicRef();

   /* get activity vector */
   SimpleVector* act_vec;
   if(system_type == EQUALITY_SYSTEM)
   {
      act_vec = (!upper) ? &getSimpleVecRowFromStochVec(*actmin_eq_part, node, block_type) :
            &getSimpleVecRowFromStochVec(*actmax_eq_part, node, block_type);
   }
   else
   {
      act_vec = (!upper) ? &getSimpleVecRowFromStochVec(*actmin_ineq_part, node, block_type) :
            &getSimpleVecRowFromStochVec(*actmax_ineq_part, node, block_type);
   }

   double& act_part = (*act_vec)[row];
   act_part = 0;

   for( int j = Amat.getRowPtr(row).start; j < Amat.getRowPtr(row).end; j++)
   {
      const int col = Amat.getJcolM(j);
      const double entry = Amat.getMat(j);

      assert( 0 <= col && col < ixlow_root.n );
      assert( !PIPSisZero(entry) );

      if( PIPSisLT(0.0, entry) )
      {
         if( !upper && ixlow_root[col] != 0.0)
            act_part += entry * xlow_root[col];
         if( upper && ixupp_root[col] != 0.0)
            act_part += entry * xupp_root[col];
      }
      else
      {
         if( !upper && ixupp_root[col] != 0.0 )
            act_part += entry * xupp_root[col];
         if( upper && ixlow_root[col] != 0.0 )
            act_part += entry * xlow_root[col];
      }
   }

   if( node != -1 )
   {
      for( int j = Bmat.getRowPtr(row).start; j < Bmat.getRowPtr(row).end; j++ )
      {
         const int col = Bmat.getJcolM(j);
         const double entry = Bmat.getMat(j);

         assert( 0 <= col && col < ixlow.n);
         assert( !PIPSisZero(entry));

         if( PIPSisLT(0.0, entry) )
         {
            if( !upper && ixlow[col] != 0.0 )
               act_part += entry * xlow[col];
            if( upper && ixupp[col] != 0.0 )
               act_part += entry * xupp[col];
         }
         else
         {
            if( !upper && ixupp[col] != 0.0 )
               act_part += entry * xupp[col];
            if( upper && ixlow[col] != 0.0 )
               act_part += entry * xlow[col];
         }
      }
   }

#ifdef TRACK_ROW
   if( ROW_NODE == node && ROW == row && ROW_SYS == system_type &&
         ( (block_type == LINKING_CONS_BLOCK && ROW_IS_LINK) || (!ROW_IS_LINK)) && (my_rank == 0 || node != -1) )
         std::cout << "TRACKING ROW: new " << (upper ? "upper" : "lower") << " activity is " << act_part << std::endl;
#endif
}

/** updates the bounds on a variable as well as activities */
bool PresolveData::updateBoundsVariable(int node, int col, double xu, double xl)
{
   SimpleVector& ixlow = getSimpleVecColFromStochVec(*(presProb->ixlow), node);
   SimpleVector& xlow = getSimpleVecColFromStochVec(*(presProb->blx), node);
   SimpleVector& ixupp = getSimpleVecColFromStochVec(*(presProb->ixupp), node);
   SimpleVector& xupp = getSimpleVecColFromStochVec(*(presProb->bux), node);

#ifdef TRACK_COLUMN
   if( NODE == node && COLUMN == col && (my_rank == 0 || node != -1) && !nodeIsDummy(NODE, EQUALITY_SYSTEM) )
      std::cout << "TRACKING COLUMN: updating column bounds from [" << xlow[col] << ", " << xupp[col] << "] for column " << COLUMN << " node " << node << " with [" <<
            xl << ", " << xu << "]" << std::endl;
#endif

   if( ( ixlow[col] != 0.0 && PIPSisLT(xu, xlow[col]) )
         || (ixupp[col] != 0.0 && PIPSisLT(xupp[col], xl) )
         || PIPSisLT(xu, xl) )
      abortInfeasible(MPI_COMM_WORLD, "Varbounds update detected infeasible new bounds!", "PresolveData.C", "updateBoundsVariable");

   bool updated = false;
   double xu_old = std::numeric_limits<double>::infinity();
   double xl_old = -std::numeric_limits<double>::infinity();

   if( xu < std::numeric_limits<double>::max() && (ixupp[col] == 0.0 || PIPSisLT(xu, xupp[col])) )
   {
      updated = true;
      if(ixupp[col] == 1.0)
         xu_old = xupp[col];

      xupp[col] = xu;
      ixupp[col] = 1.0;
   }

   if( -std::numeric_limits<double>::max() < xl && (ixlow[col] == 0.0 || PIPSisLE( xlow[col], xl)) )
   {
      updated = true;
      if(ixlow[col] == 1.0)
         xl_old = xlow[col];

      xlow[col] = xl;
      ixlow[col] = 1.0;
   }

   if( updated )
   {
#ifdef TRACK_COLUMN
      if( NODE == node && COLUMN == col && (my_rank == 0 || node != -1) && !nodeIsDummy(NODE, EQUALITY_SYSTEM) )
      {
         std::cout << "TRACKING COLUMN: bounds are now [" << xlow[col] << ", " << xupp[col] << "]" << std::endl;
         std::cout << "TRACKING COLUMN: moving on to update activities" << std::endl;
      }
#endif
      updateRowActivities(node, col, xu, xl, xu_old, xl_old);
   }
   else
   {
#ifdef TRACK_COLUMN
      if( NODE == node && COLUMN == col && (my_rank == 0 || node != -1) && !nodeIsDummy(NODE, EQUALITY_SYSTEM) )
         std::cout << "TRACKING COLUMN: col " << COLUMN << " was not updated" << std::endl;
#endif
   }


   if( updated && node == -1 )
      outdated_linking_var_bounds = true;

   return updated;
}

/** goes through given column and adjusts activities by a_ij * (old_ubx - ubx)
 *  If the variable previously was unbounded in upper/lower direction unbounded_counters
 *  get adjusted and the row activity is computed for the first time if necessary
 */
void PresolveData::updateRowActivities(int node, int col, double ubx, double lbx, double old_ubx, double old_lbx)
{
   assert(-1 <= node && node <= nChildren);

#ifdef TRACK_COLUMN
   if( NODE == node && COLUMN == col && (my_rank == 0 || node != -1) && !nodeIsDummy(NODE, EQUALITY_SYSTEM) )
   {
      std::cout << "TRACKING COLUMN: col " << COLUMN << " node " << NODE << " gets it's activities updated" << std::endl;
      std::cout << "\t bounds changed from [" << old_ubx << ", " << old_lbx << "] to [" << lbx << ", " << ubx << "]" << std::endl;
   }
#endif

   /* if node == -1 go through all linking var blocks of both systems */
   if( node == -1 )
   {
#ifdef TRACK_COLUMN
      if( NODE == node && COLUMN == col && (my_rank == 0 || node != -1) && !nodeIsDummy(NODE, EQUALITY_SYSTEM) )
         std::cout << "TRACKING COLUMN: the column is linking (root node)" << std::endl;
#endif
      /* A0/B0 and C0/D0block */
      updateRowActivitiesBlock(EQUALITY_SYSTEM, -1, LINKING_VARS_BLOCK, col, ubx, old_ubx, true);
      updateRowActivitiesBlock(EQUALITY_SYSTEM, -1, LINKING_VARS_BLOCK, col, lbx, old_lbx, false);

      updateRowActivitiesBlock(INEQUALITY_SYSTEM, -1, LINKING_VARS_BLOCK, col, ubx, old_ubx, true);
      updateRowActivitiesBlock(INEQUALITY_SYSTEM, -1, LINKING_VARS_BLOCK, col, lbx, old_lbx, false);

      /* Bl0 and Dl0 */
      updateRowActivitiesBlock(EQUALITY_SYSTEM, -1, LINKING_CONS_BLOCK, col, ubx, old_ubx, true);
      updateRowActivitiesBlock(EQUALITY_SYSTEM, -1, LINKING_CONS_BLOCK, col, lbx, old_lbx, false);

      updateRowActivitiesBlock(INEQUALITY_SYSTEM, -1, LINKING_CONS_BLOCK, col, ubx, old_ubx, true);
      updateRowActivitiesBlock(INEQUALITY_SYSTEM, -1, LINKING_CONS_BLOCK, col, lbx, old_lbx, false);

      for(int child = 0; child < nChildren; ++child)
      {
         /* Ai and Ci */
         updateRowActivitiesBlock(EQUALITY_SYSTEM, child, LINKING_VARS_BLOCK, col, ubx, old_ubx, true);
         updateRowActivitiesBlock(EQUALITY_SYSTEM, child, LINKING_VARS_BLOCK, col, lbx, old_lbx, false);

         updateRowActivitiesBlock(INEQUALITY_SYSTEM, child, LINKING_VARS_BLOCK, col, ubx, old_ubx, true);
         updateRowActivitiesBlock(INEQUALITY_SYSTEM, child, LINKING_VARS_BLOCK, col, lbx, old_lbx, false);
      }
   }
   else
   {
#ifdef TRACK_COLUMN
      if( NODE == node && COLUMN == col && (my_rank == 0 || node != -1) && !nodeIsDummy(NODE, EQUALITY_SYSTEM) )
         std::cout << "TRACKING COLUMN: the column is non-linking (non-root)" << std::endl;
#endif
      /* Bmat, Blmat */
      /* Bmat */
      updateRowActivitiesBlock(EQUALITY_SYSTEM, node, CHILD_BLOCK, col, ubx, old_ubx, true);
      updateRowActivitiesBlock(EQUALITY_SYSTEM, node, CHILD_BLOCK, col, lbx, old_lbx, false);

      /* Blmat */
      updateRowActivitiesBlock(EQUALITY_SYSTEM, node, LINKING_CONS_BLOCK, col, ubx, old_ubx, true);
      updateRowActivitiesBlock(EQUALITY_SYSTEM, node, LINKING_CONS_BLOCK, col, lbx, old_lbx, false);

      /* Dmat Dlmat */

      /* Dmat */
      updateRowActivitiesBlock(INEQUALITY_SYSTEM, node, CHILD_BLOCK, col, ubx, old_ubx, true);
      updateRowActivitiesBlock(INEQUALITY_SYSTEM, node, CHILD_BLOCK, col, lbx, old_lbx, false);

      /* Dlmat */
      updateRowActivitiesBlock(INEQUALITY_SYSTEM, node, LINKING_CONS_BLOCK, col, ubx, old_ubx, true);
      updateRowActivitiesBlock(INEQUALITY_SYSTEM, node, LINKING_CONS_BLOCK, col, lbx, old_lbx, false);
   }
}

void PresolveData::updateRowActivitiesBlock(SystemType system_type, int node, BlockType block_type, int col, double bound, double old_bound, bool upper)
{
   assert(-1 <= node && node < nChildren);
   assert(0 <= col);

   /* dummies do not adjust anything */
   if( nodeIsDummy(node, system_type) )
      return;

   /* we do not have to adjust activities if no new bound was found */
   if( bound == std::numeric_limits<double>::infinity() || bound == -std::numeric_limits<double>::infinity() )
      return;

   /* no changes if a worse bound has been found */
   if( (upper && !PIPSisLT( bound, old_bound)) || (!upper && PIPSisLT(bound, old_bound)) )
      return;

   SparseStorageDynamic& mat_transp = getSparseGenMatrix(system_type, node, block_type)->getStorageDynamicTransposedRef();

   assert(col < mat_transp.getM() );

   SimpleVector& actmax_ubndd = (system_type == EQUALITY_SYSTEM) ? getSimpleVecRowFromStochVec(*actmax_eq_ubndd, node, block_type) :
         getSimpleVecRowFromStochVec(*actmax_ineq_ubndd, node, block_type);
   SimpleVector& actmin_ubndd = (system_type == EQUALITY_SYSTEM) ? getSimpleVecRowFromStochVec(*actmin_eq_ubndd, node, block_type) :
         getSimpleVecRowFromStochVec(*actmin_ineq_ubndd, node, block_type);
   SimpleVector& actmax_part = (system_type == EQUALITY_SYSTEM) ? getSimpleVecRowFromStochVec(*actmax_eq_part, node, block_type) :
         getSimpleVecRowFromStochVec(*actmax_ineq_part, node, block_type);
   SimpleVector& actmin_part = (system_type == EQUALITY_SYSTEM) ? getSimpleVecRowFromStochVec(*actmin_eq_part, node, block_type) :
         getSimpleVecRowFromStochVec(*actmin_ineq_part, node, block_type);

   /* we always set these variables but only use them in case an actual linking row gets it's activities updated */
   SimpleVector& actmax_ubndd_chgs = (system_type == EQUALITY_SYSTEM) ? *actmax_eq_ubndd_chgs : *actmax_ineq_ubndd_chgs;
   SimpleVector& actmin_ubndd_chgs = (system_type == EQUALITY_SYSTEM) ? *actmin_eq_ubndd_chgs : *actmin_ineq_ubndd_chgs;
   SimpleVector& actmax_part_chgs = (system_type == EQUALITY_SYSTEM) ? *actmax_eq_chgs : *actmax_ineq_chgs;
   SimpleVector& actmin_part_chgs = (system_type == EQUALITY_SYSTEM) ? *actmin_eq_chgs : *actmin_ineq_chgs;

#ifdef TRACK_COLUMN
   if( NODE == node && COLUMN == col && (my_rank == 0 || node != -1) && !nodeIsDummy(NODE, EQUALITY_SYSTEM) )
      std::cout << "TRACKING COLUMN: updating activities column " << col << " node " << node << " system " << ( (system_type == EQUALITY_SYSTEM) ? "EQ_SYS" : "INEQ_SYS" ) <<
         " with new " << ( upper ? "upper" : "lower" ) << " bound " << bound << " from " << old_bound << std::endl;
#endif

   for( int j = mat_transp.getRowPtr(col).start; j < mat_transp.getRowPtr(col).end; ++j )
   {
      const int row = mat_transp.getJcolM(j);
      const double entry = mat_transp.getMat(j);

      assert( !PIPSisZero(entry) );

      /* get affected partial activity and act_ubndd */
      bool switch_upperlower = upper;
      if( PIPSisLE(entry, 0.0) )
         switch_upperlower = !upper;

      SimpleVector& act_part = (switch_upperlower) ? actmax_part : actmin_part;
      SimpleVector& act_part_chgs = (switch_upperlower) ? actmax_part_chgs : actmin_part_chgs;
      SimpleVector& act_ubndd = (switch_upperlower) ? actmax_ubndd : actmin_ubndd;
      SimpleVector& act_ubndd_chgs = (switch_upperlower) ? actmax_ubndd_chgs : actmin_ubndd_chgs;


#ifdef TRACK_ROW
   if( ROW_NODE == node && ROW == row && ROW_SYS == system_type &&
         ( (block_type == LINKING_CONS_BLOCK && ROW_IS_LINK) || (!ROW_IS_LINK)) && (my_rank == 0 || node != -1) )
   {
      std::cout << "TRACKING ROW: activities of tracked row are getting updated. Current state:" << std::endl;
      if( ROW_BLOCK == LINKING_CONS_BLOCK)
      {
         std::cout << "\twas linking row with " << ( switch_upperlower ? "upper" : "lower" ) << " activity " << act_part[row] << " + " << act_part_chgs[row] << "(changes) and " <<
               (switch_upperlower ? "upper" : "lower" ) << " unbounded counters " << act_ubndd[row] << " + " << act_ubndd_chgs[row] << "(changes)" << std::endl;
      }
      else
      {
         std::cout << "\twas non-linking row with " << ( switch_upperlower ? "upper" : "lower" ) << " activity " << act_part[row] << " and " << (switch_upperlower ? "upper" : "lower" ) <<
               " unbounded counters " << act_ubndd[row] << std::endl;
      }
   }
#endif

      /* if the old bound was not set we have to modify the unbounded counters */
      if( old_bound == std::numeric_limits<double>::infinity() || old_bound == -std::numeric_limits<double>::infinity() )
      {
#ifdef TRACK_ROW
            if( ROW_NODE == node && ROW == row && ROW_SYS == system_type &&
                  ( (block_type == LINKING_CONS_BLOCK && ROW_IS_LINK) || (!ROW_IS_LINK)) && (my_rank == 0 || node != -1) )
                  std::cout << "TRACKING ROW: ubndd counters are being changed" << std::endl;
#endif

         /* every process works the root node - even in the linking row case */
         if( node != -1 && block_type == LINKING_CONS_BLOCK )
         {
            --act_ubndd_chgs[row];
            outdated_activities = true;
         }
         else
            --act_ubndd[row];

         if(block_type == LINKING_CONS_BLOCK)
            assert( 0 <= act_ubndd[row] + act_ubndd_chgs[row]);
         else
            assert( 0 <= act_ubndd[row]);

         /* from now on activity of row has to be computed */
         if( (block_type == LINKING_CONS_BLOCK && (act_ubndd[row] + act_ubndd_chgs[row] == 1))
               || (act_ubndd[row] == 1 && block_type != LINKING_CONS_BLOCK) )
         {
#ifdef TRACK_ROW
            if( ROW_NODE == node && ROW == row && ROW_SYS == system_type &&
                  ( (block_type == LINKING_CONS_BLOCK && ROW_IS_LINK) || (!ROW_IS_LINK)) && (my_rank == 0 || node != -1) )
            {
               if( ROW_IS_LINK )
                  std::cout << "TRACKING ROW: " << ( switch_upperlower ? "upper" : "lower" ) << " now needs act computation " << std::endl;
               else
                  std::cout << "TRACKING ROW: first time computation of " << ( switch_upperlower ? "upper" : "lower" ) << " activity " << std::endl;
            }
#endif
            if(block_type == LINKING_CONS_BLOCK)
               ++linking_rows_need_act_computation;
            else
               computeRowMinOrMaxActivity(system_type, node, block_type, row, switch_upperlower);
         }
         else if( (block_type == LINKING_CONS_BLOCK && act_ubndd[row] + act_ubndd_chgs[row] == 0) ||
               (block_type != LINKING_CONS_BLOCK && act_ubndd[row] == 0) )
         {
#ifdef TRACK_ROW
            if( ROW_NODE == node && ROW == row && ROW_SYS == system_type &&
                  ( (block_type == LINKING_CONS_BLOCK && ROW_IS_LINK) || (!ROW_IS_LINK)) && (my_rank == 0 || node != -1) )
                  std::cout << "TRACKING ROW: adjusting activities " << std::endl;
#endif
            if( node != -1 && block_type == LINKING_CONS_BLOCK)
               act_part_chgs[row] += bound * entry;
            else
               act_part[row] += bound * entry;
         }
      }
      else
      {
#ifdef TRACK_ROW
            if( ROW_NODE == node && ROW == row && ROW_SYS == system_type &&
                  ( (block_type == LINKING_CONS_BLOCK && ROW_IS_LINK) || (!ROW_IS_LINK)) && (my_rank == 0 || node != -1) )
                  std::cout << "TRACKING ROW: " << " no changes in ubndd counters - only adjust activities" << std::endl;
#endif
         /* better bound was found */
         if( (block_type == LINKING_CONS_BLOCK && act_ubndd[row] + act_ubndd_chgs[row] <= 1) ||
               (block_type != LINKING_CONS_BLOCK && act_ubndd[row] <= 1) )
         {

            if( node != -1 && block_type == LINKING_CONS_BLOCK)
            {
               outdated_activities = true;
               act_part_chgs[row] += (bound - old_bound) * entry;
            }
            else
               act_part[row] += (bound - old_bound) * entry;
         }
      }

#ifdef TRACK_ROW
      if( ROW_NODE == node && ROW == row && ROW_SYS == system_type &&
            ( (block_type == LINKING_CONS_BLOCK && ROW_IS_LINK) || (!ROW_IS_LINK)) && (my_rank == 0 || node != -1) )
      {
         std::cout << "TRACKING ROW: activities of tracked row have been updated: " << std::endl;
         if( ROW_BLOCK == LINKING_CONS_BLOCK)
         {
            std::cout << "\tnow linking row with " << ( switch_upperlower ? "upper" : "lower" ) << " activity " << act_part[row] << " + " << act_part_chgs[row] << "(changes) and " <<
                  (switch_upperlower ? "upper" : "lower" ) << " unbounded counters " << act_ubndd[row] << " + " << act_ubndd_chgs[row] << "(changes)" << std::endl;
         }
         else
         {
            std::cout << "\tnow non-linking row with " << ( switch_upperlower ? "upper" : "lower" ) << " activity " << act_part[row] << " and " << (switch_upperlower ? "upper" : "lower" ) <<
                  " unbounded counters " << act_ubndd[row] << std::endl;
         }
      }
#endif
   }
}

/// returns activity and unbounded counters for specified row
/// +/- infinity if there are two or more unbouded entries in a row
void PresolveData::getRowActivities(SystemType system_type, int node, BlockType block_type, int row, double& max_act,
      double& min_act, int& max_ubndd, int& min_ubndd) const
{
   assert(!nodeIsDummy(node, system_type));

   double row_max_counters = (system_type == EQUALITY_SYSTEM) ? getSimpleVecRowFromStochVec(*actmax_eq_ubndd, node, block_type)[row]
         : getSimpleVecRowFromStochVec(*actmax_ineq_ubndd, node, block_type)[row];
   double row_min_counters = (system_type == EQUALITY_SYSTEM) ? getSimpleVecRowFromStochVec(*actmin_eq_ubndd, node, block_type)[row]
         : getSimpleVecRowFromStochVec(*actmin_ineq_ubndd, node, block_type)[row];

   if(block_type == LINKING_CONS_BLOCK)
   {
      row_max_counters += (system_type == EQUALITY_SYSTEM) ? (*actmax_eq_ubndd_chgs)[row]
            : (*actmax_ineq_ubndd_chgs)[row];
      row_min_counters += (system_type == EQUALITY_SYSTEM) ? (*actmin_eq_ubndd_chgs)[row]
            : (*actmin_ineq_ubndd_chgs)[row];
   }

   max_ubndd = static_cast<int>(row_max_counters);
   min_ubndd = static_cast<int>(row_min_counters);

#ifndef NDEBUG
   /// asserting that cast from double to int is correct
   double int_part_max, int_part_min;
   std::modf(row_max_counters, &int_part_max);
   std::modf(row_min_counters, &int_part_min);
   assert(int_part_max == max_ubndd);
   assert(int_part_min == min_ubndd);
   assert(max_ubndd >= 0);
   assert(min_ubndd >= 0);
#endif

   max_act = (system_type == EQUALITY_SYSTEM) ? getSimpleVecRowFromStochVec(*actmax_eq_part, node, block_type)[row]
         : getSimpleVecRowFromStochVec(*actmax_ineq_part, node, block_type)[row];
   min_act = (system_type == EQUALITY_SYSTEM) ? getSimpleVecRowFromStochVec(*actmin_eq_part, node, block_type)[row]
         : getSimpleVecRowFromStochVec(*actmin_ineq_part, node, block_type)[row];

   if(block_type == LINKING_CONS_BLOCK)
   {
      max_act += (system_type == EQUALITY_SYSTEM) ? (*actmax_eq_chgs)[row] : (*actmax_ineq_chgs)[row];
      min_act += (system_type == EQUALITY_SYSTEM) ? (*actmin_eq_chgs)[row] : (*actmin_ineq_chgs)[row];
   }

   if( row_max_counters >= 2)
      assert( max_act == std::numeric_limits<double>::infinity() );
   else
   {
      if( block_type != LINKING_CONS_BLOCK)
      {
         if( !(max_act < std::numeric_limits<double>::infinity()))
            std::cout << row << " " << block_type << " " << node << " " << system_type << std::endl;
         assert(max_act < std::numeric_limits<double>::infinity());
      }
   }

   if( row_min_counters >= 2)
      assert( min_act == -std::numeric_limits<double>::infinity() );
   else
   {
      if( block_type != LINKING_CONS_BLOCK)
      {
         assert(-std::numeric_limits<double>::infinity() < min_act);
      }
   }
}

SimpleVector& PresolveData::getSimpleVecRowFromStochVec(const StochVector& stochvec, int node, BlockType block_type) const
{
   assert(-1 <= node && node < nChildren);

   if(node == -1)
   {
      if(block_type == LINKING_CONS_BLOCK)
      {
         assert(stochvec.vecl);
         return dynamic_cast<SimpleVector&>(*(stochvec.vecl));
      }
      else
      {
         assert(stochvec.vec);
         return dynamic_cast<SimpleVector&>(*(stochvec.vec));
      }
   }
   else
   {
      if(block_type == CHILD_BLOCK || block_type == LINKING_VARS_BLOCK)
      {
         assert(stochvec.children[node]->vec);
         return dynamic_cast<SimpleVector&>(*(stochvec.children[node]->vec));
      }
      else
      {
         assert(stochvec.vecl);
         return dynamic_cast<SimpleVector&>(*(stochvec.vecl));
      }
   }
}

SimpleVector& PresolveData::getSimpleVecColFromStochVec(const StochVector& stochvec, int node) const
{
   assert(-1 <= node && node < nChildren);

   if(node == -1)
   {
      assert(stochvec.vecl == NULL);
      assert(stochvec.vec);
      return dynamic_cast<SimpleVector&>(*(stochvec.vec));
   }
   else
   {
      assert(stochvec.children[node]->vecl == NULL);
      assert(stochvec.children[node]->vec);
      return dynamic_cast<SimpleVector&>(*(stochvec.children[node]->vec));
   }
}

SparseGenMatrix* PresolveData::getSparseGenMatrix(SystemType system_type, int node, BlockType block_type) const
{
   assert( -1 <= node && node <= nChildren );
   assert(!nodeIsDummy(node, system_type));

   StochGenMatrix& sMat = (system_type == EQUALITY_SYSTEM) ? dynamic_cast<StochGenMatrix&>(*presProb->A) : dynamic_cast<StochGenMatrix&>(*presProb->C);

   if(node == -1)
      return (block_type == LINKING_CONS_BLOCK) ? sMat.Blmat : sMat.Bmat;
   else
   {
      if(block_type == LINKING_VARS_BLOCK)
         return sMat.children[node]->Amat;
      else if(block_type == CHILD_BLOCK)
         return sMat.children[node]->Bmat;
      else if(block_type == LINKING_CONS_BLOCK)
         return sMat.children[node]->Blmat;
   }
   return NULL;
}

/* only prints the part of a linking constraint the current process knows about */
// todo does not yet print linking constraints
void PresolveData::writeRowLocalToStreamDense(std::ostream& out, SystemType system_type, int node, BlockType block_type, int row) const
{
   if(nodeIsDummy(node, system_type))
      return;

   if(node == -1 && block_type != LINKING_CONS_BLOCK && my_rank != 0)
      return;

   out << "SystemType: " << system_type << "\tnode: " << node << "\tLinkingCons: " << (block_type == LINKING_CONS_BLOCK) << "\trow: " << row << std::endl;

   if(system_type == EQUALITY_SYSTEM)
   {
      out << getSimpleVecRowFromStochVec(*presProb->bA, node, block_type)[row] << " = ";
   }
   else
   {
      double iclow = getSimpleVecRowFromStochVec(*presProb->iclow, node, block_type)[row];
      double clow = (iclow == 1.0) ? getSimpleVecRowFromStochVec(*presProb->bl, node, block_type)[row] : -std::numeric_limits<double>::infinity();

      out << clow << " <= ";
   }

   if(node != -1 && block_type != LINKING_CONS_BLOCK)
   {
      block_type = CHILD_BLOCK;
      writeMatrixRowToStreamDense(out, *getSparseGenMatrix(system_type, node, LINKING_VARS_BLOCK), node, row, getSimpleVecColFromStochVec(*presProb->ixupp, -1),
            getSimpleVecColFromStochVec(*presProb->bux, -1), getSimpleVecColFromStochVec(*presProb->ixlow, -1), getSimpleVecColFromStochVec(*presProb->blx, -1));
   }

   writeMatrixRowToStreamDense(out, *getSparseGenMatrix(system_type, node, block_type), node, row, getSimpleVecColFromStochVec(*presProb->ixupp, node),
         getSimpleVecColFromStochVec(*presProb->bux, node),getSimpleVecColFromStochVec(*presProb->ixlow, node),getSimpleVecColFromStochVec(*presProb->blx, node));


   if(system_type == INEQUALITY_SYSTEM)
   {
      double icupp = getSimpleVecRowFromStochVec(*presProb->icupp, node, block_type)[row];
      double cupp = (icupp == 1.0) ? getSimpleVecRowFromStochVec(*presProb->bu, node, block_type)[row] : std::numeric_limits<double>::infinity();

      out << " <= " << cupp;
   }
   out << std::endl;
}

void PresolveData::writeMatrixRowToStreamDense(std::ostream& out, const SparseGenMatrix& mat, int node, int row, const SimpleVector& ixupp, const SimpleVector& xupp,
      const SimpleVector& ixlow, const SimpleVector& xlow) const
{
   const SparseStorageDynamic& storage = mat.getStorageDynamicRef();

   const int start = storage.getRowPtr(row).start;
   const int end = storage.getRowPtr(row).end;

   for(int k = start; k < end; ++k)
   {
      const double val = storage.getMat(k);
      const int col = storage.getJcolM(k);

      out << " + " << val << " * x_" << node << "_" << col << " € [" << ( (ixlow[col] == 0.0) ? -std::numeric_limits<double>::infinity() : xlow[col]) << ", "
            << ( (ixupp[col] == 0.0) ? std::numeric_limits<double>::infinity() : xupp[col]) << "]";
   }
}

StochVector* PresolveData::getRowAsStochVector(SystemType system_type, int node, int row, bool linking_row)
{
   // create new StochVector and set pattern according to row   
   StochVector* svec;
   if(!linking_row)
   {
      svec = new StochVector( nnzs_col->vec->length(), MPI_COMM_WORLD, -1);
      const SparseStorageDynamic& amat = getSparseGenMatrix(system_type, node, LINKING_VARS_BLOCK)->getStorageDynamicRef();
      // todo assert size is correct
      
      /* copy Amat */
      for(int i = amat.getRowPtr(row).start; i < amat.getRowPtr(row).end; ++i)
      {
        dynamic_cast<SimpleVector&>(*svec->vec)[amat.getJcolM(i)] = amat.getMat(i);
      }
      
      /* copy bmat and add dummy children */
      for(int child = 0; child < nChildren; ++child)
      {
        if(child != node)
        {
           svec->AddChild( new StochDummyVector() );
        }
        else
        {
          StochVector* child_vec = new StochVector( nnzs_col->children[node]->length(), MPI_COMM_WORLD, -1);
          const SparseStorageDynamic& bmat = getSparseGenMatrix(system_type, node, CHILD_BLOCK)->getStorageDynamicRef();
          // todo assert size is correct
          
          for(int i = bmat.getRowPtr(row).start; i < bmat.getRowPtr(row).end; ++i)
          {
            dynamic_cast<SimpleVector&>(*child_vec->vec)[bmat.getJcolM(i)] = bmat.getMat(i);
          }
          svec->AddChild(child_vec);
        }
      }
   }
   else
   {
     svec = nnzs_col->clone();
     /* copy all blmat */
     for(int child = -1; child < nChildren; ++child)
     {
       if( !nodeIsDummy(child, system_type) )
       {
          const SparseStorageDynamic& blmat = getSparseGenMatrix(system_type, child, LINKING_CONS_BLOCK)->getStorageDynamicRef();
          // todo assert size is correct
          
          for(int i = blmat.getRowPtr(row).start; i < blmat.getRowPtr(row).end; ++i)
          {
            getSimpleVecColFromStochVec(*svec, child)[blmat.getJcolM(i)] = blmat.getMat(i);
          }
       }
     }
   }
   return svec;
}

StochVector* PresolveData::getColAsStochVector(SystemType system_type, int node, int col)
{
  // create new StochVector and set pattern according to row
  // todo: we need two vectors to display one column
  assert(false);
  return NULL;
}

void PresolveData::printVarBoundStatistics(std::ostream& out) const
{
   const StochVector& xupp = dynamic_cast<const StochVector&>(*presProb->bux);
   const StochVector& xlow = dynamic_cast<const StochVector&>(*presProb->blx);
   const StochVector& ixupp = dynamic_cast<const StochVector&>(*presProb->ixupp);
   const StochVector& ixlow = dynamic_cast<const StochVector&>(*presProb->ixlow);

   StochVectorHandle xlow_def = StochVectorHandle(xlow.cloneFull());
   StochVectorHandle xupp_def = StochVectorHandle(xupp.cloneFull());

   xlow_def->componentMult(ixlow);
   xupp_def->componentMult(ixupp);

   double nr_bounds_upper = ixupp.dotProductSelf(1.0);
   double nr_bounds_lower = ixlow.dotProductSelf(1.0);

   double xupp_twonorm = xupp_def->twonorm();
   double xupp_infnorm = xupp_def->infnorm();
   double xupp_onenorm = xupp_def->onenorm();

   double xlow_twonorm = xlow_def->twonorm();
   double xlow_infnorm = xlow_def->infnorm();
   double xlow_onenorm = xlow_def->onenorm();

   double min_low;
   double max_low;
   double min_upp;
   double max_upp;
   int a;

   xupp_def->min(min_upp, a);
   xupp_def->max(max_upp, a);
   xlow_def->min(min_low, a);
   xlow_def->max(max_low, a);

   if(distributed && my_rank == 0)
   {
      std::cout << "_____________________________________________________" << std::endl;
      std::cout << "____________________Stats__Bounds____________________" << std::endl;
      std::cout << "_____________________________________________________" << std::endl;

      std::cout << "xlow:" << std::endl;
      std::cout << "nr_bounds\t" << nr_bounds_lower << std::endl;
      std::cout << "twonorm  \t" << xlow_twonorm << std::endl;
      std::cout << "onenorm  \t" << xlow_onenorm << std::endl;
      std::cout << "infnorm  \t" << xlow_infnorm << std::endl;
      std::cout << "min      \t" << max_low << std::endl; 
      std::cout << "max      \t" << max_low << std::endl;
      std::cout << std::endl;
      std::cout << "xupp:" << std::endl;
      std::cout << "nr_bounds\t" << nr_bounds_upper << std::endl;
      std::cout << "twonorm  \t" << xupp_twonorm << std::endl;
      std::cout << "onenorm  \t" << xupp_onenorm << std::endl;
      std::cout << "infnorm  \t" << xupp_infnorm << std::endl;
      std::cout << "min      \t" << min_upp << std::endl;
      std::cout << "max      \t" << max_upp << std::endl;

      std::cout << "_____________________________________________________" << std::endl;
      std::cout << "_____________________________________________________" << std::endl;
   }
}<|MERGE_RESOLUTION|>--- conflicted
+++ resolved
@@ -1487,14 +1487,9 @@
    // todo need row at that time for postsolve
    if(postsolver)
    {
-<<<<<<< HEAD
-      //todo
-      //postsolver->notifyFreeColumnSingleton( system_type, node_row, row, linking_row, node_col, col );
-=======
       //todo : g is only dummy so far!
       StochVector* vec = getRowAsStochVector(system_type, node_row, row, linking_row);
       postsolver->notifyFreeColumnSingleton( system_type, node_row, row, linking_row, node_col, col, *vec);
->>>>>>> 6410b185
    }
 #ifdef TRACK_COLUMN
   if( NODE == node_col && COLUMN == col && (my_rank == 0 || node_col != -1) && !nodeIsDummy(NODE, EQUALITY_SYSTEM) )
