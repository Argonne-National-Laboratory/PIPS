/*
 * StochPostsolver.C
 *
 *  Created on: 02.05.2019
 *      Author: Nils-Christian Kempke
 */

#include "StochPostsolver.h"
#include "OoqpVector.h"
#include "StochOptions.h"
#include "pipsdef.h"
#include "pipsport.h"
#include "StochVectorUtilities.h"

#include <limits>
#include <stdexcept>
#include <iostream>

StochPostsolver::StochPostsolver(const sData& original_problem) :
   QpPostsolver(original_problem),
   my_rank(PIPS_MPIgetRank(MPI_COMM_WORLD)),
   distributed(PIPS_MPIgetDistributed(MPI_COMM_WORLD)),
   postsolve_tol( pips_options::getDoubleParameter("POSTSOLVE_TOLERANCE") ),
   INF_NEG( -pips_options::getDoubleParameter("PRESOLVE_INFINITY") ),
   INF_POS( pips_options::getDoubleParameter("PRESOLVE_INFINITY") ),
   n_rows_original(original_problem.my + original_problem.mz),
   n_cols_original(original_problem.nx),
   padding_origcol( cloneStochVector<double, int>(*original_problem.g) ),
   padding_origrow_equality( cloneStochVector<double, int>(*original_problem.bA) ),
   padding_origrow_inequality( cloneStochVector<double, int>(*original_problem.bu) ),
   eq_row_marked_modified( dynamic_cast<StochVectorBase<int>*>(padding_origrow_equality->clone()) ),
   ineq_row_marked_modified( dynamic_cast<StochVectorBase<int>*>(padding_origrow_inequality->clone()) ),
   column_marked_modified( dynamic_cast<StochVectorBase<int>*>(padding_origcol->clone()) ),
   row_storage( dynamic_cast<const StochGenMatrix&>(*original_problem.A) ),
   col_storage( dynamic_cast<const StochGenMatrix&>(*original_problem.A), dynamic_cast<const StochGenMatrix&>(*original_problem.C) ),
   eq_row_stored_last_at( dynamic_cast<StochVectorBase<int>*>(padding_origrow_equality->clone()) ),
   ineq_row_stored_last_at( dynamic_cast<StochVectorBase<int>*>(padding_origrow_inequality->clone()) ),
   col_stored_last_at( dynamic_cast<StochVectorBase<int>*>(padding_origcol->clone()) ),
   last_upper_bound_tightened( dynamic_cast<StochVectorBase<int>*>(col_stored_last_at->clone()) ),
   last_lower_bound_tightened( dynamic_cast<StochVectorBase<int>*>(col_stored_last_at->clone()) ),
   length_array_outdated_indicators(3),
   array_outdated_indicators(new bool[length_array_outdated_indicators]),
   outdated_linking_vars(array_outdated_indicators[0]),
   outdated_equality_linking_rows(array_outdated_indicators[1]),
   outdated_inequality_linking_rows(array_outdated_indicators[2])
{
   std::memset(array_outdated_indicators, 0, length_array_outdated_indicators * sizeof(bool) );

   const int n_linking_vars = (padding_origcol->vec) ? padding_origcol->vec->n : 0;

   const int n_linking_A = (padding_origrow_equality->vecl) ? padding_origrow_equality->vecl->n : 0;
   const int n_linking_C = (padding_origrow_inequality->vecl) ? padding_origrow_inequality->vecl->n : 0;

   assert( 5.0 * n_linking_vars < std::numeric_limits<int>::max() );

   length_array_linking_var_changes = 5 * n_linking_vars;
   array_linking_var_changes = new double[length_array_linking_var_changes];
   std::memset(array_linking_var_changes, 0, length_array_linking_var_changes * sizeof(double));

   x_changes = SimpleVectorHandle(new SimpleVector(array_linking_var_changes, n_linking_vars));
   v_changes = SimpleVectorHandle(new SimpleVector(array_linking_var_changes + n_linking_vars, n_linking_vars));
   w_changes = SimpleVectorHandle(new SimpleVector(array_linking_var_changes + 2 * n_linking_vars, n_linking_vars));
   gamma_changes = SimpleVectorHandle(new SimpleVector(array_linking_var_changes + 3 * n_linking_vars, n_linking_vars));
   phi_changes = SimpleVectorHandle(new SimpleVector(array_linking_var_changes + 4 * n_linking_vars, n_linking_vars));

   length_array_eq_linking_row_changes = n_linking_A;
   array_eq_linking_row_changes = new double[length_array_eq_linking_row_changes];
   std::memset(array_eq_linking_row_changes, 0, length_array_eq_linking_row_changes * sizeof(double));

   y_changes = SimpleVectorHandle(new SimpleVector(array_eq_linking_row_changes, n_linking_A));

   assert( 4.0 * n_linking_C < std::numeric_limits<int>::max() );

   length_array_ineq_linking_row_changes = 4 * n_linking_C;
   array_ineq_linking_row_changes = new double[length_array_ineq_linking_row_changes];
   std::memset(array_ineq_linking_row_changes, 0, length_array_ineq_linking_row_changes * sizeof(double));

   z_changes = SimpleVectorHandle(new SimpleVector(array_ineq_linking_row_changes, n_linking_C));
   s_changes = SimpleVectorHandle(new SimpleVector(array_ineq_linking_row_changes + n_linking_C, n_linking_C));
   t_changes = SimpleVectorHandle(new SimpleVector(array_ineq_linking_row_changes + 2 * n_linking_C, n_linking_C));
   u_changes = SimpleVectorHandle(new SimpleVector(array_ineq_linking_row_changes + 3 * n_linking_C, n_linking_C));

   padding_origcol->setToConstant(1);
   padding_origrow_equality->setToConstant(1);
   padding_origrow_inequality->setToConstant(1);

   eq_row_marked_modified->setToConstant(1);
   ineq_row_marked_modified->setToConstant(1);
   column_marked_modified->setToConstant(1);

   eq_row_stored_last_at->setToConstant(-1);
   ineq_row_stored_last_at->setToConstant(-1);
   col_stored_last_at->setToConstant(-1);

   last_upper_bound_tightened->setToConstant(-1);
   last_lower_bound_tightened->setToConstant(-1);

   start_idx_float_values.push_back(0);
   start_idx_int_values.push_back(0);
   start_idx_indices.push_back(0);

   /// stuff for synchronization
}

StochPostsolver::~StochPostsolver()
{
   delete last_lower_bound_tightened;
   delete last_upper_bound_tightened;
   delete col_stored_last_at;
   delete ineq_row_stored_last_at;
   delete eq_row_stored_last_at;
   delete column_marked_modified;
   delete ineq_row_marked_modified;
   delete eq_row_marked_modified;
   delete padding_origrow_inequality;
   delete padding_origrow_equality;
   delete padding_origcol;
   delete[] array_outdated_indicators;
   delete[] array_linking_var_changes;
   delete[] array_eq_linking_row_changes;
   delete[] array_ineq_linking_row_changes;
}

void StochPostsolver::notifyRowModified( const INDEX& row )
{
   assert(row.isRow());
   if(row.getSystemType() == EQUALITY_SYSTEM)
      getSimpleVecFromRowStochVec(*eq_row_marked_modified, row) = 1;
   else
      getSimpleVecFromRowStochVec(*ineq_row_marked_modified, row) = 1;
}

void StochPostsolver::notifyColModified( const INDEX& col )
{
   assert(col.isCol());
   getSimpleVecFromColStochVec(*column_marked_modified, col) = 1;
}

bool StochPostsolver::isRowModified( const INDEX& row) const
{
   assert(row.isRow());
   if(row.getSystemType() == EQUALITY_SYSTEM)
      return getSimpleVecFromRowStochVec(*eq_row_marked_modified, row) == 1;
   else
      return getSimpleVecFromRowStochVec(*ineq_row_marked_modified, row) == 1;
}

void StochPostsolver::markRowClean( const INDEX& row )
{
   assert(row.isRow());
   if(row.getSystemType() == EQUALITY_SYSTEM)
      getSimpleVecFromRowStochVec(*eq_row_marked_modified, row) = -1;
   else
      getSimpleVecFromRowStochVec(*ineq_row_marked_modified, row) = -1;
}

void StochPostsolver::markColClean( const INDEX& col )
{
   assert(col.isCol());
   getSimpleVecFromColStochVec(*col_stored_last_at, col) = -1;
}

bool StochPostsolver::isColModified( const INDEX& col) const
{
   assert(col.isCol());
   return getSimpleVecFromColStochVec(*column_marked_modified, col) == 1;
}

int StochPostsolver::storeRow( const INDEX& row, const StochGenMatrix& matrix_row)
{
   assert(row.isRow());

   if( isRowModified(row) )
   {
      markRowClean(row);

      const int stored_at = row_storage.storeRow(row, matrix_row);
      if( row.inEqSys() )
         getSimpleVecFromRowStochVec(*eq_row_stored_last_at, row) = stored_at;
      else
         getSimpleVecFromRowStochVec(*ineq_row_stored_last_at, row) = stored_at;
      return stored_at;
   }
   else
   {
      if( row.inEqSys() )
      {
         assert(getSimpleVecFromRowStochVec(*eq_row_stored_last_at, row) != -1);
         return getSimpleVecFromRowStochVec(*eq_row_stored_last_at, row);
      }
      else
      {
         assert(getSimpleVecFromRowStochVec(*ineq_row_stored_last_at, row) != -1);
         return getSimpleVecFromRowStochVec(*ineq_row_stored_last_at, row);
      }
   }
}

int StochPostsolver::storeColumn( const INDEX& col, const StochGenMatrix& matrix_col_eq, const StochGenMatrix& matrix_col_ineq)
{
   assert(col.isCol());

   if( isColModified(col) )
   {
      markColClean(col);
      const int stored_at = col_storage.storeCol(col, matrix_col_eq, matrix_col_ineq);

      getSimpleVecFromColStochVec(*col_stored_last_at, col) = stored_at;

      return stored_at;
   }
   else
   {
      assert(getSimpleVecFromColStochVec(*col_stored_last_at, col) != -1);
      return getSimpleVecFromColStochVec(*col_stored_last_at, col);
   }
}

void StochPostsolver::notifyFixedSingletonFromInequalityColumn( const INDEX& col, const INDEX& row, double value, double coeff, double xlow_old, double xupp_old )
{
   assert(col.isCol());
   assert(!wasColumnRemoved(col));

   reductions.push_back(FIXED_COLUMN_SINGLETON_FROM_INEQUALITY);

   indices.push_back(col);
   indices.push_back(row);

   float_values.push_back(value);
   float_values.push_back(coeff);
   float_values.push_back(xlow_old);
   float_values.push_back(xupp_old);

   finishNotify();
}

void StochPostsolver::notifyFreeColumnSingletonInequalityRow( const INDEX& row, const INDEX& col, double rhs, double coeff, double xlow, double xupp, const StochGenMatrix& matrix_row )
{
   assert(row.isRow());
   assert( col.isCol() || col.isEmpty() );
   if( col.isEmpty() )
      assert( row.isLinkingRow() );

   markRowRemoved(row);

   reductions.push_back(FREE_COLUMN_SINGLETON_INEQUALITY_ROW);

   indices.push_back(row);
   indices.push_back(col);

   const int index_stored_row = row_storage.storeRow(row, matrix_row);

   int_values.push_back(index_stored_row);

   float_values.push_back(rhs);
   float_values.push_back(coeff);
   float_values.push_back(xlow);
   float_values.push_back(xupp);

   finishNotify();
}

void StochPostsolver::putBoundTighteningLinkingRowSyncEvent()
{
   reductions.push_back(BOUND_TIGHTENING_LINKING_ROW_SYNC_EVENT);

   finishNotify();
}

void StochPostsolver::putLinkingVarsSyncEvent()
{
   reductions.push_back(LINKING_VARS_SYNC_EVENT);
   finishNotify();
}

void StochPostsolver::putLinkingRowIneqSyncEvent()
{
   reductions.push_back(LINKING_INEQ_ROW_SYNC_EVENT);
   finishNotify();
}

void StochPostsolver::putLinkingRowEqSyncEvent()
{
   reductions.push_back(LINKIN_EQ_ROW_SYNC_EVENT);
   finishNotify();
}

void StochPostsolver::notifyFreeColumnSingletonEquality( const INDEX& row, const INDEX& col, double rhs, double obj_coeff, double col_coeff, double xlow, double xupp, const StochGenMatrix& matrix_row )
{
   assert(row.isRow());
   assert(col.isCol() || col.isEmpty() );

   if( col.isCol() )
      assert(!wasColumnRemoved(col));

   assert(!wasRowRemoved(row));

   markRowRemoved(row);
   
   const int stored_row_idx = storeRow(row, matrix_row);

   reductions.push_back( FREE_COLUMN_SINGLETON_EQUALITY );

   indices.push_back(col);
   indices.push_back(row);

   float_values.push_back(rhs);
   float_values.push_back(obj_coeff);
   float_values.push_back(col_coeff);
   float_values.push_back(xlow);
   float_values.push_back(xupp);
   int_values.push_back(stored_row_idx);

   finishNotify();
}

/** substitute col2 with scalar * col1 + translation
 *
 * this happens for:
 *    two equality rows - coeff_col2 != 0
 *    two inequality rows (lot's of prerequisites)
 *
 */
void StochPostsolver::notifyNearlyParallelRowSubstitution(const INDEX& row1, const INDEX& row2, const INDEX& col1, const INDEX& col2, double scalar, double translation,
   double obj_col1, double obj_col2, double xlow_col2, double xupp_col2, double coeff_col1, double coeff_col2, double parallel_factor )
{
   assert( row1.isRow() );
   assert( row2.isRow() );
   assert( row1.getNode() == row2.getNode() );

   /* both rows must be in the same system */
   assert( ( row1.inEqSys() && row2.inEqSys() ) ||
      ( row1.inInEqSys() && row2.inInEqSys() ) );

   assert( col2.isCol() );

   if( row1.inInEqSys() )
      assert( col1.isCol() );

   assert( !PIPSisZero(coeff_col2) );

   if( row2.inInEqSys() )
   {
      assert( !PIPSisZero(coeff_col1) );
      assert( PIPSisLT(0.0, coeff_col1 * coeff_col2) );
      assert( PIPSisZero(translation) );
   }

   // todo : linking rows are not possible yet
   assert( !row1.isLinkingRow() && !row2.isLinkingRow() );

   if( col1.isCol() )
      assert( !wasColumnRemoved(col1) );
   else
      assert( PIPSisZero(coeff_col1) );

   assert( !wasColumnRemoved(col2) );

   assert( !wasRowRemoved(row1) );
   assert( !wasRowRemoved(row2) );

   reductions.push_back(NEARLY_PARALLEL_ROW_SUBSTITUTION);

   indices.push_back( col1 );
   indices.push_back( col2 );
   indices.push_back( row1 );
   indices.push_back( row2 );

   float_values.push_back( scalar );
   float_values.push_back( translation );
   float_values.push_back( obj_col1 );
   float_values.push_back( obj_col2 );

   float_values.push_back( xlow_col2 );
   float_values.push_back( xupp_col2 );

   float_values.push_back( coeff_col1 );
   float_values.push_back( coeff_col2 );

   float_values.push_back( parallel_factor );
   finishNotify();
}

/** bounds on col1 get tightened by col2 with col1 = parallelity_factor * col2 */
void StochPostsolver::notifyNearlyParallelRowBoundsTightened( const INDEX& row1, const INDEX& row2, const INDEX& col1, const INDEX& col2,
      double xlow_col1, double xupp_col1, double xlow_col2, double xupp_col2, double coeff_col1, double coeff_col2, double scalar, double translation, double parallel_factor,
      double rhs, double clow, double cupp)
{
   assert( row1.isRow() );
   assert( row2.isRow() );
   assert( row1.inEqSys() );
   assert( col1.isCol() );

   if( row2.inEqSys() )
      assert( col2.isCol() );
   else
      assert( col2.isEmpty() );

   assert( !wasRowRemoved(row1) );
   assert( !wasRowRemoved(row1) );
   assert( !wasColumnRemoved(col1) );

   if( col2.isCol() )
      assert( !wasColumnRemoved(col2) );
   else
   {
      assert( PIPSisZero(coeff_col2) );
      assert( xlow_col2 == INF_NEG );
      assert( xupp_col2 == INF_POS );
   }

   assert( !PIPSisZero(scalar) );

   reductions.push_back(NEARLY_PARALLEL_ROW_BOUNDS_TIGHTENED);

   indices.push_back(row1);
   indices.push_back(row2);
   indices.push_back(col1);
   indices.push_back(col2);

   float_values.push_back(xlow_col1);
   float_values.push_back(xupp_col1);
   float_values.push_back(xlow_col2);
   float_values.push_back(xupp_col2);

   float_values.push_back(coeff_col1);
   float_values.push_back(coeff_col2);

   float_values.push_back(scalar);
   float_values.push_back(translation);
   float_values.push_back(parallel_factor);

   float_values.push_back(rhs);
   float_values.push_back(clow);
   float_values.push_back(cupp);

   finishNotify();
}

/** tighten row1 bounds with row2 bounds - row1 = s * row2 */
void StochPostsolver::notifyParallelRowsBoundsTightened( const INDEX& row1, const INDEX& row2, double clow_old, double cupp_old, double clow_new, double cupp_new, double factor )
{
   assert(row1.isRow());
   assert(row2.isRow());
   assert(row1.inInEqSys());
   assert(row2.inInEqSys());

   assert(!wasRowRemoved(row1));
   assert(!wasRowRemoved(row2));

   reductions.push_back(PARALLEL_ROWS_BOUNDS_TIGHTENED);

   indices.push_back(row1);
   indices.push_back(row2);

   float_values.push_back(clow_old);
   float_values.push_back(cupp_old);
   float_values.push_back(clow_new);
   float_values.push_back(cupp_new);
   float_values.push_back(factor);

   finishNotify();
}


/** bounds got tightened by propagating a singleton row - not necessary to store whole row */
void StochPostsolver::notifySingletonRowBoundsTightened( const INDEX& row, const INDEX& col, double xlow_old, double xupp_old, double xlow_new, double xupp_new, double coeff )
{
   assert( row.isRow() || row.isEmpty() );
   assert( col.isCol() );

   if( row.isEmpty() )
      assert( col.isLinkingCol() );

   assert( PIPSisLE(xlow_new, xupp_new) );
   assert( xupp_new != INF_POS || xlow_new != INF_NEG );
   assert( !PIPSisZero(coeff) || coeff == NAN );

   if( coeff == NAN )
   {
      assert( col.isCol() );
      assert( row.isEmpty() );
   }
   if( row.isRow() )
      assert( !wasRowRemoved(row) );
   assert( !wasColumnRemoved(col) );

   ReductionType red = row.inEqSys() ? SINGLETON_EQUALITY_ROW : SINGLETON_INEQUALITY_ROW;

   if( red == SINGLETON_EQUALITY_ROW )
      assert(xupp_new == xlow_new);

   reductions.push_back(red);

   indices.push_back(row);
   indices.push_back(col);

   float_values.push_back(xlow_old);
   float_values.push_back(xupp_old);
   float_values.push_back(xlow_new);
   float_values.push_back(xupp_new);
   float_values.push_back(coeff);

   finishNotify();
}

/** postsolve has to compute the optimal dual multipliers here and set the primal value accordingly */
void StochPostsolver::notifyFixedColumn( const INDEX& col, double value, double obj_coeff, const StochGenMatrix& eq_mat, const StochGenMatrix& ineq_mat)
{
   assert(col.isCol());
   assert( !wasColumnRemoved(col) );
   markColumnRemoved(col);
   if( col.isLinkingCol() )
      assert( PIPS_MPIisValueEqual(col.getIndex(), MPI_COMM_WORLD) );

   /* store current upper and lower bounds of x and the local column */
   const int col_index = col_storage.storeCol(col, eq_mat, ineq_mat);

   reductions.push_back(FIXED_COLUMN);

   indices.push_back(col);

   int_values.push_back(col_index);

   float_values.push_back(value);
   float_values.push_back(obj_coeff);

   finishNotify();
}

void StochPostsolver::notifyFixedEmptyColumn( const INDEX& col, double value, double obj_coeff, double xlow, double xupp)
{
   assert(col.isCol());
   assert( !wasColumnRemoved(col) );
   if( col.isLinkingCol() )
      assert( PIPS_MPIisValueEqual(col.getNode(), MPI_COMM_WORLD) );

   markColumnRemoved(col);

   assert(PIPSisLEFeas(xlow, value));
   assert(PIPSisLEFeas(value, xupp));

   reductions.push_back(FIXED_EMPTY_COLUMN);
   indices.push_back(col);
   float_values.push_back(value);
   float_values.push_back(obj_coeff);
   float_values.push_back(xlow);
   float_values.push_back(xupp);

   finishNotify();
}

void StochPostsolver::notifyRedundantRow( const INDEX& row, int iclow, int icupp, double lhs, double rhs, const StochGenMatrix& matrix_row )
{
   assert(row.isRow());
   assert(iclow == 1 || iclow == 0);
   assert(icupp == 1 || icupp == 0);

   if(row.getSystemType() == INEQUALITY_SYSTEM)
      assert(iclow + icupp > 0);

   assert( !wasRowRemoved(row) );
   markRowRemoved(row);

   if( row.isLinkingRow() )
      assert(PIPS_MPIisValueEqual(row.getIndex(), MPI_COMM_WORLD) );

   /* save row for postsolve */
   reductions.push_back(REDUNDANT_ROW);
   indices.push_back(row);

   int index_stored_row = storeRow(row, matrix_row);

   float_values.push_back(lhs);
   float_values.push_back(rhs);
   int_values.push_back(index_stored_row);
   int_values.push_back(iclow);
   int_values.push_back(icupp);

   finishNotify();
}

void StochPostsolver::beginBoundTightening()
{
   putBoundTighteningLinkingRowSyncEvent();
   putLinkingVarsSyncEvent();
}

void StochPostsolver::endBoundTightening( const std::vector<int>& store_linking_rows_A, const std::vector<int>& store_linking_rows_C,
      const StochGenMatrix& mat_A, const StochGenMatrix& mat_C )
{
   reductions.push_back(STORE_BOUND_TIGHTENING_LINKING_ROWS);
   for( unsigned int i = 0; i < store_linking_rows_A.size(); ++i)
   {
      if( store_linking_rows_A[i] != 0 )
      {
         const INDEX row(ROW, -1, i, true, EQUALITY_SYSTEM);
         const int index = row_storage.storeRow(row, mat_A);

         indices.push_back(row);
         int_values.push_back(index);
      }
   }
   for( unsigned int i = 0; i < store_linking_rows_C.size(); ++i)
   {
      if( store_linking_rows_C[i] != 0 )
      {
         const INDEX row(ROW, -1, i, true, INEQUALITY_SYSTEM);
         const int index = row_storage.storeRow(row, mat_C);

         indices.push_back(row);
         int_values.push_back(index);
      }
   }

   finishNotify();
}

void StochPostsolver::notifyRowPropagatedBound( const INDEX& row, const INDEX& col, double old_bound, double new_bound, bool is_upper_bound, const StochGenMatrix& matrix_row)
{
   assert(!PIPSisEQ(old_bound, new_bound));
   assert(row.isRow());
   assert(col.isCol());

   if(is_upper_bound)
      assert( PIPSisLT(new_bound, old_bound) );
   else
      assert( PIPSisLT(old_bound, new_bound) );

   // TODO : check!
   int& index_last = is_upper_bound ? getSimpleVecFromColStochVec(*last_upper_bound_tightened, col) : getSimpleVecFromColStochVec(*last_lower_bound_tightened, col);
   if( index_last != -1 )
   {
      reductions.at(index_last) = DELETED;
      /* copy old old_bounds */
      assert(int_values.at(start_idx_int_values.at(index_last)) == is_upper_bound);
      old_bound = float_values.at(start_idx_float_values.at(index_last));
      if( is_upper_bound )
         assert( PIPSisLT( new_bound, float_values.at(start_idx_float_values.at(index_last) + 1) ) );
      else
         assert( PIPSisLT( float_values.at(start_idx_float_values.at(index_last) + 1), new_bound ) );
   }
   index_last = reductions.size();

   reductions.push_back( BOUNDS_TIGHTENED );

   indices.push_back( row );
   indices.push_back( col );

   int index_stored_row = storeRow( row, matrix_row );

   int_values.push_back(is_upper_bound);
   int_values.push_back(index_stored_row);

   float_values.push_back(old_bound);
   float_values.push_back(new_bound);

   finishNotify();
}

void StochPostsolver::notifyDeletedRow( SystemType system_type, int node, int row, bool linking_constraint)
{
   throw std::runtime_error("Not yet implemented");
}

void StochPostsolver::notifyParallelColumns()
{
   throw std::runtime_error("Not yet implemented");
}

void StochPostsolver::finishNotify()
{
   assert(reductions.size() == start_idx_float_values.size());
   assert(reductions.size() == start_idx_int_values.size());
   assert(reductions.size() == start_idx_indices.size());

   start_idx_int_values.push_back(int_values.size());
   start_idx_float_values.push_back(float_values.size());
   start_idx_indices.push_back(indices.size());
}

bool StochPostsolver::wasColumnRemoved(const INDEX& col) const
{
   assert(col.isCol());
   return getSimpleVecFromColStochVec(*padding_origcol, col) == -1;
}

void StochPostsolver::markColumnRemoved(const INDEX& col )
{
   assert(col.isCol());
   assert(!wasColumnRemoved(col));
   getSimpleVecFromColStochVec(*padding_origcol, col) = -1;
}

void StochPostsolver::markColumnAdded(const INDEX& col)
{
   assert( col.isCol() );
   assert( wasColumnRemoved(col) );
   getSimpleVecFromColStochVec(*padding_origcol, col) = 1;
}

bool StochPostsolver::wasRowRemoved( const INDEX& row ) const
{
   assert(row.isRow());
   if( row.inEqSys() )
      return getSimpleVecFromRowStochVec(*padding_origrow_equality, row) == -1;
   else
      return getSimpleVecFromRowStochVec(*padding_origrow_inequality, row) == -1;
}

void StochPostsolver::markRowRemoved(const INDEX& row)
{
   assert(row.isRow());
   assert(!wasRowRemoved(row));
   if( row.inEqSys() )
      getSimpleVecFromRowStochVec(*padding_origrow_equality, row) = -1;
   else
      getSimpleVecFromRowStochVec(*padding_origrow_inequality, row) = -1;
}

// todo use somehow?
void StochPostsolver::markRowAdded(const INDEX& row)
{
   assert( row.isRow() );
   assert( wasRowRemoved(row) );
   if( row.inEqSys() )
      getSimpleVecFromRowStochVec(*padding_origrow_equality, row) = 1;
   else
      getSimpleVecFromRowStochVec(*padding_origrow_inequality, row) = 1;
}

// todo : usage and check of padding origrow - can already be done - even without any dual postsolve stuff
// todo : sort reductions by nodes ? and then reverse ?
PostsolveStatus StochPostsolver::postsolve(const Variables& reduced_solution, Variables& original_solution)
{
   if(my_rank == 0)
      std::cout << "start postsolving... " << std::endl;

   const sVars& stoch_reduced_sol = dynamic_cast<const sVars&>(reduced_solution);
   sVars& stoch_original_sol = dynamic_cast<sVars&>(original_solution);

   /* original variables are now reduced vars padded with zeros */
   setOriginalVarsFromReduced(stoch_reduced_sol, stoch_original_sol);

   bool postsolve_success = true;
   /* post-solve the reductions in reverse order */
   /* shift the postsolve of bound tightenings to the very end since they are numerically unstable */
   for( int i = reductions.size() - 1; i >= 0; --i )
   {
      const ReductionType type = reductions.at(i);

      switch( type )
      {
      case DELETED:
      {
         break;
      }
      case REDUNDANT_ROW:
      {
         const bool success = postsolveRedundantRow(stoch_original_sol, i);
         postsolve_success = postsolve_success && success;
         break;
      }
      case BOUNDS_TIGHTENED:
      {
         const bool success = postsolveBoundsTightened(stoch_original_sol, i);
         postsolve_success = postsolve_success && success;
         break;
      }
      case FIXED_COLUMN:
      {
         const bool success = postsolveFixedColumn(stoch_original_sol, i);
         postsolve_success = postsolve_success && success;
         break;
      }
      case FIXED_EMPTY_COLUMN:
      {
         const bool success = postsolveFixedEmptyColumn(stoch_original_sol, i);
         postsolve_success = postsolve_success && success;
         break;
      }
      case FIXED_COLUMN_SINGLETON_FROM_INEQUALITY:
      {
         const bool success = postsolveFixedColumnSingletonFromInequality(stoch_original_sol, i);
         postsolve_success = postsolve_success && success;
         break;
      }
      case SINGLETON_EQUALITY_ROW:
      {
         const bool success = postsolveSingletonEqualityRow(stoch_original_sol, i);
         postsolve_success = postsolve_success && success;
         break;
      }
      case SINGLETON_INEQUALITY_ROW:
      {
         const bool success = postsolveSingletonInequalityRow(stoch_original_sol, i);
         postsolve_success = postsolve_success && success;
         break;
      }
      case FREE_COLUMN_SINGLETON_EQUALITY:
      {
         const bool success = postsolveFreeColumnSingletonEquality(stoch_original_sol, i);
         postsolve_success = postsolve_success && success;
         break;
      }
      case NEARLY_PARALLEL_ROW_SUBSTITUTION:
      {
         const bool success = postsolveNearlyParallelRowSubstitution(stoch_original_sol, i);
         postsolve_success = postsolve_success && success;
         break;
      }
      case NEARLY_PARALLEL_ROW_BOUNDS_TIGHTENED:
      {
         const bool success = postsolveNearlyParallelRowBoundsTightened(stoch_original_sol, i);
         postsolve_success = postsolve_success && success;
         break;
      }
      case FREE_COLUMN_SINGLETON_INEQUALITY_ROW:
      {
         const bool success = postsolveFreeColumnSingletonInequalityRow(stoch_original_sol, i);
         postsolve_success = postsolve_success && success;
         break;
      }
      case PARALLEL_ROWS_BOUNDS_TIGHTENED:
      {
         const bool success = postsolveParallelRowsBoundsTightened(stoch_original_sol, i);
         postsolve_success = postsolve_success && success;
         break;
      }
      case LINKING_VARS_SYNC_EVENT:
      {
         const bool success = syncLinkingVarChanges(stoch_original_sol);
         postsolve_success = postsolve_success && success;
         break;
      }
      case LINKING_INEQ_ROW_SYNC_EVENT:
      {
         const bool success = syncIneqLinkingRowChanges(stoch_original_sol);
         postsolve_success = postsolve_success && success;
         break;
      }
      case LINKIN_EQ_ROW_SYNC_EVENT:
      {
         const bool success = syncEqLinkingRowChanges(stoch_original_sol);
         postsolve_success = postsolve_success && success;
         break;
      }
      case BOUND_TIGHTENING_LINKING_ROW_SYNC_EVENT:
      {
         const bool success = syncLinkingRowsAfterBoundTightening(stoch_original_sol, i);
         postsolve_success = postsolve_success && success;
         break;
      }
      case STORE_BOUND_TIGHTENING_LINKING_ROWS:
      {
         break;
      }
      default:
      {
         throw std::runtime_error("Tried to postsolve not supported reduction type");
         break;
      }
      }
   }

   /* compute all s, t and u that have not yet been computed */

   /* assert that all variables have been set */
   assert( stoch_original_sol.isRootNodeInSync() );
   assert( allVariablesSet(stoch_original_sol) );
   if( my_rank == 0 )
      std::cout << "finished postsolving... " << std::endl;

   if( postsolve_success )
      return PRESOLVE_OK;
   else
      return PRESOLVE_FAIL;
}

/**
 * postsolve for a redundant row is to set all dual variables to zero - the row itself has no primal impact
 * for linking rows:
 *    all processes should have removed them in the same order
 *       -> assert in place to check this
 *    the current activity gets synchronized for slack computation
 */
bool StochPostsolver::postsolveRedundantRow(sVars& original_vars, int reduction_idx)
{
   assert( reductions.at(reduction_idx) == REDUNDANT_ROW );

   const unsigned int first_float_val = start_idx_float_values.at(reduction_idx);
   const unsigned int first_int_val = start_idx_int_values.at(reduction_idx);
   const unsigned int first_index = start_idx_indices.at(reduction_idx);

#ifndef NDEBUG
   const unsigned int next_first_float_val = start_idx_float_values.at(reduction_idx + 1);
   const unsigned int next_first_int_val = start_idx_int_values.at(reduction_idx + 1);
   const unsigned int next_first_index = start_idx_indices.at(reduction_idx + 1);

   assert(first_index + 1 == next_first_index);
   assert(first_float_val + 2 == next_first_float_val);
   assert(first_int_val + 3 == next_first_int_val);
#endif

   /* get stored data for postsolve */
   const INDEX& row = indices.at(first_index);
   assert( row.isRow() );
   if( row.isLinkingRow() )
      assert(PIPS_MPIisValueEqual(row.getIndex(), MPI_COMM_WORLD));

   const double lhs = float_values.at(first_float_val);
   const double rhs = float_values.at(first_float_val + 1);

   const int index_stored_row = int_values.at(first_int_val);
   const int iclow = int_values.at(first_int_val + 1);
   const int icupp = int_values.at(first_int_val + 2);
   assert(iclow + icupp >= 1);

   const INDEX stored_row(ROW, row.getNode(), index_stored_row, row.getLinking(), EQUALITY_SYSTEM);

   // TODO: this could be optimized - all linking rows will be after each other - we could wait with allreduce --- actually not sure whether this would ever happen or not - multiple redundant linking rows...
   // until the current boost of linking rows is processed and then allreduce all activities at once and unpate the slacks then only
   /* get current row activity - redundant linking rows have to lie on the stack in the same order */

   /* primal values */
   double value_row = 0.0;
   StochVector& x_vec = dynamic_cast<StochVector&>(*original_vars.x);

   if( row.isLinkingRow() )
   {
      assert(PIPS_MPIisValueEqual(row.getIndex(), MPI_COMM_WORLD));

      if(my_rank == 0)
         value_row = row_storage.multRowTimesVec( stored_row, x_vec );
      else
         value_row = row_storage.multLinkingRowTimesVecWithoutBl0(index_stored_row, x_vec);
      /* this might get very expensive if there is many redundant linking rows */
      PIPS_MPIgetSumInPlace(value_row, MPI_COMM_WORLD);
   }
   else
      value_row = row_storage.multRowTimesVec( stored_row, x_vec );

   assert( wasRowRemoved(row) );
   markRowAdded(row);
   if( row.inEqSys() )
   {
      assert(PIPSisEQ(lhs, rhs));
      if( !PIPSisEQFeas(value_row, rhs) )
         PIPSdebugMessage("Postsolve Warning: when reintroducing a redundant equality row it did not meet its rhs with feastol: %f != %f", value_row, rhs);
      assert( PIPSisEQ(value_row, rhs, postsolve_tol) );

      /* set dual multiplier to zero and mark row as added */
      getSimpleVecFromRowStochVec(original_vars.y, row) = 0;
   }
   else
   {
      /* set dual multipliers to zero and mark row as added */
      /* dual of row is zero */
      getSimpleVecFromRowStochVec(original_vars.z, row) = 0;
      getSimpleVecFromRowStochVec(original_vars.lambda, row) = 0;
      getSimpleVecFromRowStochVec(original_vars.pi, row) = 0;

      getSimpleVecFromRowStochVec(original_vars.s, row) = value_row;

      if( iclow == 1 )
      {
         if( !PIPSisLEFeas(lhs, value_row) )
            PIPSdebugMessage("Postsolve Warning: when reintroducing a redundant inequality row it did not meet its lhs with feastol: %f > %f", lhs, value_row);
         assert(PIPSisLE(lhs, value_row, postsolve_tol));
      }

      if( icupp == 1 )
      {
         if( !PIPSisLEFeas(value_row, rhs) )
            PIPSdebugMessage("Postsolve Warning: when reintroducing a redundant inequality row it did not meet its rhs with feastol: %f > %f", value_row, rhs);
         assert(PIPSisLE(value_row, rhs, postsolve_tol));
      }

      /* set correct slacks */
      if( iclow == 1)
         getSimpleVecFromRowStochVec(original_vars.t, row) = value_row - lhs;
      else
         getSimpleVecFromRowStochVec(original_vars.t, row) = 0;

      if( icupp == 1)
         getSimpleVecFromRowStochVec(original_vars.u, row) = rhs - value_row;
      else
         getSimpleVecFromRowStochVec(original_vars.u, row) = 0;

      assert( complementarySlackRowMet(original_vars, row, postsolve_tol) );
   }


   return true;
}

bool StochPostsolver::postsolveBoundsTightened(sVars& original_vars, int reduction_idx)
{
   assert( reductions.at(reduction_idx) == BOUNDS_TIGHTENED );

   const unsigned int first_float_val = start_idx_float_values.at(reduction_idx);
   const unsigned int first_int_val = start_idx_int_values.at(reduction_idx);
   const unsigned int first_index = start_idx_indices.at(reduction_idx);

#ifndef NDEBUG
   const unsigned int next_first_float_val = start_idx_float_values.at(reduction_idx + 1);
   const unsigned int next_first_int_val = start_idx_int_values.at(reduction_idx + 1);
   const unsigned int next_first_index = start_idx_indices.at(reduction_idx + 1);

   assert(first_index + 2 == next_first_index);
   assert(first_float_val + 2 == next_first_float_val);
   assert(first_int_val + 2 == next_first_int_val);
#endif

   const INDEX& row = indices.at(first_index);
   const INDEX& col = indices.at(first_index + 1);

   assert( row.isRow() || row.isEmpty() );
   assert( col.isCol() );

   if( row.isRow() )
      assert( !wasRowRemoved(row) );
   assert( !wasColumnRemoved(col) );

   const bool at_root_node = row.isEmpty() ? false : row.getNode() == -1 && col.isLinkingCol();

#ifndef NDEBUG
   if( col.isLinkingCol() && !at_root_node )
   {
      assert( PIPS_MPIisValueEqual( col.getIndex() ) );
      const int my_tightening = row.isEmpty() ? 0 : 1;
      assert( PIPS_MPIgetSum(my_tightening) == 1);
   }
#endif

   const bool is_upper_bound = (int_values[first_int_val] == 1) ? true : false;
   const int index_stored_row = int_values[first_int_val + 1];

   const double old_bound = float_values[first_float_val];
#ifndef NDEBUG
   const double new_bound = float_values[first_float_val + 1];
#endif

   const double curr_x = getSimpleVecFromColStochVec(original_vars.x, col);

   if( is_upper_bound )
   {
      assert( PIPSisLT(new_bound, old_bound) );
      assert( PIPSisLEFeas(curr_x, new_bound) );
   }
   else
   {
      assert( PIPSisLT(old_bound, new_bound) );
      assert( PIPSisLEFeas(new_bound, curr_x) );
   }

   double& slack = is_upper_bound ? getSimpleVecFromColStochVec(original_vars.w, col) :
         getSimpleVecFromColStochVec(original_vars.v, col);
   double dual_bound = is_upper_bound ? getSimpleVecFromColStochVec(original_vars.phi, col) :
         getSimpleVecFromColStochVec(original_vars.gamma, col);
   if( col.isLinkingCol() )
      dual_bound += is_upper_bound ? (*phi_changes)[col.getIndex()] : (*gamma_changes)[col.getIndex()];
   /* If the bound was tight all other variables in that row must have been at their respective upper
    * and lower bounds (depending on sings and orientation and upper/lower).
    * This fact will be used to adjust their duals which can be non-zero then since v/w were zero.
    * TODO : assert that
    */

   // TODO : reintroduce once scaling also scales termination criteria
   //   assert( PIPSisLEFeas(0.0, complementarity) );
   // assert( PIPSisLT( complementarity, feas_tol ) );
   const double old_complementarity = slack * dual_bound;

   /* adjust slack v/w */
   if( std::fabs(old_bound) == INF_POS )
   {
      slack = 0.0;
   }
   else
   {
      if( is_upper_bound )
      {
         assert(PIPSisLE(0, new_bound - curr_x));
         slack = old_bound - curr_x;
      }
      else
      {
         assert(PIPSisLE(0, curr_x - new_bound));
         slack = curr_x - old_bound;
      }

<<<<<<< HEAD
      assert( PIPSisLT(0.0, slack) );
=======
      /* adjust duals gamma and phi if necessary and use stored col to update */
      double& dual_row = row.inEqSys() ? getSimpleVecFromRowStochVec(original_vars.y, row) :
            getSimpleVecFromRowStochVec(original_vars.z, row);

      if(is_upper_bound)
      {
         double& phi = getSimpleVecFromColStochVec(original_vars.phi, col);
         if(!PIPSisZeroFeas(phi * slack))
         {
            const double old_phi = phi;

            const double coeff = row_storage.getRowCoefficientAtColumn( stored_row, col );
            /* set z/y of corresponding row such that c_i* deltaz//a_i* deltay = phi */
            assert(!PIPSisZero(coeff));
            const double change_dual_row = old_phi/coeff;
            //if(coeff < 1e-13)
            //   std::cout << "Potential numerical issues in postsolve of BoundTightening caused by small coefficient" << std::endl;

            /* add z/y * row to gamma/phi */
            StochVectorHandle tmp_pos(dynamic_cast<StochVector*>(original_vars.gamma->clone()));
>>>>>>> 1f01064f

      /* if only adjusting the slack is sufficent and we do not need dual postsolve - return */
      if( PIPSisZeroFeas( dual_bound * slack ) )
         return true;
   }

   /* if this is a local linking variable and we did not do the adjustments we're done */
   if( !row.isRow() )
      return true;

   /* do dual part of postsolve */

   /* adjust column bound dual so that complementary slackness is still as valid as before */
   const double diff_dual_bound = PIPSisZero(slack) ? - dual_bound : std::fabs( old_complementarity ) / slack - dual_bound;
   assert( PIPSisLE(0.0, dual_bound + diff_dual_bound) );
   assert( PIPSisLEFeas(slack * (dual_bound + diff_dual_bound), std::fabs( old_complementarity) ) );

   /* if the change will not introduce a big error into the reduced costs just apply it */
   if( std::fabs(diff_dual_bound) < postsolve_tol * 1e-1 )
   {
      if( col.isLinkingCol() )
      {
         double& dual = is_upper_bound ? (*phi_changes)[col.getIndex()] : (*gamma_changes)[col.getIndex()];
         if( std::fabs(old_bound) == INF_POS )
            dual = 0.0;
         else
            dual += diff_dual_bound;
      }
      else
      {
         double& dual = is_upper_bound ? getSimpleVecFromColStochVec(original_vars.phi, col)
               : getSimpleVecFromColStochVec(original_vars.gamma, col);
         if( std::fabs(old_bound) == INF_POS )
            dual = 0.0;
         else
            dual += diff_dual_bound;
      }
      return true;
   }

   /* at this point we want to adjust the dual_bound by diff_dual_bound introducing an error in the reduced costs which we need to compensate */
   const INDEX stored_row(ROW, row.getNode(), index_stored_row, row.getLinking(), EQUALITY_SYSTEM);
   const double coeff = row_storage.getRowCoefficientAtColumn( stored_row, col );

   /* set z/y of corresponding row such that c_i * delta_z // a_i * delta_y = +- diff_dual_bound */
   assert( !PIPSisZero(coeff) );
   const double change_dual_row = is_upper_bound ? (diff_dual_bound / coeff) : (-diff_dual_bound / coeff);
   assert( PIPSisEQ(-coeff * change_dual_row, is_upper_bound ? -diff_dual_bound : diff_dual_bound) );

   /* add -dz/dy * row to gamma/phi */
   /* store linking variable changes and allreduce them later except when using a row from D/B0 or D/Bl0 */
   StochVector& gamma = dynamic_cast<StochVector&>(*original_vars.gamma);
   StochVector& phi = dynamic_cast<StochVector&>(*original_vars.phi);

   /* linking rows not at root - so far we changed the slacks for the variable - missing is dual for the row and resulting corrections */
   if( !at_root_node && row.isLinkingRow() )
   {
      if( row.inEqSys() )
      {
         (*y_changes)[row.getIndex()] += change_dual_row;
         outdated_equality_linking_rows= true;
      }
      else
      {
         (*z_changes)[row.getIndex()] += change_dual_row;
         outdated_inequality_linking_rows= true;
      }
      return true;
   }

   if( distributed && !at_root_node )
   {
      row_storage.axpyAtRowPosNeg(1.0, &phi, &(*phi_changes), &gamma, &(*gamma_changes), change_dual_row, stored_row );
      outdated_linking_vars = true;
   }
   else
      row_storage.axpyAtRowPosNeg(1.0, &phi, nullptr, &gamma, nullptr, change_dual_row, stored_row );

   /* adjust the row dual */
   if( row.inInEqSys() )
   {
      double& z = getSimpleVecFromRowStochVec(original_vars.z, row);
      double& lambda = getSimpleVecFromRowStochVec(original_vars.lambda, row);
      double& pi = getSimpleVecFromRowStochVec(original_vars.pi, row);

      addIneqRowDual(z, lambda, pi, change_dual_row);
   }
   else
      getSimpleVecFromRowStochVec(original_vars.y, row) += change_dual_row;

   return true;
}

bool StochPostsolver::postsolveFixedColumn(sVars& original_vars, int reduction_idx)
{
   assert( reductions.at(reduction_idx) == FIXED_COLUMN );

   const unsigned int first_float_val = start_idx_float_values.at(reduction_idx);
   const unsigned int first_int_val = start_idx_int_values.at(reduction_idx);
   const unsigned int first_index = start_idx_indices.at(reduction_idx);

#ifndef NDEBUG
   const unsigned int next_first_float_val = start_idx_float_values.at(reduction_idx + 1);
   const unsigned int next_first_int_val = start_idx_int_values.at(reduction_idx + 1);
   const unsigned int next_first_index = start_idx_indices.at(reduction_idx + 1);

   assert(first_index + 1 == next_first_index);
   assert(first_float_val + 2 == next_first_float_val);
   assert(first_int_val + 1 == next_first_int_val);
#endif

   const INDEX& col = indices.at(first_index);
   assert( col.isCol() );
   assert( wasColumnRemoved(col) );

   const int index_stored_col = int_values.at(first_int_val);
   const INDEX stored_col(COL, col.getNode(), index_stored_col);

   const double value = float_values.at(first_float_val);
   const double obj_coeff = float_values.at(first_float_val + 1);


   /* mark entry as set and set x value to fixation */
   markColumnAdded(col);

   /* set x value */
   getSimpleVecFromColStochVec(original_vars.x, col) = value;

   /* set slacks for x bounds to zero (bounds were tight) */
   getSimpleVecFromColStochVec(original_vars.v, col) = 0.0;
   getSimpleVecFromColStochVec(original_vars.w, col) = 0.0;

   /* set duals for bounds to satisfy reduced costs of reintroduced column times x */
   double col_times_duals = 0.0;
   if( col.isLinkingCol() )
   {
      assert( PIPS_MPIisValueEqual(col.getIndex(), MPI_COMM_WORLD) );
      /* we need to synchronize the column times duals in this case */
      if( my_rank == 0 )
         col_times_duals = col_storage.multColTimesVec(stored_col, dynamic_cast<const StochVector&>(*original_vars.y),
               dynamic_cast<const StochVector&>(*original_vars.z));
      else
         col_times_duals = col_storage.multColTimesVecWithoutRootNode(stored_col, dynamic_cast<const StochVector&>(*original_vars.y),
               dynamic_cast<const StochVector&>(*original_vars.z));

      PIPS_MPIgetSumInPlace(col_times_duals, MPI_COMM_WORLD);
   }
   else
   {
      col_times_duals = col_storage.multColTimesVec( stored_col, dynamic_cast<const StochVector&>(*original_vars.y),
            dynamic_cast<const StochVector&>(*original_vars.z));
   }
   const double reduced_costs = obj_coeff - col_times_duals;

   /* adjust slacks in inequalities */
   /* add col * value to slacks */
   /* for linking rows we have to store the slack changes if they are not happening in the root node */
   if( col.isLinkingCol() )
      col_storage.axpyAtCol( 1.0, nullptr, &dynamic_cast<StochVector&>(*original_vars.s), nullptr, nullptr, value, stored_col );
   else
   {
      outdated_inequality_linking_rows = true;
      col_storage.axpyAtCol( 1.0, nullptr, &dynamic_cast<StochVector&>(*original_vars.s), nullptr, s_changes, value, stored_col );
   }

   /* set duals of bounds of x */
   double& gamma = getSimpleVecFromColStochVec(original_vars.gamma, col);
   double& phi = getSimpleVecFromColStochVec(original_vars.phi, col);
   gamma = 0.0;
   phi = 0.0;

   if( PIPSisLT(reduced_costs, 0.0) )
      phi = -reduced_costs;
   else if( PIPSisLT(0.0, reduced_costs) )
      gamma = reduced_costs;

   assert( PIPSisZeroFeas(reduced_costs - gamma + phi) );
   return true;
}

/**
 * recover primal value
 * dual multiplies will be set to zero
 * compute slack variables
 * no special treatment for linking variables since all processes should fix them simultaneously and in the same order
 *    -> assert is in place to check this
 */
bool StochPostsolver::postsolveFixedEmptyColumn(sVars& original_vars, int reduction_idx)
{
   assert( reductions.at(reduction_idx) == FIXED_EMPTY_COLUMN );

   const unsigned int first_float_val = start_idx_float_values.at(reduction_idx);
   const unsigned int first_int_val = start_idx_int_values.at(reduction_idx);
   const unsigned int first_index = start_idx_indices.at(reduction_idx);

#ifndef NDEBUG
   const unsigned int next_first_float_val = start_idx_float_values.at(reduction_idx + 1);
   const unsigned int next_first_int_val = start_idx_int_values.at(reduction_idx + 1);
   const unsigned int next_first_index = start_idx_indices.at(reduction_idx + 1);

   assert(first_index + 1 == next_first_index);
   assert(first_float_val + 4 == next_first_float_val);
   assert(first_int_val == next_first_int_val);
#endif

   const INDEX& col = indices.at(first_index);
   assert( col.isCol() );
   assert( wasColumnRemoved(col) );
   if( col.isLinkingCol() )
      assert( PIPS_MPIisValueEqual(col.getIndex(), MPI_COMM_WORLD) );

   const double value = float_values.at(first_float_val);
   const double obj_coeff = float_values.at(first_float_val + 1);
   const double xlow = float_values.at(first_float_val + 2);
   const double xupp = float_values.at(first_float_val + 3);

   /* primal */
   /* mark entry as set and set x value to fixation */
   markColumnAdded(col);
   getSimpleVecFromColStochVec(original_vars.x, col) = value;

   assert( PIPSisLEFeas(xlow, value) );
   assert( PIPSisLEFeas(value, xupp) );

   /* dual */
   getSimpleVecFromColStochVec(original_vars.gamma, col) = 0.0;
   getSimpleVecFromColStochVec(original_vars.phi, col) = 0.0;

   if( !PIPSisZero(obj_coeff) )
   {
      if( PIPSisLT(obj_coeff, 0.0) )
      {
         assert( xupp != INF_POS );
         assert( PIPSisEQ(value, xupp) );
         getSimpleVecFromColStochVec(original_vars.phi, col) = obj_coeff;
      }
      else if( PIPSisLT(0.0, obj_coeff) )
      {
         assert( xlow != INF_NEG );
         assert( PIPSisEQ(value, xlow) );
         getSimpleVecFromColStochVec(original_vars.gamma, col) = obj_coeff;
      }
   }

   if( xlow != INF_NEG )
      getSimpleVecFromColStochVec(original_vars.v, col) = value - xlow;
   else
      getSimpleVecFromColStochVec(original_vars.v, col) = 0.0;

   if( xupp != INF_POS )
      getSimpleVecFromColStochVec(original_vars.w, col) = xupp - value;
   else
      getSimpleVecFromColStochVec(original_vars.w, col) = 0.0;

   assert( complementarySlackVariablesMet(original_vars, col, postsolve_tol) );

   return true;
}

bool StochPostsolver::postsolveFixedColumnSingletonFromInequality(sVars& original_vars, int reduction_idx)
{
   assert( reductions.at(reduction_idx) == FIXED_COLUMN_SINGLETON_FROM_INEQUALITY );

   const unsigned int first_float_val = start_idx_float_values.at(reduction_idx);
   const unsigned int first_index = start_idx_indices.at(reduction_idx);

#ifndef NDEBUG
   const unsigned int first_int_val = start_idx_int_values.at(reduction_idx);
   const unsigned int next_first_float_val = start_idx_float_values.at(reduction_idx + 1);
   const unsigned int next_first_int_val = start_idx_int_values.at(reduction_idx + 1);
   const unsigned int next_first_index = start_idx_indices.at(reduction_idx + 1);

   assert(first_index + 2 == next_first_index);
   assert(first_float_val + 4 == next_first_float_val);
   assert(first_int_val == next_first_int_val);
#endif

   const INDEX& col = indices.at(first_index);
   const INDEX& row = indices.at(first_index + 1);
   assert( row.isRow() );
   assert( row.inInEqSys() );
   assert( col.isCol() );
   assert( !wasColumnRemoved(col) );

   const double value = float_values.at(first_float_val);
//   const double coeff = float_values.at(first_float_val + 1); // TODO : remove
   const double xlow_old = float_values.at(first_float_val + 2);
   const double xupp_old = float_values.at(first_float_val + 3);

   const bool local_linking_col = col.isLinkingCol() && row.getNode() != -1;

   /* set x value - bound is tight - compute slacks of x - set duals to zero */
   assert( PIPSisEQ( getSimpleVecFromColStochVec(original_vars.x, col), value) );

   /* set slacks for x bounds */
   assert( PIPSisLE(value, xupp_old) || xupp_old == INF_POS);
   assert( PIPSisLE(xlow_old, value) || xlow_old == INF_NEG);

   double& v = local_linking_col ? (*v_changes)[col.getIndex()] : getSimpleVecFromColStochVec(original_vars.v, col);
   double& w = local_linking_col ? (*w_changes)[col.getIndex()] : getSimpleVecFromColStochVec(original_vars.w, col);
   assert( PIPSisZero(v) && PIPSisZero(w) );
   v = (xlow_old == INF_NEG) ? 0 : value - xlow_old;
   w = (xupp_old == INF_POS) ? 0 : xupp_old - value;

   /* one of the bounds has to stay active */
   assert( PIPSisZero(v) || PIPSisZero(w) );

   /* if a bound is no longer tight we do not have to adjust the respective duals since these should be zero anyway */
   if( !PIPSisZero(v) )
      assert( PIPSisZero(getSimpleVecFromColStochVec(original_vars.gamma, col) ) );
   if( !PIPSisZero(w) )
      assert( PIPSisZero( getSimpleVecFromColStochVec(original_vars.phi, col) ) );

   assert( complementarySlackVariablesMet( original_vars, col, postsolve_tol) );

   return true;
}

bool StochPostsolver::postsolveSingletonEqualityRow(sVars& original_vars, int reduction_idx) const
{
   assert( reductions.at(reduction_idx) == SINGLETON_EQUALITY_ROW );

   const unsigned int first_float_val = start_idx_float_values.at(reduction_idx);
   const unsigned int first_index = start_idx_indices.at(reduction_idx);

#ifndef NDEBUG
   const unsigned int first_int_val = start_idx_int_values.at(reduction_idx);
   const unsigned int next_first_float_val = start_idx_float_values.at(reduction_idx + 1);
   const unsigned int next_first_int_val = start_idx_int_values.at(reduction_idx + 1);
   const unsigned int next_first_index = start_idx_indices.at(reduction_idx + 1);

   assert(first_index + 2 == next_first_index);
   assert(first_float_val + 5 == next_first_float_val);
   assert(first_int_val == next_first_int_val);
#endif

   const INDEX& row = indices.at(first_index);
   const INDEX& col = indices.at(first_index + 1);

   if( row.isRow() )
   {
      assert( row.getSystemType() == EQUALITY_SYSTEM );
      assert( !wasRowRemoved(row) );
   }
   assert( !wasColumnRemoved(col) );

   const double xlow_old = float_values.at(first_float_val);
   const double xupp_old = float_values.at(first_float_val + 1);
   const double coeff = float_values.at(first_float_val + 4);

   assert( !PIPSisZero(coeff) || coeff == NAN );

   const double curr_x = getSimpleVecFromColStochVec(original_vars.x, col);
   double& slack_lower = getSimpleVecFromColStochVec(original_vars.v, col);
   double& slack_upper = getSimpleVecFromColStochVec(original_vars.w, col);

   double& dual_lower = getSimpleVecFromColStochVec(original_vars.gamma, col);
   double& dual_upper = getSimpleVecFromColStochVec(original_vars.phi, col);

   double error_in_reduced_costs = 0.0;
   /* adjust the slacks */
   /* adjust duals in reduced costs and compensate the error with the dual of the newly introduced row */

   /* upper bound */
   if( xupp_old == INF_POS )
   {
      slack_upper = 0.0;
      error_in_reduced_costs -= dual_upper;
      dual_upper = 0.0;
   }
   else
   {
      slack_upper = xupp_old - curr_x;
      assert( PIPSisLE(0.0, slack_upper) );
      assert( std::fabs(slack_upper) != INF_POS );

      if( !PIPSisZero( slack_upper * dual_upper, postsolve_tol ) )
      {
         error_in_reduced_costs -= dual_upper;
         dual_upper = 0.0;
      }
   }

   /* lower bound */
   if(xlow_old == INF_NEG)
   {
      slack_lower = 0.0;
      error_in_reduced_costs += dual_lower;
      dual_lower = 0.0;
   }
   else
   {
      slack_lower = curr_x - xlow_old;
      assert(PIPSisLE(0.0, slack_lower));
      assert(std::fabs(slack_lower) != INF_POS);

      if( !PIPSisZero( slack_lower * dual_lower, postsolve_tol ) )
      {
         error_in_reduced_costs += dual_lower;
         dual_lower = 0.0;
      }
   }

   assert( PIPSisZero( slack_lower * dual_lower, postsolve_tol) );
   assert( PIPSisZero( slack_upper * dual_upper, postsolve_tol) );

   /* adjust duals of bounds so that complementary slackness is still met - iff we are the process that has the row to adjust on it */
   if( row.isRow() )
   {
      if( !PIPSisZero(error_in_reduced_costs) )
      {
         double& dual_singelton_row = getSimpleVecFromRowStochVec(original_vars.y, row);
         assert( coeff != NAN );
         /* we use the coeff * dual_singleton_row to balance the error in the reduced costs */
         const double diff_dual_row = error_in_reduced_costs / coeff;
         dual_singelton_row += diff_dual_row;
         assert(PIPSisEQ(diff_dual_row * coeff, error_in_reduced_costs));
      }
   }
   return true;
}

bool StochPostsolver::postsolveSingletonInequalityRow(sVars& original_vars, int reduction_idx) const
{
   assert( reductions.at(reduction_idx) == SINGLETON_INEQUALITY_ROW );

   const unsigned int first_float_val = start_idx_float_values.at(reduction_idx);
   const unsigned int first_index = start_idx_indices.at(reduction_idx);

#ifndef NDEBUG
   const unsigned int first_int_val = start_idx_int_values.at(reduction_idx);
   const unsigned int next_first_float_val = start_idx_float_values.at(reduction_idx + 1);
   const unsigned int next_first_int_val = start_idx_int_values.at(reduction_idx + 1);
   const unsigned int next_first_index = start_idx_indices.at(reduction_idx + 1);

   assert(first_index + 2 == next_first_index);
   assert(first_float_val + 5 == next_first_float_val);
   assert(first_int_val == next_first_int_val);
#endif

   const INDEX& row = indices.at(first_index);
   const INDEX& col = indices.at(first_index + 1);

   if( row.isRow() )
   {
      assert(row.getSystemType() == INEQUALITY_SYSTEM);
      assert( !wasRowRemoved(row) );
   }
   assert( !wasColumnRemoved(col) );

   const double xlow_old = float_values.at(first_float_val);
   const double xupp_old = float_values.at(first_float_val + 1);
   const double xlow_new = float_values.at(first_float_val + 2);
#ifndef NDEBUG
   const double xupp_new = float_values.at(first_float_val + 3);
#endif
   const double coeff = float_values.at(first_float_val + 4);

   assert( !PIPSisZero(coeff) || coeff == NAN );
   assert( xlow_new == INF_NEG || xupp_new == INF_POS );
   assert( xlow_new != INF_NEG || xupp_new != INF_POS );

   bool lower_bound_changed = (xlow_new != INF_NEG);

   const double curr_x = getSimpleVecFromColStochVec(original_vars.x, col);
   double& slack = lower_bound_changed ? getSimpleVecFromColStochVec(original_vars.v, col) :
         getSimpleVecFromColStochVec(original_vars.w, col);
   double& dual_bound = lower_bound_changed ? getSimpleVecFromColStochVec(original_vars.gamma, col) :
         getSimpleVecFromColStochVec(original_vars.phi, col);

   const double old_bound = lower_bound_changed ? xlow_old : xupp_old;
#ifndef NDEBUG
   const double new_bound = lower_bound_changed ? xlow_new : xupp_new; // TODO : remove
#endif
   assert( std::fabs(new_bound) < std::fabs(old_bound) );

   double error_in_reduced_costs = 0.0;
   /* adjust bounds slacks and duals so that complementarity condition stays valid*/
   if(std::fabs(old_bound) == INF_POS)
   {
      slack = 0.0;

      error_in_reduced_costs += lower_bound_changed ? dual_bound : -dual_bound;
      dual_bound = 0.0;
   }
   else
   {
      slack = std::fabs(old_bound - curr_x);
      assert(PIPSisLT(0.0, slack));
      assert(std::fabs(slack) != INF_POS);

      if( !PIPSisZero( slack * dual_bound, postsolve_tol ) )
      {
         error_in_reduced_costs += lower_bound_changed ? dual_bound : -dual_bound;
         dual_bound = 0.0;
      }
   }
   assert(PIPSisZero(dual_bound * slack, postsolve_tol));

   /* if we are the corresponding process owning the row and we have an error in the reduced costs */
   if( row.isRow() )
   {
      /* correct optimality conditions and reduced costs */
      if( !PIPSisZero(error_in_reduced_costs) )
      {
         double& dual_singelton_row = getSimpleVecFromRowStochVec(original_vars.z, row);
         assert( PIPSisZero(dual_singelton_row) );
         assert( PIPSisZero(getSimpleVecFromRowStochVec(original_vars.lambda, row)) );
         assert( PIPSisZero(getSimpleVecFromRowStochVec(original_vars.pi, row)) );

         /* we use the coeff * dual_singleton_row to balance the error in the reduced costs */
         const double diff_dual_row = error_in_reduced_costs / coeff;
         dual_singelton_row += diff_dual_row;

         getSimpleVecFromRowStochVec(original_vars.lambda, row) = std::max(0.0, dual_singelton_row);
         getSimpleVecFromRowStochVec(original_vars.pi, row) = -std::min(0.0, dual_singelton_row);

         assert(PIPSisEQFeas(diff_dual_row * coeff, error_in_reduced_costs));
      }
   }
   return true;
}

bool StochPostsolver::postsolveFreeColumnSingletonEquality(sVars& original_vars, int reduction_idx)
{
   /* row can be an equality row but then it must have clow == cupp */
   assert( reductions.at(reduction_idx) == FREE_COLUMN_SINGLETON_EQUALITY );

   const unsigned int first_float_val = start_idx_float_values.at(reduction_idx);
   const unsigned int first_int_val = start_idx_int_values.at(reduction_idx);
   const unsigned int first_index = start_idx_indices.at(reduction_idx);

#ifndef NDEBUG
   const unsigned int next_first_float_val = start_idx_float_values.at(reduction_idx + 1);
   const unsigned int next_first_int_val = start_idx_int_values.at(reduction_idx + 1);
   const unsigned int next_first_index = start_idx_indices.at(reduction_idx + 1);

   assert(first_index + 2 == next_first_index);
   assert(first_float_val + 5 == next_first_float_val);
   assert(first_int_val + 1 == next_first_int_val);
#endif

   const INDEX& col = indices.at(first_index);
   const INDEX& row = indices.at(first_index + 1);

   assert( row.isRow() );

   if( !row.isLinkingRow() )
      assert( col.isCol() );
   if( !col.isCol() )
      assert( row.isLinkingRow() );

   const double rhs = float_values.at(first_float_val);
   const double obj_coeff = float_values.at(first_float_val + 1);
   const double col_coeff = float_values.at(first_float_val + 2);
   const double xlow = float_values.at(first_float_val + 3);
   const double xupp = float_values.at(first_float_val + 4);

   const int stored_row_idx = int_values.at(first_int_val);
   const INDEX stored_row(ROW, row.getNode(), stored_row_idx, row.getLinking(), row.getSystemType());

   assert( !PIPSisZero(col_coeff) );
   assert( wasRowRemoved(row) );

   /* assert that linking columns and rows are done by all processes simultaneously */
   if( !col.isEmpty() )
      if( col.isLinkingCol() && row.getNode() == -1 )
         assert(PIPS_MPIisValueEqual(col.getIndex(), MPI_COMM_WORLD));

   if( row.isLinkingRow() )
      assert(PIPS_MPIisValueEqual(row.getIndex(), MPI_COMM_WORLD));

   /* reintroduce row on all processes */
   if( row.inEqSys() )
      getSimpleVecFromRowStochVec(*padding_origrow_equality, row) = 1;
   else
      getSimpleVecFromRowStochVec(*padding_origrow_inequality, row) = 1;

   const double dual_value_row = obj_coeff / col_coeff;

   if( row.isLinkingRow() )
      assert( PIPS_MPIisValueEqual(dual_value_row, MPI_COMM_WORLD) );

   /* set duals of row depending on equality/inequality row */
   if( row.inEqSys() )
   {
      getSimpleVecFromRowStochVec(original_vars.y, row) = dual_value_row;
      assert( PIPSisZero(obj_coeff - getSimpleVecFromRowStochVec(original_vars.y, row) * col_coeff) );
   }
   else
   {
      /* cupp == clow so slacks must be zero close to zero */
      getSimpleVecFromRowStochVec(original_vars.s, row) = 0.0;
      getSimpleVecFromRowStochVec(original_vars.t, row) = 0.0;
      getSimpleVecFromRowStochVec(original_vars.u, row) = 0.0;

      /* set dual */
      getSimpleVecFromRowStochVec(original_vars.z, row) = dual_value_row;
      if( PIPSisLT(0.0, dual_value_row) )
         getSimpleVecFromRowStochVec(original_vars.pi, row) = dual_value_row;
      else
         getSimpleVecFromRowStochVec(original_vars.lambda, row) = -dual_value_row;
   }

   /* synchronize value of row for x_val */
   double value_row = 0.0;
   if( col.isCol() )
      assert( PIPSisZero(getSimpleVecFromColStochVec(*original_vars.x, col)) );

   if( row.isLinkingRow() )
   {
      assert(PIPS_MPIisValueEqual(row.getIndex(), MPI_COMM_WORLD));

      if(my_rank == 0)
         value_row = row_storage.multRowTimesVec( stored_row, dynamic_cast<const StochVector&>(*original_vars.x));
      else
         value_row = row_storage.multLinkingRowTimesVecWithoutBl0( stored_row_idx, dynamic_cast<const StochVector&>(*original_vars.x));
      PIPS_MPIgetSumInPlace(value_row, MPI_COMM_WORLD);
   }
   else
      value_row = row_storage.multRowTimesVec(stored_row, dynamic_cast<const StochVector&>(*original_vars.x));

   assert(std::abs(value_row) != INF_POS);

   /* reintroduce the removed column on process owning column */
   if( col.isCol() )
   {
      const bool local_col_change = col.isLinkingCol() && row.getNode() != -1;

      assert( PIPSisZero(getSimpleVecFromColStochVec(original_vars.x, col)) );
      if( local_col_change )
         outdated_linking_vars = true;
      double& x_val = local_col_change ? (*x_changes)[col.getIndex()] : getSimpleVecFromColStochVec(original_vars.x, col);

      /* mark column as set */
      getSimpleVecFromColStochVec(*padding_origcol, col) = 1;

      /* recover primal value */
      x_val = (rhs - value_row) / col_coeff;
      assert( PIPSisZero(x_val * col_coeff + value_row - rhs) );

      /* compute slacks and set duals for bounds to zero */
      double& slack_lower = local_col_change ? (*v_changes)[col.getIndex()] : getSimpleVecFromColStochVec(original_vars.v, col);
      double& slack_upper = local_col_change ? (*w_changes)[col.getIndex()] : getSimpleVecFromColStochVec(original_vars.w, col);

      if( xlow == INF_NEG )
         slack_lower = 0.0;
      else
      {
         assert( PIPSisLE(xlow, x_val) );
         slack_lower = xlow - x_val;
      }

      if( xupp == INF_POS )
         slack_upper = 0.0;
      else
      {
         assert( PIPSisLE(x_val, xupp) );
         slack_upper = xupp - x_val;
      }

      getSimpleVecFromColStochVec(original_vars.gamma, col) = 0.0;
      getSimpleVecFromColStochVec(original_vars.phi, col) = 0.0;
   }

   return true;
}

bool StochPostsolver::postsolveNearlyParallelRowSubstitution(sVars& original_vars, int reduction_idx)
{
   assert( reductions.at(reduction_idx) == NEARLY_PARALLEL_ROW_SUBSTITUTION );

   const unsigned int first_float_val = start_idx_float_values.at(reduction_idx);
   const unsigned int first_index = start_idx_indices.at(reduction_idx);

#ifndef NDEBUG
   const unsigned int first_int_val = start_idx_int_values.at(reduction_idx);
   const unsigned int next_first_float_val = start_idx_float_values.at(reduction_idx + 1);
   const unsigned int next_first_int_val = start_idx_int_values.at(reduction_idx + 1);
   const unsigned int next_first_index = start_idx_indices.at(reduction_idx + 1);

   assert(first_index + 4 == next_first_index);
   assert(first_float_val + 9 == next_first_float_val);
   assert(first_int_val == next_first_int_val);
#endif

   /* col2 was substituted by col1 via col2 = t * col1 + d */
   const INDEX& col1 = indices.at(first_index);
   const INDEX& col2 = indices.at(first_index + 1);
   const INDEX& row1 = indices.at(first_index + 2);
   const INDEX& row2 = indices.at(first_index + 3);

   assert( row1.isRow() );
   assert( row2.isRow() );
   assert( row1.getNode() == row2.getNode() );
   assert( ( row1.inEqSys() && row2.inEqSys() ) ||
      ( row1.inInEqSys() && row2.inInEqSys() ) );
   assert( col2.isCol() );
   if( row1.inInEqSys() )
      assert( col1.isCol() );

   if( col1.isCol() )
      assert( !wasColumnRemoved(col1) );
   assert( !wasColumnRemoved(col2) );

   assert( !wasRowRemoved(row1) );
   assert( !wasRowRemoved(row2) );

   const bool local_linking_col1 = col1.isCol() ? (col1.isLinkingCol() && row1.getNode() != -1) : false;
   const bool local_linking_col2 = col2.isLinkingCol() && row2.getNode() != -1;

   const double scalar = float_values.at(first_float_val);
   const double translation = float_values.at(first_float_val + 1);
   const double obj_col1 = float_values.at(first_float_val + 2);
   const double obj_col2 = float_values.at(first_float_val + 3);

   const double xlow_col2 = float_values.at(first_float_val + 4);
   const double xupp_col2 = float_values.at(first_float_val + 5);
#ifndef NDEBUG
   const double coeff_col1 = float_values.at(first_float_val + 6);
#endif
   const double coeff_col2 = float_values.at(first_float_val + 7);

   /* row1 = parallel_factor * row2 */
   const double parallel_factor = float_values.at(first_float_val + 8);

   assert( !PIPSisZero(coeff_col2) );
   if( row2.inInEqSys() )
   {
      assert( !PIPSisZero(coeff_col1) );
      assert( PIPSisLT(0.0, coeff_col1 * coeff_col2) );
      assert( PIPSisZero(translation) );
   }

   const double val_col1 = col1.isCol() ? getSimpleVecFromColStochVec(original_vars.x, col1) : 0.0;
   const double val_col2 = scalar * val_col1 + translation;

   /* primal postsolve */

   /* reintroduce the substituted column */
   if( local_linking_col2 )
   {
      (*x_changes)[col2.getIndex()] += val_col2 - getSimpleVecFromColStochVec(original_vars.x, col2);
      outdated_linking_vars = true;
   }
   else
      getSimpleVecFromColStochVec(original_vars.x, col2) = val_col2;

   assert( PIPSisLEFeas( xlow_col2, val_col2 ) );
   assert( PIPSisLEFeas( val_col2, xupp_col2 ) );

   assert( PIPSisZero(getSimpleVecFromColStochVec(original_vars.phi, col2)) );
   assert( PIPSisZero(getSimpleVecFromColStochVec(original_vars.gamma, col2)) );
   /* slacks for bounds */
   /* bound duals to zero */
   if( local_linking_col2 )
   {
      (*v_changes)[col2.getIndex()] += (xlow_col2 == INF_NEG) ? -getSimpleVecFromColStochVec(original_vars.v, col2) : (*x_changes)[col2.getIndex()];
      (*w_changes)[col2.getIndex()] -= (xupp_col2 == INF_POS) ? getSimpleVecFromColStochVec(original_vars.w, col2) : (*x_changes)[col2.getIndex()];
      outdated_linking_vars = true;
   }
   else
   {
      getSimpleVecFromColStochVec(original_vars.v, col2) = (xlow_col2 == INF_NEG) ? 0 : val_col2 - xlow_col2;
      getSimpleVecFromColStochVec(original_vars.w, col2) = (xupp_col2 == INF_POS) ? 0 : xupp_col2 - val_col2;
   }

   /* dual postsolve substitution */

   /* the substitution itself needs a shift of the row duals to compensate the objective vector change or, if the row was not tight (so only for inequalities)
    * a shift of the column duals
    */

   /* postsolve two equalities */
   if( row1.inEqSys() )
   {
      double& dual_row1 = getSimpleVecFromRowStochVec(original_vars.y, row1);
      double& dual_row2 = getSimpleVecFromRowStochVec(original_vars.y, row2);

      assert( PIPSisZero(dual_row2) );

      /* compensate objective vector change with row2 and row1 */
      dual_row2 = obj_col2 / coeff_col2;
      dual_row1 -= ( dual_row2 / parallel_factor );

      assert( PIPSisZero(obj_col2 - coeff_col2 * dual_row2) );
   }
   /* postsolve two inequalities */
   else
   {
      /* objective coefficients had the same sign */
      assert( row1.inInEqSys() );
      assert( row2.inInEqSys() );
      assert( !PIPSisZero( parallel_factor ) );
      assert( !PIPSisZero( coeff_col2 ) );
      assert( PIPSisEQ( scalar, coeff_col1 / ( parallel_factor * coeff_col2 ) ) );
      assert( PIPSisLE( 0.0, scalar ) );

      /* if the bounds were tight we have to shift their duals - else we have to shift the row duals */
      const double change_objective_row1 = obj_col2 * scalar;

      assert( !PIPSisZero(obj_col1 + change_objective_row1) );

      /* scale row 1 by factor_row1 */
      const double factor_row1 = obj_col1 / (obj_col1 + change_objective_row1);

      /* shift duals from row1 to row2 */
      double& z_row1 = getSimpleVecFromRowStochVec(original_vars.z, row1);
      double& lambda_row1 = getSimpleVecFromRowStochVec(original_vars.lambda, row1);
      double& pi_row1 = getSimpleVecFromRowStochVec(original_vars.pi, row1);

      double& z_row2 = getSimpleVecFromRowStochVec(original_vars.z, row2);
      double& lambda_row2 = getSimpleVecFromRowStochVec(original_vars.lambda, row2);
      double& pi_row2 = getSimpleVecFromRowStochVec(original_vars.pi, row2);

      assert( PIPSisZero( z_row2 ) );
      assert( PIPSisZero( pi_row2 ) );
      assert( PIPSisZero( lambda_row2 ) );

      /* bound duals */
      double& gamma_row1 = getSimpleVecFromRowStochVec(original_vars.gamma, row1);
      double& phi_row1 = getSimpleVecFromRowStochVec(original_vars.phi, row1);

      double& gamma_row2 = getSimpleVecFromRowStochVec(original_vars.gamma, row2);
      double& phi_row2 = getSimpleVecFromRowStochVec(original_vars.phi, row2);

#ifndef NDEBUG
      assert( PIPSisZero(gamma_row2) );
      assert( PIPSisZero(phi_row2) );
      assert( PIPSisZero(z_row1 - lambda_row1 + pi_row1, postsolve_tol) );
      assert( PIPSisZero(z_row2 - lambda_row2 + pi_row2, postsolve_tol) );

      assert( PIPSisZero( (obj_col1 + scalar * obj_col2) - coeff_col1 * z_row1 - gamma_row1 + phi_row1, postsolve_tol ) );
      const double gamma_row1_old = gamma_row1;
      const double phi_row1_old = phi_row1;
#endif

      /* z = lambda - pi */
      const double delta_z_row1 = (factor_row1 - 1) * z_row1;
      const double delta_z_row2 = - parallel_factor * delta_z_row1;
      const double row2_bound_duals = obj_col2 - coeff_col2 * delta_z_row2;

      assert( PIPSisZero( delta_z_row1 + delta_z_row2 / parallel_factor, postsolve_tol ) );

      addIneqRowDual(z_row2, lambda_row2, pi_row2, delta_z_row2);
      addIneqRowDual(z_row1, lambda_row1, pi_row1, delta_z_row1);

      /* row1 bound duals */
      if( local_linking_col2 )
      {
         const int col2_idx = col2.getIndex();
         (*gamma_changes)[col2_idx] = std::max(0.0, row2_bound_duals);
         (*phi_changes)[col2_idx] = std::min(0.0, row2_bound_duals);
         outdated_linking_vars = true;

         assert( PIPSisZero( obj_col2 - coeff_col2 * z_row2 - (gamma_row2 + (*gamma_changes)[col2_idx]) + (phi_row2 + (*phi_changes)[col2_idx]), postsolve_tol ) );
      }
      else
      {
         gamma_row2 = std::max(0.0, row2_bound_duals);
         phi_row2 = std::min(0.0, row2_bound_duals);

         assert( PIPSisZero( obj_col2 - coeff_col2 * z_row2 - gamma_row2 + phi_row2, postsolve_tol ) );
      }

      if( local_linking_col1 )
      {
         const int col1_idx = col1.getIndex();
         (*gamma_changes)[col1_idx] = (factor_row1 - 1) * gamma_row1;
         (*phi_changes)[col1_idx] = (factor_row1 - 1) * phi_row1;
         outdated_linking_vars = true;

         assert( PIPSisZero( obj_col1 - coeff_col1 * z_row1 - (gamma_row1 + (*gamma_changes)[col1_idx]) + (phi_row1 + (*phi_changes)[col1_idx]), postsolve_tol ) );
      }
      else
      {
         gamma_row1 *= factor_row1;
         phi_row1 *= factor_row1;

         assert( PIPSisZero( obj_col1 - coeff_col1 * z_row1 - gamma_row1 + phi_row1, postsolve_tol ) );
      }

      assert( PIPSisZero( obj_col1 - coeff_col1 * z_row1 - gamma_row1_old * factor_row1 + phi_row1_old * factor_row1, postsolve_tol ) );
      assert( PIPSisZero( obj_col2 - coeff_col2 * z_row2 - row2_bound_duals, postsolve_tol ) );

      assert( complementarySlackVariablesMet(original_vars, col1, postsolve_tol) );
      assert( complementarySlackVariablesMet(original_vars, col2, postsolve_tol) );
      assert( complementarySlackRowMet( original_vars, row1, postsolve_tol) );
      assert( complementarySlackRowMet( original_vars, row2, postsolve_tol) );
   }
   return true;
}

bool StochPostsolver::postsolveNearlyParallelRowBoundsTightened(sVars& original_vars, int reduction_idx)
{
   assert( reductions.at(reduction_idx) == NEARLY_PARALLEL_ROW_BOUNDS_TIGHTENED );

   const unsigned int first_float_val = start_idx_float_values.at(reduction_idx);
   const unsigned int first_index = start_idx_indices.at(reduction_idx);

#ifndef NDEBUG
   const unsigned int first_int_val = start_idx_int_values.at(reduction_idx);
   const unsigned int next_first_float_val = start_idx_float_values.at(reduction_idx + 1);
   const unsigned int next_first_int_val = start_idx_int_values.at(reduction_idx + 1);
   const unsigned int next_first_index = start_idx_indices.at(reduction_idx + 1);

   assert(first_index + 4 == next_first_index);
   assert(first_float_val + 12 == next_first_float_val);
   assert(first_int_val == next_first_int_val);
#endif

   /* col2 was substituted by col1 via col2 = t * col1 + d */
   /* dual postsolve implied bounds */
   const INDEX& row1 = indices.at(first_index);
   const INDEX& row2 = indices.at(first_index + 1);
   const INDEX& col1 = indices.at(first_index + 2);
   const INDEX& col2 = indices.at(first_index + 3);

   assert( row1.isRow() );
   assert( row2.isRow() );
   assert( col1.isCol() );
   assert( col2.isCol() || col2.isEmpty() );

   if( col2.isCol() )
      assert( row1.inEqSys() && row2.inEqSys() );

   const bool local_linking_col1 = col1.isLinkingCol() && row1.getNode() != -1;
   const bool local_linking_col2 = col2.isCol() ? (col2.isLinkingCol() && row2.getNode() != -1) : false;

   const double xlow_col1 = float_values.at(first_float_val);
   const double xupp_col1 = float_values.at(first_float_val + 1);
   const double xlow_col2 = float_values.at(first_float_val + 2);
   const double xupp_col2 = float_values.at(first_float_val + 3);

   const double coeff_col1 = float_values.at(first_float_val + 4);
   const double coeff_col2 = float_values.at(first_float_val + 5);

   const double scalar = float_values.at(first_float_val + 6);
   const double translation = float_values.at(first_float_val + 7);
   const double parallel_factor = float_values.at(first_float_val + 8);

   const double rhs = float_values.at(first_float_val + 9);
   const double clow = float_values.at(first_float_val + 10);
   const double cupp = float_values.at(first_float_val + 11);

   assert( !PIPSisZero(scalar) );
#ifndef NDEBUG
   const double val_col1 = getSimpleVecFromColStochVec(original_vars.x, col1);
#endif

   /* if the variable bound of col1 was actually implied via col2 we have to shift it's dual multipliers over via also adjusting the dual of row1 */
   assert( PIPSisLE( xlow_col1, val_col1, postsolve_tol ) );
   assert( PIPSisLE( val_col1, xupp_col1, postsolve_tol ) );

   double xlow_implied = INF_NEG;
   double xupp_implied = INF_POS;

   /* if two nearly parallel equality rows get - get implied bounds */
   if( col2.isCol() )
   {
      assert( xlow_col2 != INF_NEG || xupp_col2 != INF_POS );

      if( PIPSisLT(0.0, scalar) )
      {
         if( xlow_col2 != INF_NEG )
            xlow_implied = std::max(xlow_col1, (xlow_col2 - translation) / scalar);
         else
            xlow_implied = xlow_col1;

         if( xupp_col2 != INF_POS )
            xupp_implied = std::min(xupp_col1, (xupp_col2 - translation) / scalar);
         else
            xupp_implied = xupp_col1;
      }
      else
      {
         if( xlow_col2 != INF_NEG )
            xupp_implied = std::min(xupp_col1, (xlow_col2 - translation) / scalar);
         else
            xupp_implied = xupp_col1;

         if( xupp_col2 != INF_POS )
            xlow_implied = std::max(xlow_col1, (xupp_col2 - translation) / scalar);
         else
            xlow_implied = xlow_col1;
      }
   }
   else
   {
      // TODO : check when example exists
      assert( clow != INF_NEG || cupp != INF_POS );
      assert( !PIPSisZero(coeff_col1) );
      assert( !PIPSisZero(parallel_factor * coeff_col1) );

      const double faq = parallel_factor * coeff_col1;

      assert( !PIPSisZero(faq) );
      if( PIPSisLT( 0.0, faq ) )
      {
         if( cupp != INF_POS )
            xlow_implied = std::max( xlow_col1, (rhs - parallel_factor * cupp ) / coeff_col1 );
         else
            xlow_implied = xlow_col1;

         if( clow != INF_NEG )
            xupp_implied = std::min( xupp_col1, (rhs - parallel_factor * clow) / coeff_col1 );
         else
            xupp_implied = xupp_col1;
      }

      if( PIPSisLT( faq, 0.0 ) )
      {
         if( cupp != INF_POS )
            xupp_implied = std::min( xupp_col1, (rhs - parallel_factor * cupp) / coeff_col1 );
         else
            xupp_implied = xupp_col1;

         if( clow != INF_NEG )
            xlow_implied = std::max( xlow_col1, (rhs - parallel_factor * clow) / coeff_col1 );
         else
            xlow_implied = xlow_col1;
      }
   }

   assert( xlow_implied != INF_NEG || xupp_implied != INF_POS );
   assert( PIPSisLE(xlow_col1, xlow_implied, postsolve_tol) );
   assert( PIPSisLE(xupp_implied, xupp_col1, postsolve_tol) );

#ifndef NDEBUG
   const double old_slack_lower = getSimpleVecFromColStochVec(original_vars.v, col1);
   const double old_slack_upper = getSimpleVecFromColStochVec(original_vars.w, col1);
#endif

   assert( complementarySlackVariablesMet(original_vars, col1, postsolve_tol) );
   if( col2.isCol() )
      assert( complementarySlackVariablesMet(original_vars, col2, postsolve_tol) );

   /* lower bound was implied by substituted column + it's row */
   if( PIPSisLT( xlow_col1, xlow_implied ) )
   {
      assert( PIPSisLT( xlow_col1, val_col1 ) );

      if( local_linking_col1 )
         outdated_linking_vars = true;

      const double gamma_col1_old = local_linking_col1 ? getSimpleVecFromColStochVec(original_vars.gamma, col1) + (*gamma_changes)[col1.getIndex()] :
            getSimpleVecFromColStochVec(original_vars.gamma, col1);
      const double v_col1_old = local_linking_col1 ? getSimpleVecFromColStochVec(original_vars.v, col1) + (*v_changes)[col1.getIndex()] :
            getSimpleVecFromColStochVec(original_vars.v, col1);
      double& gamma_col1 = local_linking_col1 ? (*gamma_changes)[col1.getIndex()] : getSimpleVecFromColStochVec(original_vars.gamma, col1);
      double& v_col1 = local_linking_col1 ? (*v_changes)[col1.getIndex()] : getSimpleVecFromColStochVec(original_vars.v, col1);

      /* reset bounds and adjust slacks */
      if( xlow_col1 != INF_NEG )
         v_col1 += xlow_implied - xlow_col1;
      else
         v_col1 -= v_col1_old;

      /* shift the dual of col1 to col2 */
      if( !PIPSisZero(gamma_col1_old) )
      {
         /* set the dual of col1 to zero, compensate for the error made with the dual of row1, compensate that error with the dual of col2
          * and finally compensate the error in col2's row of the reduced costs with col2's dual
          */

         /* dual to zero and compensate error */
         const double dual_shift_row1 = gamma_col1_old / coeff_col1;
         assert( PIPSisEQ( coeff_col1 * dual_shift_row1, gamma_col1_old ) );
         gamma_col1 -= gamma_col1_old;

         getSimpleVecFromRowStochVec(original_vars.y, row1) += dual_shift_row1;

         /* compensate again and adjust dual of col2 */
         const double dual_shift_row2 = -dual_shift_row1 * parallel_factor;

         if( row2.inEqSys() )
            getSimpleVecFromRowStochVec(original_vars.y, row2) += dual_shift_row2;
         else
         {
            double& z = getSimpleVecFromRowStochVec(original_vars.z, row2);
            double& lambda = getSimpleVecFromRowStochVec(original_vars.lambda, row2);
            double& pi = getSimpleVecFromRowStochVec(original_vars.pi, row2);

            addIneqRowDual(z, lambda, pi, dual_shift_row2);
         }

         /* if we had two equality rows there was a singleton col in row2 an it's dual needs to be adjusted */
         if( col2.isCol() )
         {
            /* assert bounds of substituted variable are similarly tight */
            if( PIPSisLT(0.0, scalar) )
               assert( PIPSisEQFeas( getSimpleVecFromColStochVec(original_vars.x, col2) - xlow_col2, std::fabs(old_slack_lower * scalar) ) );
            else
               assert( PIPSisEQFeas( xupp_col2 - getSimpleVecFromColStochVec(original_vars.x, col2), std::fabs(old_slack_lower * scalar) ) );

            const double dual_shift_col2 = -coeff_col2 * dual_shift_row2;
            PIPSisLT(0.0, scalar) ? assert( PIPSisLE(0.0, dual_shift_col2) ) : assert( PIPSisLE( dual_shift_col2, 0.0) );

            if( PIPSisLT(0.0, scalar) )
            {
               assert( PIPSisZero(getSimpleVecFromColStochVec(original_vars.gamma, col2)) );
               double& gamma = local_linking_col2 ? (*gamma_changes)[col2.getIndex()] : getSimpleVecFromColStochVec(original_vars.gamma, col2);

               gamma += std::fabs(dual_shift_col2);
            }
            else
            {
               assert( PIPSisZero(getSimpleVecFromColStochVec(original_vars.phi, col2)) );
               double& phi = local_linking_col2 ? (*phi_changes)[col2.getIndex()] : getSimpleVecFromColStochVec(original_vars.phi, col2);

               phi += std::fabs(dual_shift_col2);
            }
         }
      }
   }

   /* upper bound was implied by substituted column + it's row */
   if( PIPSisLT( xupp_implied, xupp_col1 ) )
   {
      assert( PIPSisLT(val_col1, xupp_col1) );

      if( local_linking_col1 )
         outdated_linking_vars = true;

      const double phi_col1_old = local_linking_col1 ? getSimpleVecFromColStochVec(original_vars.phi, col1) + (*phi_changes)[col1.getIndex()] :
            getSimpleVecFromColStochVec(original_vars.phi, col1);
      const double w_col1_old = local_linking_col1 ? getSimpleVecFromColStochVec(original_vars.w, col1) + (*w_changes)[col1.getIndex()] :
            getSimpleVecFromColStochVec(original_vars.w, col1);
      double& phi_col1 = local_linking_col1 ? (*phi_changes)[col1.getIndex()] : getSimpleVecFromColStochVec(original_vars.phi, col1);
      double& w_col1 = local_linking_col1 ? (*w_changes)[col1.getIndex()] : getSimpleVecFromColStochVec(original_vars.w, col1);

      /* reset bounds and adjust slacks */
      if( xupp_col1 != INF_POS )
         w_col1 += xupp_col1 - xupp_implied;
      else
         w_col1 -= w_col1_old;

      if( !PIPSisZero(phi_col1_old) )
      {
         /* set the dual of col1 to zero, compensate for the error made with the dual of row1, compensate that error with the dual of col2
          * and finally compensate the error in col2's row of the reduced costs with col2's dual
          */

         /* dual to zero and compensate error */
         const double dual_shift_row1 = -phi_col1_old / coeff_col1;
         assert( PIPSisEQ( coeff_col1 * dual_shift_row1, -phi_col1_old ) );
         phi_col1 -= phi_col1_old;

         getSimpleVecFromRowStochVec(original_vars.y, row1) += dual_shift_row1;

         /* compensate again and adjust dual of col2 */
         const double dual_shift_row2 = -dual_shift_row1 * parallel_factor;

         if( row2.inEqSys() )
            getSimpleVecFromRowStochVec(original_vars.y, row2) += dual_shift_row2;
         else
         {
            double& z = getSimpleVecFromRowStochVec(original_vars.z, row2);
            double& lambda = getSimpleVecFromRowStochVec(original_vars.lambda, row2);
            double& pi = getSimpleVecFromRowStochVec(original_vars.pi, row2);

            addIneqRowDual(z, lambda, pi, dual_shift_row2);
         }

         if( col2.isCol() )
         {
            /* assert bounds of substituted variable are similarly tight */
            if( PIPSisLT(0.0, scalar) )
               assert( PIPSisEQFeas( xupp_col2 - getSimpleVecFromColStochVec(original_vars.x, col2), std::fabs(old_slack_upper * scalar) ) );
            else
               assert( PIPSisEQFeas( getSimpleVecFromColStochVec(original_vars.x, col2) - xlow_col2, std::fabs(old_slack_upper * scalar) ) );

            const double dual_shift_col2 = -coeff_col2 * dual_shift_row2;
            /* -row^T * dual - gamma + phi */
            PIPSisLT(0.0, scalar) ? assert( PIPSisLE( dual_shift_col2, 0.0 ) ) : assert( PIPSisLE( 0.0, dual_shift_col2 ) );

            if( PIPSisLT(0.0, scalar) )
            {
               assert( PIPSisZero(getSimpleVecFromColStochVec(original_vars.phi, col2)) );
               double& phi = local_linking_col2 ? (*phi_changes)[col2.getIndex()] : getSimpleVecFromColStochVec(original_vars.phi, col2);

               phi += std::fabs(dual_shift_col2);
            }
            else
            {
               assert( PIPSisZero(getSimpleVecFromColStochVec(original_vars.gamma, col2)) );
               double& gamma = local_linking_col2 ? (*gamma_changes)[col2.getIndex()] : getSimpleVecFromColStochVec(original_vars.gamma, col2);

               gamma += std::fabs(dual_shift_col2);
            }
         }
      }
   }

   if( col2.isCol() )
      assert( complementarySlackVariablesMet(original_vars, col2, postsolve_tol) );

   return true;
}

bool StochPostsolver::postsolveFreeColumnSingletonInequalityRow( sVars& original_vars, int reduction_idx)
{
   assert( reductions.at(reduction_idx) == FREE_COLUMN_SINGLETON_INEQUALITY_ROW );

   const unsigned int first_float_val = start_idx_float_values.at(reduction_idx);
   const unsigned int first_int_val = start_idx_int_values.at(reduction_idx);
   const unsigned int first_index = start_idx_indices.at(reduction_idx);

#ifndef NDEBUG
   const unsigned int next_first_float_val = start_idx_float_values.at(reduction_idx + 1);
   const unsigned int next_first_int_val = start_idx_int_values.at(reduction_idx + 1);
   const unsigned int next_first_index = start_idx_indices.at(reduction_idx + 1);

   assert(first_index + 2 == next_first_index);
   assert(first_float_val + 4 == next_first_float_val);
   assert(first_int_val + 1 == next_first_int_val);
#endif

   const INDEX& row = indices.at(first_index);
   const INDEX& col = indices.at(first_index + 1);
   assert( row.inInEqSys() );

   const int index_stored_row = int_values.at(first_int_val);
   const INDEX row_stored(ROW, row.getNode(), index_stored_row, row.getLinking(), row.getSystemType());

   const double rhs = float_values.at(first_float_val);
   const double coeff = float_values.at(first_float_val + 1);
   const double xlow = float_values.at(first_float_val + 2);
   const double xupp = float_values.at(first_float_val + 3);

   if( col.isCol() )
      assert( !wasColumnRemoved(col) );
   assert( wasRowRemoved(row) );
   markRowAdded(row);

   double row_value = 0.0;

   if( row.isLinkingRow() )
   {
      assert( PIPS_MPIisValueEqual(row.getIndex(), MPI_COMM_WORLD) );

      if( col.isCol() && (!col.isLinkingCol() || my_rank == 0) )
         row_value = row_storage.multRowTimesVec( row_stored, dynamic_cast<const StochVector&>(*original_vars.x) );
      else
         row_value = row_storage.multLinkingRowTimesVecWithoutBl0( index_stored_row, dynamic_cast<const StochVector&>(*original_vars.x) );

      PIPS_MPIgetSumInPlace(row_value, MPI_COMM_WORLD);
   }
   else
      row_value = row_storage.multRowTimesVec(row_stored, dynamic_cast<const StochVector&>(*original_vars.x));

   /* duals of row and bounds are zero */
   getSimpleVecFromRowStochVec(original_vars.z, row) = 0;
   getSimpleVecFromRowStochVec(original_vars.lambda, row) = 0;
   getSimpleVecFromRowStochVec(original_vars.pi, row) = 0;

   if( col.isCol() )
   {
      const bool local_linking_col = col.isLinkingCol() && row.getNode() != -1;
      if( local_linking_col )
         outdated_linking_vars = true;

      /* set x value such that row is satisfied */
      assert( PIPSisZero(getSimpleVecFromColStochVec(original_vars.x, col)) );
      double& x_val = local_linking_col ? (*x_changes)[col.getIndex()] : getSimpleVecFromColStochVec(original_vars.x, col);
      x_val = (rhs - row_value) / coeff;

      getSimpleVecFromColStochVec(original_vars.gamma, col) = 0;
      getSimpleVecFromColStochVec(original_vars.phi, col) = 0;

      if( xlow == INF_NEG )
         getSimpleVecFromColStochVec(original_vars.v, col) = 0;
      else
      {
         assert( PIPSisLE(xlow, x_val) );
         if( local_linking_col )
            (*v_changes)[col.getIndex()] = x_val - xlow;
         else
            getSimpleVecFromColStochVec(original_vars.v, col) = x_val - xlow;
      }

      if( xupp == INF_POS )
         getSimpleVecFromColStochVec(original_vars.w, col) = 0;
      else
      {
         assert( PIPSisLE(x_val, xupp) );
         if( local_linking_col )
            (*w_changes)[col.getIndex()] = xupp - x_val;
         else
            getSimpleVecFromColStochVec(original_vars.w, col) = xupp - x_val;
      }

      getSimpleVecFromColStochVec(original_vars.gamma, col) = 0.0;
      getSimpleVecFromColStochVec(original_vars.phi, col) = 0.0;

      const double row_slack = row_value + coeff * x_val;

      if( row.isLinkingRow() && !col.isLinkingCol() )
      {
#ifndef NDEBUG
         const double row_slack_recieve = PIPS_MPIgetSum( row_slack, MPI_COMM_WORLD );
         assert( row_slack_recieve == row_slack );
#endif
         /* we just recomputed the slack */
         (*s_changes)[row.getIndex()] = 0;
      }

      getSimpleVecFromRowStochVec(original_vars.s, row) = row_slack;
   }
   else
   {
      assert( row.isLinkingRow() );

      const double row_slack = PIPS_MPIgetSum( 0.0, MPI_COMM_WORLD );
      getSimpleVecFromRowStochVec(original_vars.s, row) = row_slack;

      /* we just recomputed the slack */
      (*s_changes)[row.getIndex()] = 0;
   }

   /* compute slacks for bounds and row */
   /* slack for row is zero by construction */
   getSimpleVecFromRowStochVec(original_vars.t, row) = 0;
   getSimpleVecFromRowStochVec(original_vars.u, row) = 0;

   return true;
}

bool StochPostsolver::postsolveParallelRowsBoundsTightened(sVars& original_vars, int reduction_idx) const
{
   assert( reductions.at(reduction_idx) == PARALLEL_ROWS_BOUNDS_TIGHTENED );

   const unsigned int first_float_val = start_idx_float_values.at(reduction_idx);
   const unsigned int first_index = start_idx_indices.at(reduction_idx);

#ifndef NDEBUG
   const unsigned int first_int_val = start_idx_int_values.at(reduction_idx);
   const unsigned int next_first_float_val = start_idx_float_values.at(reduction_idx + 1);
   const unsigned int next_first_int_val = start_idx_int_values.at(reduction_idx + 1);
   const unsigned int next_first_index = start_idx_indices.at(reduction_idx + 1);

   assert(first_index + 2 == next_first_index);
   assert(first_float_val + 5 == next_first_float_val);
   assert(first_int_val == next_first_int_val);
#endif

   const INDEX& row1 = indices.at(first_index);
   const INDEX& row2 = indices.at(first_index + 1);

   assert( row1.isRow() );
   assert( row2.isRow() );
   assert( row1.inInEqSys() );
   assert( row2.inInEqSys() );

   const double clow_old = float_values.at(first_float_val);
   const double cupp_old = float_values.at(first_float_val + 1);
   const double clow_new = float_values.at(first_float_val + 2);
   const double cupp_new = float_values.at(first_float_val + 3);
   const double factor = float_values.at(first_float_val + 4);

   assert (!PIPSisZero(factor) );
   assert( !wasRowRemoved(row1) );
   assert( !wasRowRemoved(row2) );

   bool clow_tightened_by_row2 = PIPSisLT( clow_old, clow_new );
   bool cupp_tightened_by_row2 = PIPSisLT( cupp_new, cupp_old );
   if( clow_old == INF_NEG && clow_new != INF_NEG )
      assert( clow_tightened_by_row2 );
   if( cupp_old == INF_POS && cupp_new != INF_POS )
      assert( cupp_tightened_by_row2 );

   /* recompute duals and slack of both rows - if one bound was tight and thus the dual non-zero we shift it to the row originally implying the bound */
   double& z_row1 = getSimpleVecFromRowStochVec(original_vars.z, row1);
   double& lambda_row1 = getSimpleVecFromRowStochVec(original_vars.lambda, row1);
   double& pi_row1 = getSimpleVecFromRowStochVec(original_vars.pi, row1);

   double& t_row1 = getSimpleVecFromRowStochVec(original_vars.t, row1);
   double& u_row1 = getSimpleVecFromRowStochVec(original_vars.u, row1);

   double& z_row2 = getSimpleVecFromRowStochVec(original_vars.z, row2);
   double& lambda_row2 = getSimpleVecFromRowStochVec(original_vars.lambda, row2);
   double& pi_row2 = getSimpleVecFromRowStochVec(original_vars.pi, row2);

   assert( PIPSisZero(z_row2) );
   assert( PIPSisZero(pi_row2) );
   assert( PIPSisZero(lambda_row2) );

   if( PIPSisLT(factor, 0.0) )
      std::swap(lambda_row2, pi_row2);

   /* if a bound was implied by row2 we have to shift the dual multiplies over to the implying row */
   if( clow_tightened_by_row2 )
   {
      assert( PIPSisLT(clow_old, clow_new) );

      /* adjust slacks */
      if( clow_old == INF_NEG )
         t_row1 = 0.0;
      else
         t_row1 += clow_new - clow_old;

      /* clow is no longer tight on row1 but now on row2 - shift row1's multiplier to row2 */
      z_row1 -= lambda_row1;
      z_row2 += lambda_row1 * factor;

      lambda_row2 = lambda_row1 * factor;
      lambda_row1 = 0.0;
   }

   if( cupp_tightened_by_row2 )
   {
      assert( PIPSisLT(cupp_new, cupp_old) );

      /* adjust slacks */
      if( cupp_old == INF_POS )
         u_row1 = 0.0;
      else
         u_row1 += cupp_old - cupp_new;

      /* cupp is no longer tight on row1 but now on row2 - shift row1's multiplier to row2 */
      z_row1 += pi_row1;
      z_row2 -= pi_row1 * factor;

      pi_row2 = pi_row1 * factor;
      pi_row1 = 0.0;
   }

   /* check slacks - these might have increased by the parallelity factor */
   assert( complementarySlackRowMet(original_vars, row2, postsolve_tol * std::fabs(factor) * 10) );
   assert( complementarySlackRowMet(original_vars, row1, postsolve_tol) );
   return true;
}

/* sync linking variables - either the variables are not set everywhere or on some procs they are set to something non-zero while on others they are zero */
bool StochPostsolver::syncLinkingVarChanges(sVars& original_vars)
{
   assert( dynamic_cast<const StochVector&>(*original_vars.x).isRootNodeInSync() );
   assert( dynamic_cast<const StochVector&>(*original_vars.v).isRootNodeInSync() );
   assert( dynamic_cast<const StochVector&>(*original_vars.w).isRootNodeInSync() );
   assert( dynamic_cast<const StochVector&>(*original_vars.gamma).isRootNodeInSync() );
   assert( dynamic_cast<const StochVector&>(*original_vars.phi).isRootNodeInSync() );

   PIPS_MPIgetLogicOrInPlace(outdated_linking_vars, MPI_COMM_WORLD);

   if( !outdated_linking_vars || x_changes->length() == 0)
      return true;

   PIPS_MPIsumArrayInPlace( array_linking_var_changes, length_array_linking_var_changes, MPI_COMM_WORLD );
   PIPS_MPImaxArrayInPlace( dynamic_cast<SimpleVectorBase<int>*>(padding_origcol->vec)->elements(), dynamic_cast<SimpleVectorBase<int>*>(padding_origcol->vec)->length(), MPI_COMM_WORLD );

   SimpleVector& linking_x = dynamic_cast<SimpleVector&>(*dynamic_cast<StochVector&>(*original_vars.x).vec);
   SimpleVector& linking_v = dynamic_cast<SimpleVector&>(*dynamic_cast<StochVector&>(*original_vars.v).vec);
   SimpleVector& linking_w = dynamic_cast<SimpleVector&>(*dynamic_cast<StochVector&>(*original_vars.w).vec);
   SimpleVector& linking_gamma = dynamic_cast<SimpleVector&>(*dynamic_cast<StochVector&>(*original_vars.gamma).vec);
   SimpleVector& linking_phi = dynamic_cast<SimpleVector&>(*dynamic_cast<StochVector&>(*original_vars.phi).vec);

   for( int i = 0; i < linking_x.length(); ++i )
   {
      if( wasColumnRemoved( INDEX(COL, -1, i) ) )
         continue;

      if( std::isnan(linking_x[i]) )
      {
         linking_x[i] = (*x_changes)[i];
         linking_v[i] = (*v_changes)[i];
         linking_w[i] = (*w_changes)[i];
         linking_gamma[i] = (*gamma_changes)[i];
         linking_phi[i] = (*phi_changes)[i];
      }
      else
      {
         assert( !std::isnan(linking_v[i]) );
         assert( !std::isnan(linking_w[i]) );
         assert( !std::isnan(linking_gamma[i]) );
         assert( !std::isnan(linking_phi[i]) );

         linking_x[i] += (*x_changes)[i];
         linking_v[i] += (*v_changes)[i];
         linking_w[i] += (*w_changes)[i];
         linking_gamma[i] += (*gamma_changes)[i];
         linking_phi[i] += (*phi_changes)[i];
      }
   }

   std::memset( array_linking_var_changes, 0, length_array_linking_var_changes );
   outdated_linking_vars = false;

   assert( dynamic_cast<const StochVector&>(*original_vars.x).isRootNodeInSync() );
   assert( dynamic_cast<const StochVector&>(*original_vars.v).isRootNodeInSync() );
   assert( dynamic_cast<const StochVector&>(*original_vars.w).isRootNodeInSync() );
   assert( dynamic_cast<const StochVector&>(*original_vars.gamma).isRootNodeInSync() );
   assert( dynamic_cast<const StochVector&>(*original_vars.phi).isRootNodeInSync() );

   return true;
}

bool StochPostsolver::syncEqLinkingRowChanges(sVars& original_vars)
{
   PIPS_MPIgetLogicOrInPlace(outdated_equality_linking_rows, MPI_COMM_WORLD);

   if( !outdated_equality_linking_rows || y_changes->length() == 0)
      return true;

   PIPS_MPIsumArrayInPlace( array_eq_linking_row_changes, length_array_eq_linking_row_changes, MPI_COMM_WORLD );
   PIPS_MPImaxArrayInPlace( dynamic_cast<SimpleVectorBase<int>*>(padding_origrow_equality->vecl)->elements(),
         dynamic_cast<SimpleVectorBase<int>*>(padding_origrow_equality->vecl)->length(), MPI_COMM_WORLD );

   SimpleVector& linking_y = dynamic_cast<SimpleVector&>(*dynamic_cast<StochVector&>(*original_vars.y).vecl);

   for( int i = 0; i < linking_y.length(); ++i )
   {
      if( wasRowRemoved( INDEX(ROW, -1, i, true, EQUALITY_SYSTEM) ) )
         continue;

      if( !wasRowRemoved( INDEX(ROW, -1, i, true, EQUALITY_SYSTEM) ) && std::isnan(linking_y[i]) )
         linking_y[i] = (*y_changes)[i];
      else
         linking_y[i] += (*y_changes)[i];
   }

   std::memset( array_eq_linking_row_changes, 0, length_array_eq_linking_row_changes );
   outdated_equality_linking_rows = false;

   assert( dynamic_cast<const StochVector&>(*original_vars.y).isRootNodeInSync() );

   return true;
}

bool StochPostsolver::syncIneqLinkingRowChanges(sVars& original_vars)
{
   assert( dynamic_cast<const StochVector&>(*original_vars.z).isRootNodeInSync() );
   assert( dynamic_cast<const StochVector&>(*original_vars.s).isRootNodeInSync() );
   assert( dynamic_cast<const StochVector&>(*original_vars.t).isRootNodeInSync() );
   assert( dynamic_cast<const StochVector&>(*original_vars.u).isRootNodeInSync() );
   assert( dynamic_cast<const StochVector&>(*original_vars.pi).isRootNodeInSync() );
   assert( dynamic_cast<const StochVector&>(*original_vars.lambda).isRootNodeInSync() );

   PIPS_MPIgetLogicOrInPlace(outdated_inequality_linking_rows, MPI_COMM_WORLD);

   if( !outdated_inequality_linking_rows || z_changes->length() == 0)
      return true;

   PIPS_MPIsumArrayInPlace( array_ineq_linking_row_changes, length_array_ineq_linking_row_changes, MPI_COMM_WORLD );
   PIPS_MPImaxArrayInPlace( dynamic_cast<SimpleVectorBase<int>*>(padding_origrow_inequality->vecl)->elements(),
         dynamic_cast<SimpleVectorBase<int>*>(padding_origrow_inequality->vecl)->length(), MPI_COMM_WORLD );

   SimpleVector& linking_z = dynamic_cast<SimpleVector&>(*dynamic_cast<StochVector&>(*original_vars.z).vecl);
   SimpleVector& linking_lambda = dynamic_cast<SimpleVector&>(*dynamic_cast<StochVector&>(*original_vars.lambda).vecl);
   SimpleVector& linking_pi = dynamic_cast<SimpleVector&>(*dynamic_cast<StochVector&>(*original_vars.pi).vecl);

   SimpleVector& linking_s = dynamic_cast<SimpleVector&>(*dynamic_cast<StochVector&>(*original_vars.s).vecl);
   SimpleVector& linking_t = dynamic_cast<SimpleVector&>(*dynamic_cast<StochVector&>(*original_vars.t).vecl);
   SimpleVector& linking_u = dynamic_cast<SimpleVector&>(*dynamic_cast<StochVector&>(*original_vars.u).vecl);

   for( int i = 0; i < linking_z.length(); ++i )
   {
      if( wasRowRemoved( INDEX(ROW, -1, i, true, INEQUALITY_SYSTEM) ) )
         continue;

      if( std::isnan(linking_z[i]) )
      {
         linking_z[i] = (*z_changes)[i];
         linking_lambda[i] = std::max(0.0, linking_z[i]);
         linking_pi[i] = -std::min(0.0, linking_z[i]);
         linking_s[i] = (*s_changes)[i];
         linking_t[i] = (*t_changes)[i];
         linking_u[i] = (*u_changes)[i];
      }
      else
      {
         assert( !std::isnan(linking_z[i]) );
         assert( !std::isnan(linking_lambda[i]) );
         assert( !std::isnan(linking_pi[i]) );
         assert( !std::isnan(linking_s[i]) );
         assert( !std::isnan(linking_t[i]) );
         assert( !std::isnan(linking_u[i]) );

         addIneqRowDual(linking_z[i], linking_lambda[i], linking_pi[i], (*z_changes)[i]);
         linking_s[i] += (*s_changes)[i];
         linking_t[i] += (*t_changes)[i];
         linking_u[i] += (*u_changes)[i];
      }
   }

   std::memset( array_ineq_linking_row_changes, 0, length_array_ineq_linking_row_changes );
   outdated_inequality_linking_rows = false;

   assert( dynamic_cast<const StochVector&>(*original_vars.z).isRootNodeInSync() );
   assert( dynamic_cast<const StochVector&>(*original_vars.s).isRootNodeInSync() );
   assert( dynamic_cast<const StochVector&>(*original_vars.t).isRootNodeInSync() );
   assert( dynamic_cast<const StochVector&>(*original_vars.u).isRootNodeInSync() );
   assert( dynamic_cast<const StochVector&>(*original_vars.pi).isRootNodeInSync() );
   assert( dynamic_cast<const StochVector&>(*original_vars.lambda).isRootNodeInSync() );

   return true;
}

bool StochPostsolver::syncLinkingRowsAfterBoundTightening(sVars& original_vars, int i)
{
   assert( dynamic_cast<const StochVector&>(*original_vars.y).isRootNodeInSync() );
   assert( dynamic_cast<const StochVector&>(*original_vars.z).isRootNodeInSync() );
   assert( dynamic_cast<const StochVector&>(*original_vars.lambda).isRootNodeInSync() );
   assert( dynamic_cast<const StochVector&>(*original_vars.pi).isRootNodeInSync() );

   PIPS_MPIgetLogicOrInPlace(outdated_equality_linking_rows);
   PIPS_MPIgetLogicOrInPlace(outdated_inequality_linking_rows);

   if( !outdated_equality_linking_rows && !outdated_inequality_linking_rows )
      return true;

   /* find STORE_BOUND_TIGHTENING_LINKING_ROWS event - there all linking rows have been stored (after bound tightening so it is actually down the stack and has already been processed */
   while( reductions[i] != STORE_BOUND_TIGHTENING_LINKING_ROWS )
   {
      ++i;
      assert( static_cast<unsigned int>(i) < reductions.size() );
   }

   unsigned int current_pos = start_idx_indices.at(i);
   StochVector& gamma = dynamic_cast<StochVector&>(*original_vars.gamma);
   StochVector& phi = dynamic_cast<StochVector&>(*original_vars.phi);

   /* gather all z and y changes if any */
   if( outdated_equality_linking_rows )
   {
      PIPS_MPIsumArrayInPlace(array_eq_linking_row_changes, length_array_eq_linking_row_changes);

      for( int row = 0; row < y_changes->length(); ++row )
      {
         const double change_dual_row = (*y_changes)[row];
         (*y_changes)[row] = 0.0;
         if( !PIPSisZero( change_dual_row ) )
         {
            const INDEX row_INDEX(ROW, -1, row, true, EQUALITY_SYSTEM);
            const int row_stored = findNextRowInStored(i, current_pos, row_INDEX);

            const INDEX stored_row(ROW, -1, row_stored, true, EQUALITY_SYSTEM);
            /// adjust duals of rows and bounds
            row_storage.axpyAtRowPosNeg(1.0, &phi, nullptr, &gamma, nullptr, change_dual_row, stored_row );
            getSimpleVecFromRowStochVec(original_vars.y, row_INDEX) += change_dual_row;
         }
      }
   }

   if( outdated_inequality_linking_rows )
   {
      PIPS_MPIsumArrayInPlace(array_ineq_linking_row_changes, length_array_ineq_linking_row_changes);

      for( int row = 0; row < z_changes->length(); ++row )
      {
         const double change_dual_row = (*z_changes)[row];
         (*z_changes)[row] = 0.0;

         if( !PIPSisZero( change_dual_row ) )
         {
            const INDEX row_INDEX(ROW, -1, row, true, INEQUALITY_SYSTEM);
            const int row_stored = findNextRowInStored(i, current_pos, row_INDEX);

            const INDEX stored_row(ROW, -1, row_stored, true, EQUALITY_SYSTEM);
            /// adjust duals of rows and bounds
            row_storage.axpyAtRowPosNeg(1.0, &phi, nullptr, &gamma, nullptr, change_dual_row, stored_row );

            /* adjust the row dual */
            double& z = getSimpleVecFromRowStochVec(original_vars.z, row_INDEX);
            double& lambda = getSimpleVecFromRowStochVec(original_vars.lambda, row_INDEX);
            double& pi = getSimpleVecFromRowStochVec(original_vars.pi, row_INDEX);

            addIneqRowDual(z, lambda, pi, change_dual_row);
         }
      }
   }
   assert( dynamic_cast<const StochVector&>(*original_vars.y).isRootNodeInSync() );
   assert( dynamic_cast<const StochVector&>(*original_vars.z).isRootNodeInSync() );
   assert( dynamic_cast<const StochVector&>(*original_vars.lambda).isRootNodeInSync() );
   assert( dynamic_cast<const StochVector&>(*original_vars.pi).isRootNodeInSync() );

   outdated_equality_linking_rows = false;
   outdated_inequality_linking_rows = false;

   return true;
}

int StochPostsolver::findNextRowInStored(int pos_reduction, unsigned int& start, const INDEX& row) const
{
   assert( reductions[pos_reduction] == STORE_BOUND_TIGHTENING_LINKING_ROWS );
   assert( start_idx_indices.at(pos_reduction) <= start );
   assert( start_idx_indices.at(pos_reduction + 1) > start );
   assert( start_idx_indices[pos_reduction + 1] - start_idx_indices[pos_reduction] ==
         start_idx_int_values[pos_reduction + 1] - start_idx_int_values[pos_reduction]);

   while( indices[start] != row )
   {
      start++;
      assert( start < start_idx_indices.at(pos_reduction + 1) );
   }

   assert(indices[start] == row);

   const int dist = start - start_idx_indices[pos_reduction];
   const int pos_stored_index = start_idx_int_values.at(pos_reduction) + dist;

   return int_values[pos_stored_index];
}

void StochPostsolver::addIneqRowDual(double& z, double& lambda, double& pi, double value) const
{
   z += value;
   /* z = lambda - pi */
   if( value > 0 )
   {
      if( pi > 0 )
      {
         pi -= value;
         if( pi < 0 )
         {
            value = -pi;
            pi = 0.0;
         }
         else
            value = 0.0;
      }

      lambda += value;
   }
   /* value < 0 */
   else
   {
      if( lambda > 0 )
      {
         lambda += value;
         if( lambda < 0 )
         {
            value = lambda;
            lambda = 0.0;
         }
         else
            value = 0.0;
      }

      pi += -value;
   }

   assert( PIPSisEQ(z, lambda - pi, postsolve_tol) );
}

void StochPostsolver::addIneqRowSlack(double& s, double& t, double& u, double clow, double cupp, double value) const
{
   assert( PIPSisZero( s - clow - t, postsolve_tol) );
   assert( PIPSisZero( s - cupp + u, postsolve_tol) );
   assert( PIPSisLT( 0.0, t, postsolve_tol) );
   assert( PIPSisLT( 0.0, u, postsolve_tol) );

   s += value;
   t += value;
   u += value;

   assert( PIPSisLT( 0.0, t, postsolve_tol) );
   assert( PIPSisLT( 0.0, u, postsolve_tol) );
   assert( PIPSisZero( s - clow - t, postsolve_tol) );
   assert( PIPSisZero( s - cupp + u, postsolve_tol) );
}

bool StochPostsolver::sameNonZeroPatternDistributed(const StochVector& vec) const
{
   assert(vec.vec);

   if( !sameNonZeroPatternDistributed( dynamic_cast<const SimpleVector&>(*vec.vec) ) )
      return false;

   if( vec.vecl )
   {
      if( !sameNonZeroPatternDistributed( dynamic_cast<const SimpleVector&>(*vec.vecl) ) )
         return false;
   }
   return true;
}

bool StochPostsolver::sameNonZeroPatternDistributed(const SimpleVector& vec) const
{
   std::vector<double> v(vec.elements(), vec.elements() + vec.length() );

   bool result = true;

   for( unsigned int i = 0; i < v.size(); ++i )
   {
      if( !PIPSisZero(v[i]) )
         v[i] = 1.0;
   }

   const std::vector<double> ref_vec(v.begin(), v.end());

   PIPS_MPIminArrayInPlace(v, MPI_COMM_WORLD);

   for( unsigned i = 0; i < v.size(); ++i )
   {
      if( v[i] != ref_vec[i] )
      {
         result = false;
      }
   }

   return PIPS_MPIgetLogicAnd( result, MPI_COMM_WORLD );
}


void StochPostsolver::setOriginalVarsFromReduced(const sVars& reduced_vars, sVars& original_vars) const
{
#ifdef ANCIENT_CPP
   const double initial_const = NAN;
#else
   const double initial_const = std::nan("not set");
#endif

   /* x */
   const StochVector &x_reduced = dynamic_cast<const StochVector&>(*reduced_vars.x);
   StochVector &x_orig = dynamic_cast<StochVector&>(*original_vars.x);
   x_orig.setToConstant(initial_const);
   setOriginalValuesFromReduced<>(x_orig, x_reduced, *padding_origcol);

   /* s */
   const StochVector &s_reduced = dynamic_cast<const StochVector&>(*reduced_vars.s);
   StochVector &s_orig = dynamic_cast<StochVector&>(*original_vars.s);
   s_orig.setToConstant(initial_const);
   setOriginalValuesFromReduced(s_orig, s_reduced, *padding_origrow_inequality);

   /* y */
   const StochVector &y_reduced = dynamic_cast<const StochVector&>(*reduced_vars.y);
   StochVector &y_orig = dynamic_cast<StochVector&>(*original_vars.y);
   y_orig.setToConstant(initial_const);
   setOriginalValuesFromReduced(y_orig, y_reduced, *padding_origrow_equality);

   /* z */
   const StochVector &z_reduced = dynamic_cast<const StochVector&>(*reduced_vars.z);
   StochVector &z_orig = dynamic_cast<StochVector&>(*original_vars.z);
   z_orig.setToConstant(initial_const);
   setOriginalValuesFromReduced(z_orig, z_reduced, *padding_origrow_inequality);

   /* v */
   const StochVector &v_reduced = dynamic_cast<const StochVector&>(*reduced_vars.v);
   StochVector &v_orig = dynamic_cast<StochVector&>(*original_vars.v);
   v_orig.setToConstant(initial_const);
   setOriginalValuesFromReduced(v_orig, v_reduced, *padding_origcol);

   /* gamma */
   const StochVector &gamma_reduced = dynamic_cast<const StochVector&>(*reduced_vars.gamma);
   StochVector &gamma_orig = dynamic_cast<StochVector&>(*original_vars.gamma);
   gamma_orig.setToConstant(initial_const);
   setOriginalValuesFromReduced(gamma_orig, gamma_reduced, *padding_origcol);

   /* w */
   const StochVector &w_reduced = dynamic_cast<const StochVector&>(*reduced_vars.w);
   StochVector &w_orig = dynamic_cast<StochVector&>(*original_vars.w);
   w_orig.setToConstant(initial_const);
   setOriginalValuesFromReduced(w_orig, w_reduced, *padding_origcol);

   /* phi */
   const StochVector &phi_reduced = dynamic_cast<const StochVector&>(*reduced_vars.phi);
   StochVector &phi_orig = dynamic_cast<StochVector&>(*original_vars.phi);
   phi_orig.setToConstant(initial_const);
   setOriginalValuesFromReduced(phi_orig, phi_reduced, *padding_origcol);

   /* t */
   const StochVector &t_reduced = dynamic_cast<const StochVector&>(*reduced_vars.t);
   StochVector &t_orig = dynamic_cast<StochVector&>(*original_vars.t);
   t_orig.setToConstant(initial_const);
   setOriginalValuesFromReduced(t_orig, t_reduced, *padding_origrow_inequality);

   /* lambda */
   const StochVector &lambda_reduced = dynamic_cast<const StochVector&>(*reduced_vars.lambda);
   StochVector &lambda_orig = dynamic_cast<StochVector&>(*original_vars.lambda);
   lambda_orig.setToConstant(initial_const);
   setOriginalValuesFromReduced(lambda_orig, lambda_reduced, *padding_origrow_inequality);

   /* u */
   const StochVector &u_reduced = dynamic_cast<const StochVector&>(*reduced_vars.u);
   StochVector &u_orig = dynamic_cast<StochVector&>(*original_vars.u);
   u_orig.setToConstant(initial_const);
   setOriginalValuesFromReduced(u_orig, u_reduced, *padding_origrow_inequality);

   /* pi */
   const StochVector &pi_reduced = dynamic_cast<const StochVector&>(*reduced_vars.pi);
   StochVector &pi_orig = dynamic_cast<StochVector&>(*original_vars.pi);
   pi_orig.setToConstant(initial_const);
   setOriginalValuesFromReduced(pi_orig, pi_reduced, *padding_origrow_inequality);
}

bool StochPostsolver::allVariablesSet(const sVars& vars) const
{
   bool all_set = true;
#ifdef ANCIENT_CPP
   const double initial_const = NAN;
#else
   const double initial_const = std::nan("not set"); // TODO not working
#endif

   /* x */
   if( !vars.x->componentNotEqual(initial_const) )
   {
      if( my_rank == 0 )
         std::cout << "x not all set" << std::endl;
      all_set = false;
   }

   /* s */
   if( !vars.s->componentNotEqual(initial_const) )
   {
      if( my_rank == 0 )
         std::cout << "s not all set" << std::endl;
      all_set = false;
   }

   /* y */
   if( !vars.y->componentNotEqual(initial_const) )
   {
      if( my_rank == 0 )
         std::cout << "y not all set" << std::endl;
      all_set = false;
   }

   /* z */
   if( !vars.z->componentNotEqual(initial_const) )
   {
      if( my_rank == 0 )
         std::cout << "z not all set" << std::endl;
      all_set = false;
   }

   /* v */
   if( !vars.v->componentNotEqual(initial_const) )
   {
      if( my_rank == 0 )
         std::cout << "v not all set" << std::endl;
      all_set = false;
   }

   /* gamma */
   if( !vars.gamma->componentNotEqual(initial_const) )
   {
      if( my_rank == 0 )
         std::cout << "gamma not all set" << std::endl;
      all_set = false;
   }

   /* w */
   if( !vars.w->componentNotEqual(initial_const) )
   {
      if( my_rank == 0 )
         std::cout << "w not all set" << std::endl;
      all_set = false;
   }

   /* phi */
   if( !vars.phi->componentNotEqual(initial_const) )
   {
      if( my_rank == 0 )
         std::cout << "phi not all set" << std::endl;
      all_set = false;
   }

   /* t */
   if( !vars.t->componentNotEqual(initial_const) )
   {
      if( my_rank == 0 )
         std::cout << "t not all set" << std::endl;
      all_set = false;
   }

   /* lambda */
   if( !vars.phi->componentNotEqual(initial_const) )
   {
      if( my_rank == 0 )
         std::cout << "phi not all set" << std::endl;
      all_set = false;
   }

   /* u */
   if( !vars.u->componentNotEqual(initial_const) )
   {
      if( my_rank == 0 )
         std::cout << "u not all set" << std::endl;
      all_set = false;
   }

   /* pi */
   if( !vars.pi->componentNotEqual(initial_const) )
   {
      if( my_rank == 0 )
         std::cout << "pi not all set" << std::endl;
      all_set = false;
   }

   return all_set;
}

bool StochPostsolver::complementarySlackVariablesMet(const sVars& vars, const INDEX& col, double tol) const
{
   assert( col.isCol() );
   assert( !wasColumnRemoved(col) );
   assert( tol > 0 );

   const int index = col.getIndex();

   const double v = col.isLinkingCol() ? getSimpleVecFromColStochVec(vars.v, col) + (*v_changes)[index] : getSimpleVecFromColStochVec(vars.v, col);
   const double w = col.isLinkingCol() ? getSimpleVecFromColStochVec(vars.w, col) + (*w_changes)[index] : getSimpleVecFromColStochVec(vars.w, col);
   const double gamma = col.isLinkingCol() ? getSimpleVecFromColStochVec(vars.gamma, col) + (*gamma_changes)[index] : getSimpleVecFromColStochVec(vars.gamma, col);
   const double phi = col.isLinkingCol() ? getSimpleVecFromColStochVec(vars.phi, col) + (*phi_changes)[index] : getSimpleVecFromColStochVec(vars.phi, col);

   assert(!std::isnan(v));
   assert(!std::isnan(w));
   assert(!std::isnan(gamma));
   assert(!std::isnan(phi));

   if( std::fabs(v * gamma) >= tol )
   {
      std::cout << "rv " << v << " " << gamma << " " << v * gamma << " vs " << tol << std::endl;
      return true;
   }
   if( std::fabs(w * phi) >= tol )
   {
      std::cout << "rw " << w << " " << phi << " " << w * phi << " vs " << tol << std::endl;
      return true;
   }
   return std::fabs(v * gamma) < tol && std::fabs(w * phi) < tol ;
}

bool StochPostsolver::complementarySlackRowMet(const sVars& vars, const INDEX& row, double tol) const
{
   assert( row.isRow() );
   assert( !wasRowRemoved(row) );
   assert( tol > 0 );

   const double t = getSimpleVecFromRowStochVec(vars.t, row);
   const double u = getSimpleVecFromRowStochVec(vars.u, row);
   const double lambda = getSimpleVecFromRowStochVec(vars.lambda, row);
   const double pi = getSimpleVecFromRowStochVec(vars.pi, row);

   assert(!std::isnan(t));
   assert(!std::isnan(u));
   assert(!std::isnan(lambda));
   assert(!std::isnan(pi));

   if( std::fabs(t * lambda) >= tol )
   {
      std::cout << "rt " << t << " " << lambda << " " << t * lambda << " vs " << tol << std::endl;
      return true;
   }
   if( !(std::fabs(t * lambda) < tol) )
   {
      std::cout << t * lambda << " " << std::fabs(t * lambda) << " " << tol << std::endl;
      std::cout << "|t * lambda| >= tol => false: " << (std::fabs(t * lambda) >= tol) << std::endl;
      std::cout << "|t * lambda| < tol => false??: " << (std::fabs(t * lambda) < tol) << std::endl;
   }
   assert( std::fabs(t * lambda) < tol );
   if( std::fabs(u * pi) >= tol )
   {
      std::cout << "ru " << u << " " << pi << " " << u * pi << " vs " << tol << std::endl;
      return true;
   }
   assert( std::fabs( u * pi) < tol );

   return std::fabs(t * lambda) < tol && std::fabs(u * pi) < tol;
}

/// fills vars_orig with vars_reduced padded with zeros - padding is done via the padding_map
template <typename T>
void StochPostsolver::setOriginalValuesFromReduced(StochVectorBase<T>& original_vector,
   const StochVectorBase<T>& reduced_vector,
   const StochVectorBase<int>& padding_original) const
{
   assert( reduced_vector.children.size() == original_vector.children.size() );
   assert( padding_original.children.size() == reduced_vector.children.size() );
   assert( reduced_vector.vec != nullptr && original_vector.vec != nullptr && padding_original.vec != nullptr );
   assert( (reduced_vector.vecl != nullptr && original_vector.vecl != nullptr && padding_original.vecl != nullptr)
         || (reduced_vector.vecl == nullptr && original_vector.vecl == nullptr && padding_original.vecl == nullptr) );

   if( reduced_vector.isKindOf(kStochDummy) )
   {
      assert( original_vector.isKindOf(kStochDummy) && padding_original.isKindOf(kStochDummy) );
      return;
   }

   /* root node */
   /* vec */
   setOriginalValuesFromReduced( dynamic_cast<SimpleVectorBase<T>&>(*original_vector.vec), dynamic_cast<const SimpleVectorBase<T>&>(*reduced_vector.vec),
      dynamic_cast<const SimpleVectorBase<int>&>(*padding_original.vec));

   /* vecl */
   if( reduced_vector.vecl )
   {
      setOriginalValuesFromReduced( dynamic_cast<SimpleVectorBase<T>&>(*original_vector.vecl), dynamic_cast<const SimpleVectorBase<T>&>(*reduced_vector.vecl),
         dynamic_cast<const SimpleVectorBase<int>&>(*padding_original.vecl));
   }

   /* child nodes */
   for( int i = 0; i < static_cast<int>(reduced_vector.children.size()); ++i )
   {
      setOriginalValuesFromReduced( *original_vector.children[i],  *reduced_vector.children[i], *padding_original.children[i] );
   }
}

template <typename T>
void StochPostsolver::setOriginalValuesFromReduced(SimpleVectorBase<T>& original_vector,
   const SimpleVectorBase<T>& reduced_vector,
   const SimpleVectorBase<int>& padding_original) const
{
   assert( original_vector.length() == padding_original.length() );

   int col_reduced = 0; 
   for(int i = 0; i < padding_original.length(); ++i)
   {
      if(padding_original[i] == -1)
      {
         continue;
      }
      else
      {
         assert(padding_original[i] == 1);
         original_vector[i] = reduced_vector[col_reduced];
         ++col_reduced;
      }
   }

   /* assert all entries are set */
   assert(col_reduced == reduced_vector.length());
}<|MERGE_RESOLUTION|>--- conflicted
+++ resolved
@@ -1088,31 +1088,7 @@
          assert(PIPSisLE(0, curr_x - new_bound));
          slack = curr_x - old_bound;
       }
-
-<<<<<<< HEAD
       assert( PIPSisLT(0.0, slack) );
-=======
-      /* adjust duals gamma and phi if necessary and use stored col to update */
-      double& dual_row = row.inEqSys() ? getSimpleVecFromRowStochVec(original_vars.y, row) :
-            getSimpleVecFromRowStochVec(original_vars.z, row);
-
-      if(is_upper_bound)
-      {
-         double& phi = getSimpleVecFromColStochVec(original_vars.phi, col);
-         if(!PIPSisZeroFeas(phi * slack))
-         {
-            const double old_phi = phi;
-
-            const double coeff = row_storage.getRowCoefficientAtColumn( stored_row, col );
-            /* set z/y of corresponding row such that c_i* deltaz//a_i* deltay = phi */
-            assert(!PIPSisZero(coeff));
-            const double change_dual_row = old_phi/coeff;
-            //if(coeff < 1e-13)
-            //   std::cout << "Potential numerical issues in postsolve of BoundTightening caused by small coefficient" << std::endl;
-
-            /* add z/y * row to gamma/phi */
-            StochVectorHandle tmp_pos(dynamic_cast<StochVector*>(original_vars.gamma->clone()));
->>>>>>> 1f01064f
 
       /* if only adjusting the slack is sufficent and we do not need dual postsolve - return */
       if( PIPSisZeroFeas( dual_bound * slack ) )
