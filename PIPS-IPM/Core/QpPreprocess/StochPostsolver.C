/*
 * StochPostsolver.C
 *
 *  Created on: 02.05.2019
 *      Author: Nils-Christian Kempke
 */

#include "OoqpVector.h"
#include "StochPostsolver.h"
#include "pipsdef.h"

#include <limits>
#include <stdexcept>
#include <iostream>

StochPostsolver::StochPostsolver(const sData& original_problem) :
   QpPostsolver(original_problem),
   n_rows_original(original_problem.my + original_problem.mz), 
   n_cols_original(original_problem.nx),
   padding_origcol( dynamic_cast<StochVector*>(original_problem.g->clone()) ),
   padding_origrow_equality( dynamic_cast<StochVector*>(original_problem.bA->clone()) ),
   padding_origrow_inequality( dynamic_cast<StochVector*>(original_problem.bu->clone()) ),
   stored_rows( dynamic_cast<const StochGenMatrix&>(*original_problem.A).cloneEmptyRows(true) )
{
   getRankDistributed(MPI_COMM_WORLD, my_rank, distributed);

   padding_origcol->setToConstant(1);
   padding_origrow_equality->setToConstant(1);
   padding_origrow_inequality->setToConstant(1);

   // count !? rows cols...
   start_idx_values.push_back(0);
}

StochPostsolver::~StochPostsolver()
{
   delete padding_origrow_inequality;
   delete padding_origrow_equality;
   delete padding_origcol;
}

void StochPostsolver::notifySingletonEqualityRow( int node, int row, BlockType block_type, int col, double coeff, double rhs)
{
   throw std::runtime_error("Not yet implemented");
}

void StochPostsolver::notifySingletonIneqalityRow( int node, int row, BlockType block_type, int col, double coeff, double lhs, double rhs )
{
   throw std::runtime_error("Not yet implemented");
}

<<<<<<< HEAD
// todo for now equality rows only
void StochPostsolver::notifyFreeColumnSingleton( SystemType system_type, int node_row, int row, bool linking_row, int node_col, int col, 
   const StochGenMatrix& matrix_row )
{
   BlockType block_type = (linking_row) ? LINKING_CONS_BLOCK : CHILD_BLOCK;
   //todo INEQUALITY system?  
   assert(system_type == EQUALITY_SYSTEM);
   assert( getSimpleVecRowFromStochVec(*padding_origrow_equality, node_row, block_type)[row] == 1 );
   assert( getSimpleVecColFromStochVec(*padding_origcol, node_col)[col] == 1 );

   getSimpleVecRowFromStochVec(*padding_origrow_equality, node_row, block_type)[row] = -1;
   getSimpleVecColFromStochVec(*padding_origcol, node_col)[col] = -1;
   
   // save dual postsolve info
   // save row for primal postsolve info
   int row_idx = stored_rows->appendRow(matrix_row, node_row, row, linking_row);

   indices.push_back( INDEX(node_col, col) );
   values.push_back( (linking_row) ? 1.0 : 0.0 );
   values.push_back( row_idx );
   values.push_back( node_row );
   values.push_back( row );
   reductions.push_back( FREE_COLUMN_SINGLETON );

   finishNotify();
}

=======
/* substitute var2 with scalar*var1 + translation */
void StochPostsolver::notifyParallelRowSubstitution(SystemType system_type, int node_row, int var1, int row1, int node_var1, int var2, int row2, 
   int node_var2, double scalar, double translation)
{
   assert( PIPSisEQ( getSimpleVecColFromStochVec(*padding_origcol, node_var2)[var2], 1) );
   assert( PIPSisEQ( getSimpleVecColFromStochVec(*padding_origcol, node_var1)[var1], 1) );

   reductions.push_back(PARALLEL_ROW_SUBSTITUTION);

   indices.push_back( INDEX(node_var2, var2) );
   getSimpleVecColFromStochVec(*padding_origcol, node_var2)[var2] = -1;

   values.push_back( var1 );
   values.push_back( node_var1 );
   values.push_back( scalar );
   values.push_back( translation );

   finishNotify();
}
>>>>>>> aea22acb

/** postsolve has to compute the optimal dual multipliers here and set the primal value accordingly */
void StochPostsolver::notifyFixedColumn( int node, unsigned int col, double value, const std::vector<int>& indices_col,
   const std::vector<double>& values_col)
{
   assert( getSimpleVecColFromStochVec(*padding_origcol, node)[col] == 1 );
   getSimpleVecColFromStochVec(*padding_origcol, node)[col] = -1;
   // todo for dual postsolve
   // todo assert correct format
   // todo add matrix of columns
   /* store current upper and lower bounds of x and the local column */
   reductions.push_back( FIXED_COLUMN );
   indices.push_back( INDEX(node, col) );
   values.push_back( value );

   finishNotify();
}


void StochPostsolver::notifyFixedEmptyColumn(int node, unsigned int col, double value)
{
   assert( getSimpleVecColFromStochVec(*padding_origcol, node)[col] == 1);
   getSimpleVecColFromStochVec(*padding_origcol, node)[col] = -1;
   assert( std::fabs(value) < 1e10 );

   reductions.push_back( FIXED_EMPTY_COLUMN );   
   indices.push_back( INDEX(node, col) );
   values.push_back( value );

   finishNotify();
}

/** postsolve for this is simply to set all dual variables to zero - the row itself has no primal impact */
void StochPostsolver::notifyRedundantRow( SystemType system_type, int node, unsigned int row, bool linking_constraint, const std::vector<int>& indices_row,
   const std::vector<double> values_row )
{
   return;

   // finishNotify();
}

// todo : only store each version of each row once!
// todo : store whole row
void StochPostsolver::notifyRowPropagated( SystemType system_type, int node, int row, bool linking_constraint,
      int column, double lb, double ub, double* values_row, int* indices_row, int length)
{
   return;

   // finishNotify();
}

void StochPostsolver::notifyDeletedRow( SystemType system_type, int node, int row, bool linking_constraint)
{
   throw std::runtime_error("Not yet implemented");
}

void StochPostsolver::notifyParallelColumns()
{
   throw std::runtime_error("Not yet implemented");
}

void StochPostsolver::finishNotify()
{
   assert( reductions.size() == start_idx_values.size() );
   assert( indices.size() == start_idx_values.size() );

   start_idx_values.push_back( values.size() );
}

// todo : sort reductions by nodes ? and then reverse ?
// todo : at the moment only replaces whatever is given as x with the x solution in the original soution space
PostsolveStatus StochPostsolver::postsolve(const Variables& reduced_solution, Variables& original_solution) const
{
   if(my_rank == 0)
      std::cout << "start postsolving... " << std::endl;

   const sVars& stoch_reduced_sol = dynamic_cast<const sVars&>(reduced_solution);
   sVars& stoch_original_sol = dynamic_cast<sVars&>(original_solution);

   stoch_original_sol.x->setToConstant(-std::numeric_limits<double>::infinity());

   /* original variables are now reduced vars padded with zeros */
   setOriginalVarsFromReduced(stoch_reduced_sol, stoch_original_sol);

   StochVector& x_vec = dynamic_cast<StochVector&>(*stoch_original_sol.x);



   /* dual variables */

   // todo

   /* dual solution is now reduced solution padded with zeros */

   /* post-solve the reductions in reverse order */
   for( int i = reductions.size() - 1; i >= 0; --i )
   {
      int type = reductions.at(i);
      unsigned int first_val = start_idx_values.at(i);
      unsigned int last_val = start_idx_values.at(i + 1);
      switch( type )
      {
         case REDUNDANT_ROW:
         {
            throw std::runtime_error("REDUNDANT_ROW not yet implemented");
            break;
         }
         case BOUNDS_TIGHTENED:
         {
            throw std::runtime_error("BOUNDS_TIGHTENED not yet implemented");
            break;
         }
         case FIXED_COLUMN:
         {
            int column = indices.at(i).index;
            int node = indices.at(i).node;
            double value = values[first_val];

            assert( -1 <= node && node < static_cast<int>(x_vec.children.size()) );
            assert( getSimpleVecColFromStochVec(*padding_origcol, node)[column] == -1 );

            getSimpleVecColFromStochVec(*padding_origcol, node)[column] = 1;
            getSimpleVecColFromStochVec(x_vec, node)[column] = value;

            break;
         }
         case FIXED_EMPTY_COLUMN:
         {
            assert( first_val == last_val -1 );

            int column = indices.at(i).index;
            int node = indices.at(i).node;
            double value = values.at(first_val);

            assert( -1 <= node && node < static_cast<int>(x_vec.children.size()) );
            assert( getSimpleVecColFromStochVec(*padding_origcol, node)[column] == -1 );

            getSimpleVecColFromStochVec(*padding_origcol, node)[column] = 1;
            getSimpleVecColFromStochVec(x_vec, node)[column] = value;

            break;
         }
         case SUBSTITUTED_COLUMN:
         {            
            throw std::runtime_error("SUBSTITUTED_COLUMN not yet implemented");
            break;
         }
         case PARALLEL_COLUMN:
         {
            throw std::runtime_error("PARALLEL_COLUMN not yet implemented");
            break;
         }
         case DELETED_ROW:
         {
            throw std::runtime_error("DELETED_ROW not yet implemented");
            break;
         }
         case SINGLETON_EQUALITY_ROW:
         {
            throw std::runtime_error("SINGLETON_EQUALITY_ROW not yet implemented");
            break;
         }
         case SINGLETON_INEQUALITY_ROW:
         {
            throw std::runtime_error("SINGLETON_INEQUALITY_ROW not yet implemented");
            break;
         }
<<<<<<< HEAD
         case FREE_COLUMN_SINGLETON:
         {
            // get index of substituted column and deleted row
            // restore primal value of column
            throw std::runtime_error("FREE_COLUMN_SINGLETON not yet implemented");
=======
         case PARALLEL_ROW_SUBSTITUTION:
         {
            int column = indices.at(i).index;
            int node = indices.at(i).node;

            assert( PIPSisEQ( getSimpleVecColFromStochVec(*padding_origcol, node)[column], -1) );
            assert( first_val == last_val - 4 );

            int col_sub = values.at(first_val);
            int node_sub = values.at(first_val + 1);
            double scalar = values.at(first_val + 2);
            double translation = values.at(first_val + 3);

            assert( PIPSisEQ( getSimpleVecColFromStochVec(*padding_origcol, node_sub)[col_sub], 1) );
            const double val_sub = getSimpleVecColFromStochVec(x_vec, node_sub)[col_sub]; 

            getSimpleVecColFromStochVec(*padding_origcol, node)[column] = 1;
            getSimpleVecColFromStochVec(x_vec, node)[column] = scalar * val_sub + translation;


>>>>>>> aea22acb
            break;
         }
         default:
         {
            throw std::runtime_error("Tried to postsolve unknown reduction type"); // todo add what was passed
            break;
         }

         // todo ? an is-set array
         // todo  check solution for feasibility - kkt checker ?
      }
   }

   /* compute all s, t and u that have not yet been computed */


#ifdef NDEBUG
   /* assert that all primal variables have been set */
   double absmin_x;
   x_vec.absmin(absmin_x);
   assert( absmin_x < std::numeric_limits<double>::max() ); 
   assert( x_vec->isRootNodeInSync() );
#endif

   if(my_rank == 0)
      std::cout << "finished postsolving... " << std::endl;
   
   return PRESOLVE_OK;
}

void StochPostsolver::setOriginalVarsFromReduced(const sVars& reduced_vars, sVars& original_vars) const
{
   /* x */
   const StochVector& x_reduced = dynamic_cast<const StochVector&>(*reduced_vars.x);
   StochVector& x_orig = dynamic_cast<StochVector&>(*original_vars.x);
   setOriginalValuesFromReduced(x_orig, x_reduced, *padding_origcol);

   /* s */
   // const StochVector& s_reduced = dynamic_cast<const StochVector&>(*reduced_vars.s);
   // StochVector& s_orig = dynamic_cast<StochVector&>(*original_vars.s);
   // setOriginalValuesFromReduced(s_orig, s_reduced, *padding_origrow_inequality);

   // /* y */
   // const StochVector& y_reduced = dynamic_cast<const StochVector&>(*reduced_vars.y);
   // StochVector& y_orig = dynamic_cast<StochVector&>(*original_vars.y);
   // setOriginalValuesFromReduced(y_orig, y_reduced, *padding_origrow_equality);

   // /* z */
   // const StochVector& z_reduced = dynamic_cast<const StochVector&>(*reduced_vars.z);
   // StochVector& z_orig = dynamic_cast<StochVector&>(*original_vars.z);
   // setOriginalValuesFromReduced(z_orig, z_reduced, *padding_origrow_inequality);
   
   // /* v */
   // const StochVector& v_reduced = dynamic_cast<const StochVector&>(*reduced_vars.v);
   // StochVector& v_orig = dynamic_cast<StochVector&>(*original_vars.v);
   // setOriginalValuesFromReduced(v_orig, v_reduced, *padding_origcol);

   // /* gamma */
   // const StochVector& gamma_reduced = dynamic_cast<const StochVector&>(*reduced_vars.gamma);
   // StochVector& gamma_orig = dynamic_cast<StochVector&>(*original_vars.gamma);
   // setOriginalValuesFromReduced(gamma_orig, gamma_reduced, *padding_origcol);

   // /* w */
   // const StochVector& w_reduced = dynamic_cast<const StochVector&>(*reduced_vars.w);
   // StochVector& w_orig = dynamic_cast<StochVector&>(*original_vars.w);
   // setOriginalValuesFromReduced(w_orig, w_reduced, *padding_origcol);

   // /* phi */
   // const StochVector& phi_reduced = dynamic_cast<const StochVector&>(*reduced_vars.phi);
   // StochVector& phi_orig = dynamic_cast<StochVector&>(*original_vars.phi);
   // setOriginalValuesFromReduced(phi_orig, phi_reduced, *padding_origcol);

   // /* t */
   // const StochVector& t_reduced = dynamic_cast<const StochVector&>(*reduced_vars.t);
   // StochVector& t_orig = dynamic_cast<StochVector&>(*original_vars.t);
   // setOriginalValuesFromReduced(t_orig, t_reduced, *padding_origrow_inequality);

   // /* lambda */
   // const StochVector& lambda_reduced = dynamic_cast<const StochVector&>(*reduced_vars.lambda);
   // StochVector& lambda_orig = dynamic_cast<StochVector&>(*original_vars.lambda);
   // setOriginalValuesFromReduced(lambda_orig, lambda_reduced, *padding_origrow_inequality);

   // /* u */
   // const StochVector& u_reduced = dynamic_cast<const StochVector&>(*reduced_vars.u);
   // StochVector& u_orig = dynamic_cast<StochVector&>(*original_vars.u);
   // setOriginalValuesFromReduced(u_orig, u_reduced, *padding_origrow_inequality);

   // /* pi */
   // const StochVector& pi_reduced = dynamic_cast<const StochVector&>(*reduced_vars.pi);
   // StochVector& pi_orig = dynamic_cast<StochVector&>(*original_vars.pi);
   // setOriginalValuesFromReduced(pi_orig, pi_reduced, *padding_origrow_inequality);
}


/// fills vars_orig with vars_reduced padded with zeros - padding is done via the padding_map
void StochPostsolver::setOriginalValuesFromReduced(StochVector& original_vector, const StochVector& reduced_vector, const StochVector& padding_original) const
{
   assert( reduced_vector.children.size() == original_vector.children.size() );
   assert( padding_original.children.size() == reduced_vector.children.size() );
   assert( reduced_vector.vec != NULL && original_vector.vec != NULL && padding_original.vec != NULL );
   assert( (reduced_vector.vecl != NULL && original_vector.vecl != NULL && padding_original.vecl != NULL)
         || (reduced_vector.vecl == NULL && original_vector.vecl == NULL && padding_original.vecl == NULL) );

   if( reduced_vector.isKindOf(kStochDummy) )
   {
      assert( original_vector.isKindOf(kStochDummy) && padding_original.isKindOf(kStochDummy) );
      return;
   }

   /* root node */
   /* vec */
   setOriginalValuesFromReduced( dynamic_cast<SimpleVector&>(*original_vector.vec), dynamic_cast<const SimpleVector&>(*reduced_vector.vec),
      dynamic_cast<const SimpleVector&>(*padding_original.vec));

   /* vecl */
   if( reduced_vector.vecl )
   {
      setOriginalValuesFromReduced( dynamic_cast<SimpleVector&>(*original_vector.vecl), dynamic_cast<const SimpleVector&>(*reduced_vector.vecl),
         dynamic_cast<const SimpleVector&>(*padding_original.vecl));
   }

   /* child nodes */
   for( unsigned int i = 0; i < reduced_vector.children.size(); ++i )
   {
      setOriginalValuesFromReduced( *original_vector.children[i],  *reduced_vector.children[i], *padding_original.children[i] );
   }
}

void StochPostsolver::setOriginalValuesFromReduced(SimpleVector& original_vector, const SimpleVector& reduced_vector, const SimpleVector& padding_original) const
{
   assert( original_vector.length() == padding_original.length() );

   unsigned int col_reduced = 0; 
   for(unsigned int i = 0; i < padding_original.length(); ++i)
   {
      if(padding_original[i] == -1)
      {
         continue;
      }
      else
      {
         assert(padding_original[i] == 1);
         original_vector[i] = reduced_vector[col_reduced];
         ++col_reduced;
      }
   }
   assert(col_reduced == reduced_vector.length());
}

/// todo : code duplication with presolveData.h
SimpleVector& StochPostsolver::getSimpleVecRowFromStochVec(const StochVector& stochvec, int node, BlockType block_type) const
{
   assert(-1 <= node && node < static_cast<int>(stochvec.children.size()));

   if(node == -1)
   {
      if(block_type == LINKING_CONS_BLOCK)
      {
         assert(stochvec.vecl);
         return dynamic_cast<SimpleVector&>(*(stochvec.vecl));
      }
      else
      {
         assert(stochvec.vec);
         return dynamic_cast<SimpleVector&>(*(stochvec.vec));
      }
   }
   else
   {
      if(block_type == CHILD_BLOCK || block_type == LINKING_VARS_BLOCK)
      {
         assert(stochvec.children[node]->vec);
         return dynamic_cast<SimpleVector&>(*(stochvec.children[node]->vec));
      }
      else
      {
         assert(stochvec.vecl);
         return dynamic_cast<SimpleVector&>(*(stochvec.vecl));
      }
   }
}

SimpleVector& StochPostsolver::getSimpleVecColFromStochVec(const StochVector& stochvec, int node) const
{
   assert(-1 <= node && node < static_cast<int>(stochvec.children.size()));

   if(node == -1)
   {
      assert(stochvec.vecl == NULL);
      assert(stochvec.vec);
      return dynamic_cast<SimpleVector&>(*(stochvec.vec));
   }
   else
   {
      assert(stochvec.children[node]->vecl == NULL);
      assert(stochvec.children[node]->vec);
      return dynamic_cast<SimpleVector&>(*(stochvec.children[node]->vec));
   }
}<|MERGE_RESOLUTION|>--- conflicted
+++ resolved
@@ -49,7 +49,6 @@
    throw std::runtime_error("Not yet implemented");
 }
 
-<<<<<<< HEAD
 // todo for now equality rows only
 void StochPostsolver::notifyFreeColumnSingleton( SystemType system_type, int node_row, int row, bool linking_row, int node_col, int col, 
    const StochGenMatrix& matrix_row )
@@ -77,7 +76,6 @@
    finishNotify();
 }
 
-=======
 /* substitute var2 with scalar*var1 + translation */
 void StochPostsolver::notifyParallelRowSubstitution(SystemType system_type, int node_row, int var1, int row1, int node_var1, int var2, int row2, 
    int node_var2, double scalar, double translation)
@@ -97,7 +95,6 @@
 
    finishNotify();
 }
->>>>>>> aea22acb
 
 /** postsolve has to compute the optimal dual multipliers here and set the primal value accordingly */
 void StochPostsolver::notifyFixedColumn( int node, unsigned int col, double value, const std::vector<int>& indices_col,
@@ -265,13 +262,13 @@
             throw std::runtime_error("SINGLETON_INEQUALITY_ROW not yet implemented");
             break;
          }
-<<<<<<< HEAD
          case FREE_COLUMN_SINGLETON:
          {
             // get index of substituted column and deleted row
             // restore primal value of column
             throw std::runtime_error("FREE_COLUMN_SINGLETON not yet implemented");
-=======
+            break;
+         }
          case PARALLEL_ROW_SUBSTITUTION:
          {
             int column = indices.at(i).index;
@@ -291,8 +288,6 @@
             getSimpleVecColFromStochVec(*padding_origcol, node)[column] = 1;
             getSimpleVecColFromStochVec(x_vec, node)[column] = scalar * val_sub + translation;
 
-
->>>>>>> aea22acb
             break;
          }
          default:
