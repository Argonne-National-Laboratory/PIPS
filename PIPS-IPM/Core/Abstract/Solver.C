/* OOQP                                                               *
 * Authors: E. Michael Gertz, Stephen J. Wright                       *
 * (C) 2001 University of Chicago. See Copyright Notification in OOQP */

#include "pipsport.h"
#include "Solver.h"
#include "OoqpMonitor.h"
#include "Status.h"
#include "SimpleVector.h"
#include "Data.h"
#include "Variables.h"
#include "Residuals.h"
#include "LinearSystem.h"
#include "OoqpStartStrategy.h"
#include "Options.h"

#include <cmath>
#include <limits>
#include "mpi.h"

bool ipStartFound = false;
double g_iterNumber = 0.0;
int gOoqpPrintLevel = 1000;
int gLackOfAccuracy=0;
int onSafeSolver=0;

int gOuterBiCGFails=0;
int gOuterBiCGIter=0;
int gInnerBiCGIter=0;
int gInnerBiCGFails=0;

//number of iterative refinements in the 2nd stage sparse systems
//int gInnerStg2solve=3; not used

Solver::Solver() : itsMonitors(0), status(0), startStrategy(0), dnorm(0.0),
		   mutol(1.e-6), artol(1.e-4), phi(0.0), maxit(0), mu_history(0), rnorm_history(0),
		   phi_history(0), phi_min_history(0), iter(0), sys(0)
{
  // define parameters associated with the step length heuristic

  if( base_options::getBoolParameter("IP_STEPLENGTH_CONSERVATIVE") )
  {
     steplength_factor = 0.99;
     gamma_f = 0.95;
  }
  else
  {
     steplength_factor = 0.99999999;
     gamma_f = 0.99;
  }
  gamma_a = 1.0 / (1.0 - gamma_f);

  if( base_options::getBoolParameter("IP_ACCURACY_REDUCED")  )
  {
    artol = 1.e-3;
    mutol = 1.e-5;
  }
  else
  {
    artol = 1.e-4;
    mutol = 1.e-6;
  }

  if( base_options::getBoolParameter("IP_PRINT_TIMESTAMP") )
  {
     printTimeStamp = true;
     startTime = MPI_Wtime();
  }
}

void Solver::start( ProblemFormulation * formulation,
		    Variables * iterate, Data * prob,
		    Residuals * resid, Variables * step  )
{
  if( startStrategy ) {
    startStrategy->doIt( this, formulation, iterate, prob, resid, step );
  } else {
    this->defaultStart( formulation, iterate, prob, resid, step );
     //this->stevestart( formulation, iterate, prob, resid, step );
    //this->dumbstart( formulation, iterate, prob, resid, step );
  }
}
//#ifdef TIMING
//#include "mpi.h"
//#endif

void Solver::defaultStart( ProblemFormulation * /* formulation */,
			   Variables * iterate, Data * prob,
			   Residuals * resid, Variables * step  )
{
  double sdatanorm = sqrt(dnorm);
  double a  = sdatanorm;
  double b  = sdatanorm;
  iterate->interiorPoint( a, b );

  resid->calcresids( prob, iterate );
  resid->set_r3_xz_alpha( iterate, 0.0 );

  sys->factor( prob, iterate );
  sys->solve( prob, iterate, resid, step );

  step->negate();
 
  // Take the full affine scaling step
  iterate->saxpy( step, 1.0 );
  // resid->calcresids(prob, iterate); // Calc the resids if debugging.
  double shift = 1.e3 + 2*iterate->violation();
  iterate->shiftBoundVariables( shift, shift );
}

void Solver::stevestart(  ProblemFormulation * /* formulation */,
			  Variables * iterate, Data * prob,
			  Residuals * resid, Variables * step  )
{
  double sdatanorm = sqrt(dnorm);
  double a = 0.0, b = 0.0;  

  iterate->interiorPoint( a, b );

  // set the r3 component of the rhs to -(norm of data), and calculate
  // the residuals that are obtained when all values are zero.

  resid->set_r3_xz_alpha( iterate, -sdatanorm );
  resid->calcresids( prob, iterate );

  // next, assign 1 to all the complementary variables, so that there
  // are identities in the coefficient matrix when we do the solve.

  a = 1.0; b = 1.0;
  iterate->interiorPoint( a, b );
  sys->factor(prob, iterate);
  sys->solve (prob, iterate, resid, step);
  step->negate();

  // copy the "step" into the current vector

  iterate->copy(step);

  // calculate the maximum violation of the complementarity
  // conditions, and shift these variables to restore positivity.
  double shift;
  shift = 1.5 * iterate->violation();
  iterate->shiftBoundVariables( shift, shift );

  // do Mehrotra-type adjustment

  double mutemp = iterate->mu();
  double xsnorm = 0.0;
  xsnorm = iterate->onenorm();
  double delta = 0.5 * iterate->nComplementaryVariables * mutemp / xsnorm;
  iterate->shiftBoundVariables( delta, delta );
}

void Solver::dumbstart(  ProblemFormulation * /* formulation */,
			 Variables * iterate, Data * /* prob */,
			 Residuals * /*resid*/, Variables * /*step*/  )
{
  double sdatanorm = dnorm;
  double a, b, bigstart;
  a = 1.e3; b = 1.e5;
  bigstart = a*sdatanorm + b;
  iterate->interiorPoint( bigstart, bigstart );
}

double Solver::finalStepLength( Variables *iterate, Variables *step )
{
   double primalValue = -std::numeric_limits<double>::max();
   double primalStep = -std::numeric_limits<double>::max();
   double dualValue = -std::numeric_limits<double>::max();
   double dualStep = -std::numeric_limits<double>::max();
   int firstOrSecond = -1;


#ifdef TIMING
	int myrank;
	MPI_Comm_rank(MPI_COMM_WORLD, &myrank);
#endif

	const double maxAlpha = iterate->findBlocking( step,
					  primalValue, primalStep,
					  dualValue, dualStep,
					  firstOrSecond );

	const double mufull = iterate->mustep( step, maxAlpha ) / gamma_a;

	double alpha = 1.0;
	switch( firstOrSecond ) {
	case 0:
	  alpha = 1; // No constraints were blocking
	  break;
	case 1:
	  alpha = ( - primalValue +
		    mufull / ( dualValue + maxAlpha * dualStep ) ) /
	    primalStep;
#ifdef TIMING
	  if( myrank == 0 )
	     std::cout << "(primal) original alpha " << alpha << std::endl;
#endif
	  break;
	case 2:
	  alpha = ( - dualValue +
		    mufull / ( primalValue + maxAlpha * primalStep ) ) /
	    dualStep;
#ifdef TIMING
	  if( myrank == 0 )
	     std::cout << "(dual) original alpha " << alpha << std::endl;
#endif
	  break;
	default:
	  std::cout << "Can't get here: firstOrSecond=" << firstOrSecond << std::endl;
	  assert( 0 && "Can't get here" );
          break;
	}
   // safeguard against numerical troubles in the above computations
	alpha = std::min( maxAlpha, alpha );

	// make it at least gamma_f * maxStep
	if( alpha < gamma_f * maxAlpha ) alpha = gamma_f * maxAlpha;

	// back off just a touch (or a bit more)
	alpha *= steplength_factor;

	assert(alpha < 1.0);


	return alpha;
}

void Solver::finalStepLength_PD( Variables *iterate, Variables *step,
		  	  	  	  	  	  	  double& alpha_primal, double& alpha_dual )
{
   double primalValue_p = -std::numeric_limits<double>::max();
   double primalStep_p = -std::numeric_limits<double>::max();
   double dualValue_p = -std::numeric_limits<double>::max();
   double dualStep_p = -std::numeric_limits<double>::max();
   double maxAlpha_p;

   double primalValue_d = -std::numeric_limits<double>::max();
   double primalStep_d = -std::numeric_limits<double>::max();
   double dualValue_d = -std::numeric_limits<double>::max();
   double dualStep_d = -std::numeric_limits<double>::max();
	double maxAlpha_d;

	bool primalBlocking, dualBlocking;

	iterate->findBlocking_pd( step,
					  primalValue_p, primalStep_p, dualValue_p, dualStep_p,
					  primalValue_d, primalStep_d, dualValue_d, dualStep_d,
					  maxAlpha_p, maxAlpha_d,
					  primalBlocking, dualBlocking );

	const double mufull = iterate->mustep_pd( step, maxAlpha_p, maxAlpha_d) / gamma_a;

	// No primal constraints were blocking?
	if( !primalBlocking )
	{
		alpha_primal = 1.0;
	}
	else
	{
	   const double dualValueEstim_p = dualValue_p + maxAlpha_d * dualStep_p;

      if( PIPSisEQ(dualValueEstim_p, 0.0 ) )
      {
         alpha_primal = 0.0; // to be corrected below
      }
      else
      {
         alpha_primal = ( - primalValue_p + mufull / ( dualValueEstim_p ) ) /
                  primalStep_p;
      }
	}

	// No dual constraints were blocking?
	if( !dualBlocking )
	{
		alpha_dual = 1.0;
	}
	else
	{
	   const double primValueEstim_d = primalValue_d + maxAlpha_p * primalStep_d;

	   if( PIPSisEQ(primValueEstim_d, 0.0 ) )
	   {
         alpha_dual = 0.0; // to be corrected below
	   }
	   else
	   {
         alpha_dual = ( - dualValue_d + mufull / ( primValueEstim_d ) ) /
               dualStep_d;
	   }
	}

	assert(alpha_primal <= 1.0);
   assert(alpha_dual <= 1.0);

	// safeguard against numerical troubles in the above computations
	alpha_primal = std::min( alpha_primal, maxAlpha_p );
	alpha_dual = std::min( alpha_dual, maxAlpha_d );

	// make it at least gamma_f * maxAlpha and no bigger than 1
	if( alpha_primal < gamma_f * maxAlpha_p ) alpha_primal = gamma_f * maxAlpha_p;
	if( alpha_dual < gamma_f * maxAlpha_d ) alpha_dual = gamma_f * maxAlpha_d;

	alpha_primal *= steplength_factor;
	alpha_dual *= steplength_factor;

	assert(alpha_primal < 1.0 && alpha_dual < 1.0);
	assert(alpha_primal >= 0 && alpha_dual >= 0);
}


void Solver::doMonitor( Data * data, Variables * vars,
			Residuals * resids,
			double alpha, double sigma,
			int i, double mu,
                        int stop_code,
			int level )
{
  OoqpMonitor * m = itsMonitors;

  while( m ) {
    m->doIt( this, data, vars, resids, alpha, sigma, i, mu, stop_code, level );
    m = m->nextMonitor;
  }
}

void Solver::doMonitorPd( Data * data, Variables * vars,
         Residuals * resids,
         double alpha_primal, double alpha_dual, double sigma,
         int i, double mu,
                        int stop_code,
         int level )
{
  OoqpMonitor * m = itsMonitors;

  while( m ) {
    m->doItPd( this, data, vars, resids, alpha_primal, alpha_dual, sigma, i, mu, stop_code, level );
    m = m->nextMonitor;
  }
}


int Solver::doStatus( Data * data, Variables * vars,
		       Residuals * resids,
		       int i, double mu,
		       int level )
{
  if( status ) {
    return status->doIt( this, data, vars, resids, i, mu, level );
  } else {
    return this->defaultStatus( data, vars, resids, i, mu, level );
  }
}


void Solver::monitorSelf()
{
  this->addMonitor( new OoqpSelfMonitor );
}

void Solver::addMonitor( OoqpMonitor * m )
{
  // Push the monitor onto the list
  m->nextMonitor = itsMonitors;
  itsMonitors = m;
}

Solver::~Solver()
{
  OoqpMonitor * m = itsMonitors;
  while( m ) {
    OoqpMonitor * n = m->nextMonitor;
    delete m;
    m = n;
  }
}


int Solver::defaultStatus(Data * /* data */, Variables * /* vars */,
				 Residuals * resids,
				 int iterate, double mu, 
				 int /* level */)
{
  int stop_code = NOT_FINISHED;
  int idx;

  const double gap   = fabs( resids->dualityGap() );
  const double rnorm = resids->residualNorm();

  const int myrank = PIPS_MPIgetRank();

<<<<<<< HEAD
  idx = iterate-1;
  if( idx <  0     ) idx=0;
  if( idx >= maxit ) idx=maxit-1;
=======
  idx = iterate - 1;
  if( idx <  0     ) idx = 0;
  if( idx >= maxit ) idx = maxit-1;
>>>>>>> 32919aea

  // store the historical record
  mu_history[idx] = mu;
  rnorm_history[idx] = rnorm;
  phi = (rnorm + gap) / dnorm;
  phi_history[idx] = phi;

  if(idx > 0) {
    phi_min_history[idx] = phi_min_history[idx - 1];
    if(phi < phi_min_history[idx]) phi_min_history[idx] = phi;
  } else
    phi_min_history[idx] = phi;

  if ( iterate >= maxit ) {
    stop_code = MAX_ITS_EXCEEDED;
  } else if ( mu <= mutol && rnorm <= artol * dnorm ) {
    stop_code = SUCCESSFUL_TERMINATION;
  }

  if( myrank == 0 )
  {
     std::cout << "mu/mutol: " << mu << "  " << mutol << "  ....   rnorm/limit: " << rnorm << " " << artol * dnorm << std::endl;

     if( printTimeStamp )
     {
        const double timestamp = MPI_Wtime() - startTime;
        std::cout << "time stamp: " << timestamp << std::endl;
     }
  }

  if(stop_code != NOT_FINISHED)  return stop_code;

  // check infeasibility condition
  if(idx >= 10 && phi >= 1.e-8 && phi >= 1.e4*phi_min_history[idx]) {
#ifdef TIMING
    if( myrank == 0 )
       std::cout << "possible INFEASIBLITY detected, phi: " << phi << std::endl;
#endif
    stop_code = INFEASIBLE;
  }
  if(stop_code != NOT_FINISHED)  return stop_code;

  // check for unknown status: slow convergence first
  if(idx >= 350 && phi_min_history[idx] >= .5 * phi_min_history[idx-30]) {
    stop_code = UNKNOWN;
    printf("hehe dnorm=%g rnorm=%g artol=%g\n", rnorm, dnorm, artol);
  }

  if(idx >= 350 && rnorm / dnorm > artol &&
     (rnorm_history[idx]/mu_history[idx]) / (rnorm_history[0]/mu_history[0]) 
     >= 1.e8) {
    stop_code = UNKNOWN;
    printf("dnorm=%g rnorm=%g artol=%g\n", rnorm, dnorm, artol);
  }

  //if(mu<50*rnorm/dnorm || mu<1e-5) {
  if(mu<1.0e5*rnorm/dnorm) {
    //if(!onSafeSolver) {
    gLackOfAccuracy=1;
    //cout << "Lack of accuracy detected ---->" << mu << ":" << rnorm/dnorm << endl;
  } else {
      //if(mu>1e7*rnorm/dnorm && mu>1.0e4)
      //gLackOfAccuracy=-1;
      //else
      gLackOfAccuracy=1;
  }
  //onSafeSolver=1;
  //}  
  //gLackOfAccuracy=-1; //disable iter refin in sLinsysRootAug
  return stop_code;
}

<|MERGE_RESOLUTION|>--- conflicted
+++ resolved
@@ -390,15 +390,10 @@
 
   const int myrank = PIPS_MPIgetRank();
 
-<<<<<<< HEAD
-  idx = iterate-1;
-  if( idx <  0     ) idx=0;
-  if( idx >= maxit ) idx=maxit-1;
-=======
   idx = iterate - 1;
   if( idx <  0     ) idx = 0;
-  if( idx >= maxit ) idx = maxit-1;
->>>>>>> 32919aea
+  if( idx >= maxit ) idx = maxit - 1;
+  if( idx >= maxit ) idx = maxit - 1;
 
   // store the historical record
   mu_history[idx] = mu;
