--- conflicted
+++ resolved
@@ -247,9 +247,8 @@
 
   /** C = this^T * inv(D) * this where D=diag(d) is a diagonal matrix. */
   virtual void matTransDinvMultMat(OoqpVector& d, SymMatrix** res)=0;
-<<<<<<< HEAD
+
   virtual void writeToStreamDense(ostream& out) const {}
-=======
 
   /** get ith row */
   virtual void getRow(OoqpVector& vec, int i) { assert(0 && "not implemented"); };
@@ -264,7 +263,6 @@
   /** fill vector with absolute minimum/maximum value of each column */
   virtual void getColMinMaxVec( bool getMin, bool initializeVec,
         const OoqpVector* rowScaleVec, OoqpVector& minmaxVec ) { assert(0 && "not implemented"); };
->>>>>>> 18546fb3
 };
 
 #endif