#include "sData.h"
#include "sTree.h"
#include "sTreeCallbacks.h"
#include "StochSymMatrix.h"
#include "StochGenMatrix.h"
#include "StochVector.h"
#include "QpGenVars.h"
#include "SparseLinearAlgebraPackage.h"
#include "mpi.h"


static
std::vector<unsigned int> getInversePermuation(const std::vector<unsigned int>& perm)
{
   size_t size = perm.size();
   std::vector<unsigned int> perm_inv(size, 0);

   for( size_t i = 0; i < size; i++ )
      perm_inv[perm[i]] = i;

   return perm_inv;
}

static inline
int nnzTriangular(int size)
{
   assert(size >= 0);
   return ((1 + size) * size) / 2;
}

static
void appendRowDense(int start, int end, int& nnz, int* jcolM)
{
   assert(jcolM);
   assert(nnz >= 0);
   assert(start >= 0 && end >= start);

   for( int i = start; i < end; i++ )
      jcolM[nnz++] = i;
}

static
void appendRowSparse(int startColIdx, int endColIdx, int colOffset, const int* jcolM_append, int& nnz, int* jcolM)
{
   assert(jcolM);
   assert(nnz >= 0);
   assert(startColIdx >= 0 && startColIdx <= endColIdx);

   for( int c = startColIdx; c < endColIdx; c++ )
      jcolM[nnz++] = colOffset + jcolM_append[c];
}

static
int appendDiagBlocks(const std::vector<int>& linkStartBlocks, const std::vector<int>& linkStartBlockLengths, int borderstart, int bordersize, int rowSC,
                                          int rowBlock, int& blockStartrow, int& nnz, int* jcolM)
{
   assert(rowBlock >= blockStartrow && blockStartrow >= 0 && borderstart >= 0 && bordersize >= 0 && nnz >= 0);

   const int block = linkStartBlocks[rowBlock];
   const int currlength = (block >= 0) ? linkStartBlockLengths[block] : bordersize;

   assert(currlength >= 1);

   // add diagonal block (possibly up to the order)

   int rownnz = currlength - (rowBlock - blockStartrow);

   for( int i = 0; i < rownnz; ++i )
      jcolM[nnz++] = rowSC + i;

   // with offdiagonal blocks?
   if( block >= 0 )
   {
      // add right off-diagonal block and border part

      const int nextlength = linkStartBlockLengths[block + 1];

      assert(nextlength >= 0);
      assert(block != int(linkStartBlockLengths.size()) - 2 || nextlength == 0);

      for( int i = rownnz; i < rownnz + nextlength; ++i )
         jcolM[nnz++] = rowSC + i;

      rownnz += nextlength + bordersize;

      for( int i = borderstart; i < borderstart + bordersize; ++i )
         jcolM[nnz++] = i;

      // last row of current block?
      if( rowBlock + 1 == blockStartrow + currlength )
         blockStartrow = rowBlock + 1;
   }

   return rownnz;
}


int sData::getSchurCompMaxNnz(const std::vector<int>& linkStartBlocks, const std::vector<int>& linkStartBlockLengths)
{
   const size_t nRows = linkStartBlocks.size();
   const size_t nBlocks = linkStartBlockLengths.size();
   size_t nRowsSparse = 0;

   int nnz = 0;

   // main loop, going over all 2-link blocks
   for( size_t block = 0; block < nBlocks; ++block )
   {
      if( linkStartBlockLengths[block] == 0 )
         continue;

      const int n2links = linkStartBlockLengths[block];
      const int nextlength = linkStartBlockLengths[block + 1];

      assert(n2links > 0);
      assert(nextlength >= 0);
      assert(block != linkStartBlockLengths.size() - 2 || nextlength == 0);

      nRowsSparse += size_t(n2links);

      // diagonal block
      nnz += nnzTriangular(n2links);

      // (one) off-diagonal block
      nnz += n2links * nextlength;
   }

   // any rows left?
   if( nRowsSparse < nRows )
   {
      const size_t nRowsDense = nRows - nRowsSparse;
      nnz += nnzTriangular(nRowsDense) + nRowsDense * nRowsSparse;
   }

   return nnz;
}


int sData::n2linksRows(const std::vector<int>& linkStartBlockLengths)
{
   int n = 0;

   for( size_t i = 0; i < linkStartBlockLengths.size(); ++i )
      n += linkStartBlockLengths[i];

   return n;
}

std::vector<int> sData::get2LinkLengthsVec(const std::vector<int>& linkStartBlocks, size_t nBlocks)
{
   std::vector<int> linkStartBlockLengths(nBlocks, 0);

   const size_t nlinks = linkStartBlocks.size();

   for( size_t i = 0; i < nlinks; i++ )
   {
      const int block = linkStartBlocks[i];

      if( block >= 0 )
      {
         assert(size_t(block) < nBlocks);
         linkStartBlockLengths[block]++;
      }
   }

   return linkStartBlockLengths;
}

SparseSymMatrix* sData::createSchurCompSymbSparseUpper()
{
   assert(children.size() > 0);

   const int nx0 = getLocalnx();
   const int my0 = getLocalmy();
   const int myl = getLocalmyl();
   const int mzl = getLocalmzl();
   const int sizeSC = nx0 + my0 + myl + mzl;
   const int nnz = getSchurCompMaxNnz();

   assert(nnz > 0);
   assert(myl >= 0 && mzl >= 0);

   int* krowM = new int[sizeSC + 1];
   int* jcolM = new int[nnz];
   double* M = new double[nnz];

   krowM[0] = 0;

   // get B_0^T (resp. A_0^T)
   SparseGenMatrix& Btrans = getLocalB().getTranspose();
   int* const startRowBtrans = Btrans.krowM();
   int* const colidxBtrans = Btrans.jcolM();

#ifndef NDEBUG
      int bm, bn;
      Btrans.getSize(bm, bn);
      assert(bm == nx0 && bn == my0);
#endif

   const int nx0NonZero = nx0 - n0LinkVars;
   int nnzcount = 0;

   assert(nx0NonZero >= 0);

   // dense square block, B_0^T, and dense border blocks todo: add space for CDCt
   for( int i = 0; i < nx0NonZero; ++i )
   {
      const int blength = startRowBtrans[i + 1] - startRowBtrans[i];
      assert(blength >= 0);

      krowM[i + 1] = krowM[i] + (nx0 - i) + blength + myl + mzl;

      appendRowDense(i, nx0, nnzcount, jcolM);

      appendRowSparse(startRowBtrans[i], startRowBtrans[i + 1], nx0, colidxBtrans, nnzcount, jcolM);

      appendRowDense(nx0 + my0, nx0 + my0 + myl + mzl, nnzcount, jcolM);

      assert(nnzcount == krowM[i + 1]);
   }

   // dense square block and rest of B_0, F_0^T, G_0^T
   for( int i = nx0NonZero; i < nx0; ++i )
   {
      appendRowDense(i, nx0, nnzcount, jcolM);

      appendRowSparse(startRowBtrans[i], startRowBtrans[i + 1], nx0, colidxBtrans, nnzcount, jcolM);

      if( myl > 0 )
      {
         SparseGenMatrix& Ft = getLocalF().getTranspose();
         const int* startRowFtrans = Ft.krowM();
         const int* colidxFtrans = Ft.jcolM();

         appendRowSparse(startRowFtrans[i], startRowFtrans[i + 1], nx0 + my0, colidxFtrans, nnzcount, jcolM);
      }

      if( mzl > 0 )
      {
         SparseGenMatrix& Gt = getLocalG().getTranspose();
         const int* startRowGtrans = Gt.krowM();
         const int* colidxGtrans = Gt.jcolM();

         appendRowSparse(startRowGtrans[i], startRowGtrans[i + 1], nx0 + my0 + myl, colidxGtrans, nnzcount, jcolM);
      }

      krowM[i + 1] = nnzcount;
   }

   // empty rows; put diagonal for PARDISO
   for( int i = nx0; i < nx0 + my0; ++i )
   {
      const int rowStartIdx = krowM[i];

      jcolM[rowStartIdx] = i;
      krowM[i + 1] = rowStartIdx + 1;
   }

   nnzcount += my0;

   // equality linking: sparse diagonal blocks, and mixed rows
   int blockStartrow = 0;
   const int n2linksRowsEq = n2linksRows(linkStartBlockLengthsA);
   const int bordersizeEq = linkStartBlocksA.size() - n2linksRowsEq;
   const int borderstartEq = nx0 + my0 + n2linksRowsEq;

   assert(bordersizeEq >= 0 && n2linksRowsEq <= myl);

   // todo replace mzl for sparse 2-link ink linking cons (G)
   for( int i = nx0 + my0, j = 0; i < nx0 + my0 + myl; ++i, ++j )
   {
       const int blockrownnz = appendDiagBlocks(linkStartBlocksA, linkStartBlockLengthsA, borderstartEq, bordersizeEq, i, j, blockStartrow, nnzcount, jcolM);

       appendRowDense(nx0 + my0 + myl, nx0 + my0 + myl + mzl, nnzcount, jcolM);
       krowM[i + 1] = krowM[i] + blockrownnz + mzl;
   }

   // inequality linking: dense border block and sparse diagonal blocks
   blockStartrow = 0;
   const int n2linksRowsIneq = n2linksRows(linkStartBlockLengthsC);
   const int bordersizeIneq = linkStartBlocksC.size() - n2linksRowsIneq;
   const int borderstartIneq = nx0 + my0 + myl + n2linksRowsIneq;

   assert(bordersizeIneq >= 0 && n2linksRowsIneq <= mzl);

   for( int i = nx0 + my0 + myl, j = 0; i < nx0 + my0 + myl + mzl; ++i, ++j )
   {
       const int blockrownnz = appendDiagBlocks(linkStartBlocksC, linkStartBlockLengthsC, borderstartIneq, bordersizeIneq, i, j, blockStartrow, nnzcount, jcolM);

       krowM[i + 1] = krowM[i] + blockrownnz;
   }

   assert(nnzcount == nnz);

   return (new SparseSymMatrix(sizeSC, nnz, krowM, jcolM, M, 0, false));
}


std::vector<unsigned int> sData::get0VarsRightPermutation(const std::vector<int>& linkVarsNnzCount)
{
   const int size = int(linkVarsNnzCount.size());

   if( size == 0 )
      return std::vector<unsigned int>();

   std::vector<unsigned int> permvec(size, 0);

   int count = 0;
   int backCount = size - 1;
   for( int i = 0; i < size; ++i )
   {
      assert(count <= backCount);
      assert(linkVarsNnzCount[i] >= 0);

      if( linkVarsNnzCount[i] != 0 )
         permvec[count++] = i;
      else
         permvec[backCount--] = i;
   }

   assert(count == backCount + 1);

   return permvec;
}

std::vector<unsigned int> sData::getAscending2LinkPermutation(std::vector<int>& linkStartBlocks, size_t nBlocks)
{
   const size_t size = linkStartBlocks.size();
   assert(size > 0);

   std::vector<unsigned int> permvec(size, 0);
   std::vector<int> w(nBlocks + 1, 0);

   for( size_t i = 0; i < size; ++i )
   {
      assert(linkStartBlocks[i] >= - 1 && linkStartBlocks[i] < int(nBlocks));
      w[linkStartBlocks[i] + 1]++;
   }

   // initialize start pointers
   int sum = 0;
   for( size_t i = 1; i <= nBlocks; ++i )
   {
      sum += w[i];
      w[i] = sum;
   }

   assert(unsigned(sum + w[0]) == size);

   w[0] = 0;

   for( size_t i = 0; i < size; ++i )
   {
      const int startBlock = (linkStartBlocks[i] >= 0) ? linkStartBlocks[i] : int(nBlocks);

      assert(w[startBlock] <= int(size));
      assert(permvec[w[startBlock]] == 0);

      permvec[w[startBlock]] = i;
      w[startBlock]++;
   }

#ifndef NDEBUG
     for( size_t i = 1; i < permvec.size(); i++ )
        assert(linkStartBlocks[permvec[i]] == - 1 || linkStartBlocks[permvec[i - 1]] <=  linkStartBlocks[permvec[i]]);
#endif

   // permute linkStartBlocks
   std::vector<int> tmpvec(size);

   for( size_t i = 0; i < size; ++i )
      tmpvec[i] = linkStartBlocks[permvec[i]];

   linkStartBlocks = tmpvec;

   return permvec;
}

sData::sData(sTree* tree)
//  : QpGenData(NULL,NULL,NULL,NULL,NULL,NULL,NULL,NULL,NULL,NULL,NULL,NULL,NULL,NULL)
{
   stochNode = tree;
   Q = SymMatrixHandle(tree->createQ());
   g = OoqpVectorHandle(tree->createc());

   blx = OoqpVectorHandle(tree->createxlow());
   ixlow = OoqpVectorHandle(tree->createixlow());
   bux = OoqpVectorHandle(tree->createxupp());
   ixupp = OoqpVectorHandle(tree->createixupp());

   A = GenMatrixHandle(tree->createA());
   bA = OoqpVectorHandle(tree->createb());

   C = GenMatrixHandle(tree->createC());
   bl = OoqpVectorHandle(tree->createclow());
   iclow = OoqpVectorHandle(tree->createiclow());
   bu = OoqpVectorHandle(tree->createcupp());
   icupp = OoqpVectorHandle(tree->createicupp());

   sc = OoqpVectorHandle(tree->newPrimalVector());

   nxlow = ixlow->numberOfNonzeros();
   nxupp = ixupp->numberOfNonzeros();
   mclow = iclow->numberOfNonzeros();
   mcupp = icupp->numberOfNonzeros();

   sc = OoqpVectorHandle ( tree->newPrimalVector() );

   nxlow = ixlow->numberOfNonzeros();
   nxupp = ixupp->numberOfNonzeros();
   mclow = iclow->numberOfNonzeros();
   mcupp = icupp->numberOfNonzeros();

   createChildren();

<<<<<<< HEAD
   use2Links = false;
=======
  useLinkStructure = false;
  n0LinkVars = 0;
>>>>>>> 8d5ae25f
}

sData::sData(sTree* tree_, OoqpVector * c_in, SymMatrix * Q_in,
        OoqpVector * xlow_in, OoqpVector * ixlow_in, long long nxlow_,
        OoqpVector * xupp_in, OoqpVector * ixupp_in, long long nxupp_,
        GenMatrix  * A_in, OoqpVector * bA_in,
        GenMatrix  * C_in,
        OoqpVector * clow_in, OoqpVector * iclow_in, long long mclow_,
        OoqpVector * cupp_in, OoqpVector * icupp_in, long long mcupp_
        )
  : QpGenData(SparseLinearAlgebraPackage::soleInstance(),
         c_in, Q_in,
         xlow_in, ixlow_in, xupp_in, ixupp_in,
         A_in, bA_in,
         C_in,
         clow_in, iclow_in, cupp_in, icupp_in)
{
  nxlow = nxlow_; nxupp = nxupp_;
  mclow = mclow_; mcupp = mcupp_;
  stochNode = tree_;

  createChildren();

  useLinkStructure = false;
  n0LinkVars = 0;
}

void sData::writeToStreamDense(ostream& out) const
{
   int myRank;
   MPI_Comm_rank(MPI_COMM_WORLD, &myRank);

   if( myRank == 0 ) out <<  "A: " << std::endl;
   (*A).writeToStreamDense(out);
   if( myRank == 0 ) out <<  "C: " << std::endl;
   (*C).writeToStreamDense(out);
   if( myRank == 0 ) out <<  "obj: " << std::endl;
   (*g).writeToStreamAll(out);
   if( myRank == 0 ) out <<  "bA: " << std::endl;
   (*bA).writeToStreamAll(out);
   if( myRank == 0 ) out <<  "xupp: " << std::endl;
   (*bux).writeToStreamAll(out);
   if( myRank == 0 ) out <<  "ixupp: " << std::endl;
   (*ixupp).writeToStreamAll(out);
   if( myRank == 0 ) out <<  "xlow: " << std::endl;
   (*blx).writeToStreamAll(out);
   if( myRank == 0 ) out <<  "ixlow: " << std::endl;
   (*ixlow).writeToStreamAll(out);
   if( myRank == 0 ) out <<  "cupp: " << std::endl;
   (*bu).writeToStreamAll(out);
   if( myRank == 0 ) out <<  "icupp: " << std::endl;
   (*icupp).writeToStreamAll(out);
   if( myRank == 0 ) out <<  "clow: " << std::endl;
   (*bl).writeToStreamAll(out);
   if( myRank == 0 ) out <<  "iclow: " << std::endl;
   (*iclow).writeToStreamAll(out);
}

sData*
sData::cloneFull(bool switchToDynamicStorage) const
{
   // todo Q is empty!
   StochSymMatrixHandle Q_clone(dynamic_cast<const StochSymMatrix&>(*Q).clone());
   StochGenMatrixHandle A_clone(dynamic_cast<const StochGenMatrix&>(*A).cloneFull(switchToDynamicStorage));
   StochGenMatrixHandle C_clone(dynamic_cast<const StochGenMatrix&>(*C).cloneFull(switchToDynamicStorage));

   StochVectorHandle c_clone (dynamic_cast<const StochVector&>(*g).cloneFull());
   StochVectorHandle bA_clone ( dynamic_cast<const StochVector&>(*bA).cloneFull());
   StochVectorHandle xupp_clone (dynamic_cast<const StochVector&>(*bux).cloneFull());
   StochVectorHandle ixupp_clone (dynamic_cast<const StochVector&>(*ixupp).cloneFull());
   StochVectorHandle xlow_clone ( dynamic_cast<const StochVector&>(*blx).cloneFull());
   StochVectorHandle ixlow_clone ( dynamic_cast<const StochVector&>(*ixlow).cloneFull());
   StochVectorHandle cupp_clone ( dynamic_cast<const StochVector&>(*bu).cloneFull());
   StochVectorHandle icupp_clone ( dynamic_cast<const StochVector&>(*icupp).cloneFull());
   StochVectorHandle clow_clone ( dynamic_cast<const StochVector&>(*bl).cloneFull());
   StochVectorHandle iclow_clone ( dynamic_cast<const StochVector&>(*iclow).cloneFull());

   sTree* tree_clone = stochNode; // todo

   sData* clone = new sData(tree_clone, c_clone, Q_clone, xlow_clone,
         ixlow_clone, nxlow, xupp_clone, ixupp_clone, nxupp, A_clone, bA_clone,
         C_clone, clow_clone, iclow_clone, mclow, cupp_clone, icupp_clone,
         mcupp);

   return clone;
}

void
sData::createChildren()
{
  //follow the structure of one of the tree objects and create the same
  //structure for this class, and link this object with the corresponding 
  //vectors and matrices
  StochVector& gSt     = dynamic_cast<StochVector&>(*g);
  StochSymMatrix& QSt  = dynamic_cast<StochSymMatrix&>(*Q);
  
  StochVector& xlowSt  = dynamic_cast<StochVector&>(*blx); 
  StochVector& ixlowSt = dynamic_cast<StochVector&>(*ixlow); 
  StochVector& xuppSt  = dynamic_cast<StochVector&>(*bux); 
  StochVector& ixuppSt = dynamic_cast<StochVector&>(*ixupp);
  StochGenMatrix& ASt  = dynamic_cast<StochGenMatrix&>(*A); 
  StochVector& bASt    = dynamic_cast<StochVector&>(*bA);
  StochGenMatrix& CSt  = dynamic_cast<StochGenMatrix&>(*C);
  StochVector& clowSt  = dynamic_cast<StochVector&>(*bl); 
  StochVector& iclowSt = dynamic_cast<StochVector&>(*iclow);
  StochVector& cuppSt  = dynamic_cast<StochVector&>(*bu); 
  StochVector& icuppSt = dynamic_cast<StochVector&>(*icupp); 
  
  for(size_t it=0; it<gSt.children.size(); it++) {
    AddChild(new sData(stochNode->children[it],
	       gSt.children[it], QSt.children[it],
	       xlowSt.children[it], ixlowSt.children[it], nxlow,
	       xuppSt.children[it], ixuppSt.children[it], nxupp,
	       ASt.children[it], bASt.children[it],
	       CSt.children[it],
	       clowSt.children[it], iclowSt.children[it], mclow,
	       cuppSt.children[it], icuppSt.children[it], mcupp ));
  }

}

void
sData::destroyChildren()
{
   for( size_t it = 0; it < children.size(); it++ )
   {
      children[it]->destroyChildren();
      delete children[it];
   }
   children.clear();
}

void sData::permuteLinkingCons()
{
   assert(linkConsPermutationA.size() == 0);
   assert(linkConsPermutationC.size() == 0);

   const size_t nBlocks = dynamic_cast<StochVector&>(*g).children.size();

   // compute permutation vectors
   linkConsPermutationA = getAscending2LinkPermutation(linkStartBlocksA, nBlocks);
   linkConsPermutationC = getAscending2LinkPermutation(linkStartBlocksC, nBlocks);

   assert(permutationIsValid(linkConsPermutationA));
   assert(permutationIsValid(linkConsPermutationC));

   dynamic_cast<StochGenMatrix&>(*A).permuteLinkingCons(linkConsPermutationA);
   dynamic_cast<StochGenMatrix&>(*C).permuteLinkingCons(linkConsPermutationC);
   dynamic_cast<StochVector&>(*bA).permuteLinkingEntries(linkConsPermutationA);
   dynamic_cast<StochVector&>(*bl).permuteLinkingEntries(linkConsPermutationC);
   dynamic_cast<StochVector&>(*bu).permuteLinkingEntries(linkConsPermutationC);
   dynamic_cast<StochVector&>(*iclow).permuteLinkingEntries(linkConsPermutationC);
   dynamic_cast<StochVector&>(*icupp).permuteLinkingEntries(linkConsPermutationC);
}

void sData::permuteLinkingVars()
{
   assert(linkVarsPermutation.size() == 0);

   linkVarsPermutation = get0VarsRightPermutation(linkVarsNnz);

   assert(permutationIsValid(linkVarsPermutation));

   dynamic_cast<StochGenMatrix&>(*A).permuteLinkingVars(linkVarsPermutation);
   dynamic_cast<StochGenMatrix&>(*C).permuteLinkingVars(linkVarsPermutation);
   dynamic_cast<StochVector&>(*g).permuteVec0Entries(linkVarsPermutation);
   dynamic_cast<StochVector&>(*bux).permuteVec0Entries(linkVarsPermutation);
   dynamic_cast<StochVector&>(*blx).permuteVec0Entries(linkVarsPermutation);
   dynamic_cast<StochVector&>(*ixupp).permuteVec0Entries(linkVarsPermutation);
   dynamic_cast<StochVector&>(*ixlow).permuteVec0Entries(linkVarsPermutation);
}

void sData::activateLinkStructureExploitation()
{
   if( useLinkStructure )
      return;

   useLinkStructure = true;

   const int nx0 = getLocalnx();
   int myrank;
   MPI_Comm_rank(MPI_COMM_WORLD, &myrank);

   const StochGenMatrix& Astoch = dynamic_cast<const StochGenMatrix&>(*A);
   const StochGenMatrix& Cstoch = dynamic_cast<const StochGenMatrix&>(*C);

   linkVarsNnz = std::vector<int>(nx0, 0);

   int n2LinksEq = 0;
   int n2LinksIneq = 0;

   Astoch.getLinkVarsNnz(linkVarsNnz);
   Cstoch.getLinkVarsNnz(linkVarsNnz);

   linkStartBlocksA = Astoch.get2LinkStartBlocks();
   linkStartBlocksC = Cstoch.get2LinkStartBlocks();

   linkStartBlockLengthsA = get2LinkLengthsVec(linkStartBlocksA, stochNode->children.size());
   linkStartBlockLengthsC = get2LinkLengthsVec(linkStartBlocksC, stochNode->children.size());

   printLinkConsStats();
   printLinkVarsStats();

   for( size_t i = 0; i < linkVarsNnz.size(); ++i )
      if( linkVarsNnz[i] == 0 )
         n0LinkVars++;

   for( size_t i = 0; i < linkStartBlocksA.size(); ++i )
      if( linkStartBlocksA[i] >= 0 )
         n2LinksEq++;

   for( size_t i = 0; i < linkStartBlocksC.size(); ++i )
      if( linkStartBlocksC[i] >= 0 )
         n2LinksIneq++;

   assert(n2LinksEq == n2linksRows(linkStartBlockLengthsA));
   assert(n2LinksIneq == n2linksRows(linkStartBlockLengthsC));

   if( myrank == 0 )
   {
      std::cout << "number of 0-link variables: " << n0LinkVars << " (out of "
            << nx0 << " link variables) " << std::endl;
      std::cout << "number of equality 2-links: " << n2LinksEq << " (out of "
            << linkStartBlocksA.size() << " equalities) " << std::endl;
      std::cout << "number of inequality 2-links: " << n2LinksIneq << " (out of "
            << linkStartBlocksC.size() << " equalities) " << std::endl;

      std::cout << "ratio: "
            << (n2LinksEq + n2LinksIneq) / ((double) linkStartBlocksA.size() + linkStartBlocksC.size()) << std::endl;
   }

   if( (n2LinksEq + n2LinksIneq + n0LinkVars) / double(linkStartBlocksA.size() + linkStartBlocksC.size() + linkVarsNnz.size()) < minStructuredLinksRatio )
   {
      if( myrank == 0 )
         std::cout << "not enough linking structure found" << std::endl;
      useLinkStructure = false;
   }

   if( useLinkStructure )
   {
      assert(linkStartBlocksA.size() == unsigned(stochNode->myl()));
      assert(linkStartBlocksC.size() == unsigned(stochNode->mzl()));

   #ifndef NDEBUG
      const int myl = stochNode->myl();
      const int mzl = stochNode->mzl();
      assert(myl >= 0 && mzl >= 0 && (mzl + myl > 0));
   #endif

      permuteLinkingCons();
      permuteLinkingVars();
   }
}

void sData::AddChild(sData* child)
{
   children.push_back(child);
}

double
sData::objectiveValue(QpGenVars * vars)
{
   StochVector& x = dynamic_cast<StochVector&>(*vars->x);
   OoqpVectorHandle temp(x.clone());

   this->getg(*temp);
   this->Qmult(1.0, *temp, 0.5, *vars->x);

   return temp->dotProductWith(*vars->x);
}

void
sData::createScaleFromQ()
{

   assert("Not implemented!" && 0);

   // Stuff the diagonal elements of Q into the vector "sc"
   this->getDiagonalOfQ(*sc);

   // Modifying scVector is equivalent to modifying sc
   /*SimpleVector & scVector = dynamic_cast<SimpleVector &>(*sc);

    int scLength = scVector.length();

    for( int i = 0; i < scLength; i++){
    if( scVector[i] > 1)
    scVector[i] = 1.0/sqrt( scVector[i]);
    else
    scVector[i] = 1.0;
    }
    */
}

void sData::printLinkVarsStats()
{
   int n = getLocalnx();

   std::vector<int> linkCount(n, 0);
   std::vector<int> linkCount0(n, 0);
   std::vector<int> linkCountLC(n, 0);

   StochGenMatrix& Astoch = dynamic_cast<StochGenMatrix&>(*A);
   StochGenMatrix& Cstoch = dynamic_cast<StochGenMatrix&>(*C);

   Astoch.updateKLinkVarsCount(linkCount);
   Cstoch.updateKLinkVarsCount(linkCount);

   Astoch.Bmat->getTranspose().updateNonEmptyRowsCount(linkCount0);
   Astoch.Bmat->deleteTransposed();
   Cstoch.Bmat->getTranspose().updateNonEmptyRowsCount(linkCount0);
   Cstoch.Bmat->deleteTransposed();

   if( Astoch.Blmat )
   {
      Astoch.Blmat->getTranspose().updateNonEmptyRowsCount(linkCountLC);
      Astoch.Blmat->deleteTransposed();
   }

   if( Cstoch.Blmat )
   {
      Cstoch.Blmat->getTranspose().updateNonEmptyRowsCount(linkCountLC);
      Cstoch.Blmat->deleteTransposed();
   }

   int rank; MPI_Comm_rank(MPI_COMM_WORLD, &rank);

   if( rank == 0 )
   {
      std::vector<int> linkSizes(nLinkStats, 0);

      int count0 = 0;
      int countLC = 0;
      int count0LC = 0;

      for( int i = 0; i < n; i++ )
      {
         assert(linkCount[i] >= 0 && linkCount0[i] >= 0 && linkCountLC[i] >= 0);
         assert(linkCount0[i] <= 2 && linkCountLC[i] <= 2);

         if( linkCount[i] < nLinkStats )
            linkSizes[size_t(linkCount[i])]++;

         if( linkCount[i] == 0 && linkCountLC[i] == 0 && linkCount0[i] != 0 )
            count0++;

         if( linkCount[i] == 0 && linkCount0[i] == 0 && linkCountLC[i] != 0 )
            countLC++;

         if( linkCount[i] == 0 && (linkCount0[i] != 0 || linkCountLC[i] != 0) )
            count0LC++;
      }

      std::cout << "total link vars " << n << std::endl;

      for( int i = 0; i < nLinkStats; i++ )
         if( linkSizes[i] != 0 )
            std::cout << i << "-links " << linkSizes[i] << std::endl;

      std::cout << "Block0 exclusive vars " << count0 << std::endl;
      std::cout << "LC exclusive vars " << countLC << std::endl;
      std::cout << "Block0 or LC vars " << count0LC  << std::endl;
   }
}

void sData::printLinkConsStats()
{
   int myl = getLocalmyl();
   int mzl = getLocalmzl();

   int rank; MPI_Comm_rank(MPI_COMM_WORLD, &rank);

   if( myl > 0 )
   {
      std::vector<int> linkCount(myl, 0);

      dynamic_cast<StochGenMatrix&>(*A).updateKLinkConsCount(linkCount);

      if( rank == 0 )
      {
         std::vector<int> linkSizes(nLinkStats, 0);

         for( int i = 0; i < myl; i++ )
            if( linkCount[i] < nLinkStats )
            {
               assert(linkCount[i] >= 0);
               linkSizes[size_t(linkCount[i])]++;
            }

         std::cout << "total equality Linking Constraints " << myl << std::endl;

         for( int i = 0; i < nLinkStats; i++ )
            if( linkSizes[i] != 0 )
               std::cout << i << "-links " << linkSizes[i] << std::endl;
      }
   }

   if( mzl > 0 )
   {
      std::vector<int> linkCount(mzl, 0);

      dynamic_cast<StochGenMatrix&>(*C).updateKLinkConsCount(linkCount);

      if( rank == 0 )
      {
         std::vector<int> linkSizes(nLinkStats, 0);

         for( int i = 0; i < mzl; i++ )
            if( linkCount[i] < nLinkStats )
            {
               assert(linkCount[i] >= 0);
               linkSizes[size_t(linkCount[i])]++;
            }

         std::cout << "total inequality Linking Constraints " << mzl << std::endl;

         for( int i = 0; i < nLinkStats; i++ )
            if( linkSizes[i] != 0 )
               std::cout << i << "-links " << linkSizes[i] << std::endl;
      }
   }
}

sData::~sData()
{
   for( size_t it = 0; it < children.size(); it++ )
      delete children[it];
}

<<<<<<< HEAD
int
sData::getLocalnx()
=======
std::vector<unsigned int> sData::getLinkVarsPermInv()
{
   return getInversePermuation(linkVarsPermutation);
}
std::vector<unsigned int> sData::getLinkConsEqPermInv()
{
   return getInversePermuation(linkConsPermutationA);
}
std::vector<unsigned int> sData::getLinkConsIneqPermInv()
{
   return getInversePermuation(linkConsPermutationC);
}

int sData::getLocalnx()
>>>>>>> 8d5ae25f
{
   StochSymMatrix& Qst = dynamic_cast<StochSymMatrix&>(*Q);
   return Qst.diag->size();
}

int
sData::getLocalmy()
{
   long long my, nx;
   StochGenMatrix& Ast = dynamic_cast<StochGenMatrix&>(*A);
   Ast.Bmat->getSize(my, nx);
   return my;
}

int
sData::getLocalmyl()
{
   long long myl, nxl;
   StochGenMatrix& Ast = dynamic_cast<StochGenMatrix&>(*A);
   Ast.Blmat->getSize(myl, nxl);
   return myl;
}

int sData::getLocalmz()
{
   long long mz, nx;
   StochGenMatrix& Cst = dynamic_cast<StochGenMatrix&>(*C);
   Cst.Bmat->getSize(mz, nx);
   return mz;
}

int
sData::getLocalmzl()
{
   long long mzl, nxl;
   StochGenMatrix& Cst = dynamic_cast<StochGenMatrix&>(*C);
   Cst.Blmat->getSize(mzl, nxl);
   return mzl;
}

int
sData::getLocalSizes(int& nx, int& my, int& mz, int& myl, int& mzl)
{
   long long nxloc, myloc, mzloc, mylloc, mzlloc;

   StochGenMatrix& Ast = dynamic_cast<StochGenMatrix&>(*A);
   Ast.Blmat->getSize(mylloc, nxloc);
   Ast.Bmat->getSize(myloc, nxloc);

   StochGenMatrix& Cst = dynamic_cast<StochGenMatrix&>(*C);
   Cst.Blmat->getSize(mzlloc, nxloc);
   Cst.Bmat->getSize(mzloc, nxloc);

   nx = nxloc;
   my = myloc;
   mz = mzloc;
   myl = mylloc;
   mzl = mzlloc;
   return 0;
}

int
sData::getLocalSizes(int& nx, int& my, int& mz)
{
   long long nxll, myll, mzll;

   StochGenMatrix& Ast = dynamic_cast<StochGenMatrix&>(*A);
   Ast.Bmat->getSize(myll, nxll);

   StochGenMatrix& Cst = dynamic_cast<StochGenMatrix&>(*C);
   Cst.Bmat->getSize(mzll, nxll);

   nx = nxll;
   my = myll;
   mz = mzll;
   return 0;
}

int
sData::getLocalNnz(int& nnzQ, int& nnzB, int& nnzD)
{
   StochSymMatrix& Qst = dynamic_cast<StochSymMatrix&>(*Q);
   StochGenMatrix& Ast = dynamic_cast<StochGenMatrix&>(*A);
   StochGenMatrix& Cst = dynamic_cast<StochGenMatrix&>(*C);

   nnzQ = Qst.diag->getStorageRef().len + Qst.border->getStorageRef().len;
   nnzB = Ast.Bmat->getStorageRef().len;
   nnzD = Cst.Bmat->getStorageRef().len;
   return 0;
}

int sData::getSchurCompMaxNnz()
{
   assert(children.size() > 0);

   const int n0 = getLocalnx();
   const int my = getLocalmy();
   const int myl = getLocalmyl();
   const int mzl = getLocalmzl();

#ifndef NDEBUG
   {
      int mB, nB;
      getLocalB().getSize(mB, nB);
      assert(mB == my  && nB == n0);
   }
#endif

   int nnz = 0;

   assert(n0 >= n0LinkVars);

   // sum up half of dense square
   nnz += nnzTriangular(n0);

   // add B_0 (or A_0, depending on notation)
   nnz += getLocalB().numberOfNonZeros();

   // add borders
   nnz += myl * (n0 - n0LinkVars);
   nnz += mzl * (n0 - n0LinkVars);

   // (empty) diagonal
   nnz += my;

   // add linking equality parts
   nnz += getSchurCompMaxNnz(linkStartBlocksA, linkStartBlockLengthsA);

   // add linking inequality parts
   nnz += getSchurCompMaxNnz(linkStartBlocksC, linkStartBlockLengthsC);

   // add linking mixed parts todo
   nnz += myl * mzl;

   if( myl > 0 )
   {
      SparseGenMatrix& Ft = getLocalF().getTranspose();
      const int* startRowFtrans = Ft.krowM();
      nnz += startRowFtrans[n0] - startRowFtrans[n0 - n0LinkVars];
   }

   if( mzl > 0 )
   {
      SparseGenMatrix& Gt = getLocalG().getTranspose();
      const int* startRowGtrans = Gt.krowM();
      nnz += startRowGtrans[n0] - startRowGtrans[n0 - n0LinkVars];
   }

   return nnz;
}

SparseSymMatrix& sData::getLocalQ()
{
   StochSymMatrix& Qst = dynamic_cast<StochSymMatrix&>(*Q);
   return *Qst.diag;
}

SparseGenMatrix&
sData::getLocalCrossHessian()
{
   StochSymMatrix& Qst = dynamic_cast<StochSymMatrix&>(*Q);
   return *Qst.border;
}

// T_i x_0 + W_i x_i = b_i

// This is T_i
SparseGenMatrix&
sData::getLocalA()
{
   StochGenMatrix& Ast = dynamic_cast<StochGenMatrix&>(*A);
   return *Ast.Amat;
}

// This is W_i:
SparseGenMatrix&
sData::getLocalB()
{
   StochGenMatrix& Ast = dynamic_cast<StochGenMatrix&>(*A);
   return *Ast.Bmat;

}

// This is F_i (linking equality matrix):
SparseGenMatrix&
sData::getLocalF()
{
   StochGenMatrix& Ast = dynamic_cast<StochGenMatrix&>(*A);
   return *Ast.Blmat;
}

// low_i <= C_i x_0 + D_i x_i <= upp_i

// This is C_i
SparseGenMatrix&
sData::getLocalC()
{
   StochGenMatrix& Cst = dynamic_cast<StochGenMatrix&>(*C);
   return *Cst.Amat;
}

// This is D_i
SparseGenMatrix&
sData::getLocalD()
{
   StochGenMatrix& Cst = dynamic_cast<StochGenMatrix&>(*C);
   return *Cst.Bmat;
}

// This is G_i (linking inequality matrix):
SparseGenMatrix&
sData::getLocalG()
{
   StochGenMatrix& Cst = dynamic_cast<StochGenMatrix&>(*C);
   return *Cst.Blmat;
}

void
sData::cleanUpPresolvedData(const StochVector& rowNnzVecA, const StochVector& rowNnzVecC, const StochVector& colNnzVec)
{
   StochSymMatrix& Q_stoch = dynamic_cast<StochSymMatrix&>(*Q);

   // todo only works if Q is empty
   Q_stoch.deleteEmptyRowsCols(colNnzVec);

   // clean up equality system
   StochGenMatrix& A_stoch = dynamic_cast<StochGenMatrix&>(*A);
   StochVector& b_Astoch = dynamic_cast<StochVector&>(*bA);

   A_stoch.initStaticStorageFromDynamic(rowNnzVecA, colNnzVec);
   A_stoch.freeDynamicStorage();

   b_Astoch.removeEntries(rowNnzVecA);

   // clean up inequality system and x
   StochGenMatrix& C_stoch = dynamic_cast<StochGenMatrix&>(*C);
   StochVector& g_stoch = dynamic_cast<StochVector&>(*g);

   StochVector& blx_stoch = dynamic_cast<StochVector&>(*blx);
   StochVector& ixlow_stoch = dynamic_cast<StochVector&>(*ixlow);
   StochVector& bux_stoch = dynamic_cast<StochVector&>(*bux);
   StochVector& ixupp_stoch = dynamic_cast<StochVector&>(*ixupp);

   StochVector& bl_stoch = dynamic_cast<StochVector&>(*bl);
   StochVector& iclow_stoch = dynamic_cast<StochVector&>(*iclow);
   StochVector& bu_stoch = dynamic_cast<StochVector&>(*bu);
   StochVector& icupp_stoch = dynamic_cast<StochVector&>(*icupp);

   C_stoch.initStaticStorageFromDynamic(rowNnzVecC, colNnzVec);
   C_stoch.freeDynamicStorage();

   g_stoch.removeEntries(colNnzVec);

   blx_stoch.removeEntries(colNnzVec);
   ixlow_stoch.removeEntries(colNnzVec);
   bux_stoch.removeEntries(colNnzVec);
   ixupp_stoch.removeEntries(colNnzVec);

   bl_stoch.removeEntries(rowNnzVecC);
   iclow_stoch.removeEntries(rowNnzVecC);
   bu_stoch.removeEntries(rowNnzVecC);
   icupp_stoch.removeEntries(rowNnzVecC);

   assert(stochNode != NULL);

   // adapt sizes and tree
   sTreeCallbacks& callbackTree = dynamic_cast<sTreeCallbacks&>(*stochNode);

   callbackTree.initPresolvedData(Q_stoch, A_stoch, C_stoch, g_stoch, b_Astoch, iclow_stoch);
   callbackTree.switchToPresolvedData();

   long long dummy;
   nx = g_stoch.length();
   A_stoch.getSize( my, dummy );
   C_stoch.getSize( mz, dummy );

   nxlow = ixlow_stoch.numberOfNonzeros();
   nxupp = ixupp_stoch.numberOfNonzeros();
   mclow = iclow_stoch.numberOfNonzeros();
   mcupp = icupp_stoch.numberOfNonzeros();
}

void
sData::sync()
{

   destroyChildren();

   stochNode->syncPrimalVector(dynamic_cast<StochVector&>(*g));

//   int myRank; MPI_Comm_rank(MPI_COMM_WORLD, &myRank);
//   printf("vec -----------------------------------------------------\n");sleep(myRank+1);  
//   stochNode->displayVectorVsTreeStructure(dynamic_cast<StochVector&>(*g), myRank);
//   printf("vec done ----------------------\n"); usleep(10000);

   stochNode->syncPrimalVector(dynamic_cast<StochVector&>(*blx));
   stochNode->syncPrimalVector(dynamic_cast<StochVector&>(*ixlow));
   stochNode->syncPrimalVector(dynamic_cast<StochVector&>(*bux));
   stochNode->syncPrimalVector(dynamic_cast<StochVector&>(*ixupp));
   stochNode->syncDualYVector(dynamic_cast<StochVector&>(*bA));
   stochNode->syncDualZVector(dynamic_cast<StochVector&>(*bl));
   stochNode->syncDualZVector(dynamic_cast<StochVector&>(*bu));
   stochNode->syncDualZVector(dynamic_cast<StochVector&>(*iclow));
   stochNode->syncDualZVector(dynamic_cast<StochVector&>(*icupp));

   stochNode->syncStochSymMatrix(dynamic_cast<StochSymMatrix&>(*Q));
   stochNode->syncStochGenMatrix(dynamic_cast<StochGenMatrix&>(*A));

   //sleep(myRank);printf("A mat------------------------------------------------\n");
   //stochNode->displayMatVsTreeStructure(dynamic_cast<StochGenMatrix&>(*A), myRank);

   stochNode->syncStochGenMatrix(dynamic_cast<StochGenMatrix&>(*C));

   createChildren();
}<|MERGE_RESOLUTION|>--- conflicted
+++ resolved
@@ -413,12 +413,8 @@
 
    createChildren();
 
-<<<<<<< HEAD
-   use2Links = false;
-=======
-  useLinkStructure = false;
-  n0LinkVars = 0;
->>>>>>> 8d5ae25f
+   useLinkStructure = false;
+   n0LinkVars = 0;
 }
 
 sData::sData(sTree* tree_, OoqpVector * c_in, SymMatrix * Q_in,
@@ -848,10 +844,6 @@
       delete children[it];
 }
 
-<<<<<<< HEAD
-int
-sData::getLocalnx()
-=======
 std::vector<unsigned int> sData::getLinkVarsPermInv()
 {
    return getInversePermuation(linkVarsPermutation);
@@ -866,7 +858,6 @@
 }
 
 int sData::getLocalnx()
->>>>>>> 8d5ae25f
 {
    StochSymMatrix& Qst = dynamic_cast<StochSymMatrix&>(*Q);
    return Qst.diag->size();
