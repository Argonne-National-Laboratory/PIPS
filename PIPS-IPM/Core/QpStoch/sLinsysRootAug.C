/* PIPS
   Authors: Cosmin Petra
   See license and copyright information in the documentation */

#include "sLinsysRootAug.h"
#include "DeSymIndefSolver.h"
#include "DeSymIndefSolver2.h"
#include "DeSymPSDSolver.h"
#include "PardisoSolver.h"
#include "PardisoIndefSolver.h"
#include "sData.h"
#include "sTree.h"
#include "pipschecks.h"
#include <limits>

//#define DUMPKKT

#ifdef DUMPKKT
#include <iostream>
#include <fstream>
#endif

#include <unistd.h>
#include "math.h"

#ifdef STOCH_TESTING
extern double g_iterNumber;
#endif
extern int gInnerSCsolve;
extern int gOuterSolve;

sLinsysRootAug::sLinsysRootAug(sFactory * factory_, sData * prob_)
  : sLinsysRoot(factory_, prob_), CtDC(NULL)
{ 
  prob_->getLocalSizes(locnx, locmy, locmz, locmyl, locmzl);
  kkt = createKKT(prob_);
  solver = createSolver(prob_, kkt);
  assert(locmyl >= 0 && locmzl >= 0);
  redRhs = new SimpleVector(locnx+locmy+locmz+locmyl+locmzl);
}

sLinsysRootAug::sLinsysRootAug(sFactory* factory_,
			       sData* prob_,
			       OoqpVector* dd_, 
			       OoqpVector* dq_,
			       OoqpVector* nomegaInv_,
			       OoqpVector* rhs_)
  : sLinsysRoot(factory_, prob_, dd_, dq_, nomegaInv_, rhs_), CtDC(NULL)
{ 
  assert(locmyl == 0 && locmzl == 0);

  kkt = createKKT(prob_);
  solver = createSolver(prob_, kkt);
  redRhs = new SimpleVector(locnx+locmy+locmz);
}

sLinsysRootAug::~sLinsysRootAug()
{
  if(CtDC) delete CtDC;
  delete redRhs;
}


SymMatrix* 
sLinsysRootAug::createKKT(sData* prob)
{
   const int n = locnx + locmy + locmyl + locmzl;

   if( hasSparseKkt )
   {
      int myRank; MPI_Comm_rank(mpiComm, &myRank);

      if( myRank == 0)
         std::cout << "getSchurCompMaxNnz " << prob->getSchurCompMaxNnz() << std::endl;

      SparseSymMatrix* sparsekkt = prob->createSchurCompSymbSparseUpper();

      assert(sparsekkt->size() == n);

      return sparsekkt;
   }
   else
   {
      return new DenseSymMatrix(n);
   }
}


DoubleLinearSolver*
sLinsysRootAug::createSolver(sData* prob, SymMatrix* kktmat_)
{
   int myRank; MPI_Comm_rank(mpiComm, &myRank);

   if( hasSparseKkt )
   {
      if( 0 == myRank )
         cout << "Using Pardiso for summed Schur complement - sLinsysRootAug" << endl;

      SparseSymMatrix* kktmat = dynamic_cast<SparseSymMatrix*>(kktmat_);

      return new PardisoIndefSolver(kktmat);
   }
   else
   {
      if( 0 == myRank )
         cout << "Using LAPACK dsytrf for summed Schur complement - sLinsysRootAug" << endl;

      DenseSymMatrix* kktmat = dynamic_cast<DenseSymMatrix*>(kktmat_);

      return new DeSymIndefSolver(kktmat);
      //return new DeSymIndefSolver2(kktmat, locnx); // saddle point solver
      //return new DeSymPSDSolver(kktmat);
      //return new PardisoSolver(kktmat);
   }
}

#ifdef TIMING
static double t_start, troot_total, taux, tchild_total, tcomm_total;
#endif


extern int gLackOfAccuracy;
void sLinsysRootAug::solveReduced( sData *prob, SimpleVector& b)
{
  int myRank; MPI_Comm_rank(mpiComm, &myRank);

#ifdef TIMING
  t_start=MPI_Wtime();
  troot_total=tchild_total=tcomm_total=0.0; 
#endif

  assert(locnx+locmy+locmz == b.length());
  SimpleVector& r = (*redRhs);
  assert(r.length() <= b.length());
  SparseGenMatrix& C = prob->getLocalD();

  ///////////////////////////////////////////////////////////////////////
  // LOCAL SOLVE
  ///////////////////////////////////////////////////////////////////////
 
  ///////////////////////////////////////////////////////////////////////
  // b=[b1;b2;b3] is a locnx+locmy+locmz vector 
  // the new rhs should be 
  //           r = [b1-C^T*(zDiag)^{-1}*b3; b2]
  ///////////////////////////////////////////////////////////////////////

  r.copyFromArray(b.elements()); //will copy only as many elems as r has

  // aliases to parts (no mem allocations)
  SimpleVector r3(&r[locnx+locmy], locmz); //r3 is used as a temp
                                           //buffer for b3
  SimpleVector r2(&r[locnx],       locmy);
  SimpleVector r1(&r[0],           locnx);

  ///////////////////////////////////////////////////////////////////////
  // compute r1 = b1 - C^T*(zDiag)^{-1}*b3
  ///////////////////////////////////////////////////////////////////////
  if(locmz>0) {
    assert(r3.length() == zDiag->length());
    r3.componentDiv(*zDiag);//r3 is a copy of b3
    C.transMult(1.0, r1, -1.0, r3);
  }
  ///////////////////////////////////////////////////////////////////////
  // r contains all the stuff -> solve for it
  ///////////////////////////////////////////////////////////////////////
  if(gInnerSCsolve==0) {
    // Option 1. - solve with the factors
    solver->Dsolve(r);
  } else if(gInnerSCsolve==1) {
    // Option 2 - solve with the factors and perform iter. ref.
    solveWithIterRef(prob, r);
  } else {
    assert(gInnerSCsolve==2);
    // Option 3 - use the factors as preconditioner and apply BiCGStab
    solveWithBiCGStab(prob, r);
  }

  ///////////////////////////////////////////////////////////////////////
  // r is the sln to the reduced system
  // the sln to the aug system should be 
  //      x = [r1; r2;  (zDiag)^{-1} * (b3-C*r1);
  ///////////////////////////////////////////////////////////////////////
  SimpleVector b1(&b[0],           locnx);
  SimpleVector b2(&b[locnx],       locmy);
  SimpleVector b3(&b[locnx+locmy], locmz);
  b1.copyFrom(r1);
  b2.copyFrom(r2);

  if(locmz>0) {
    C.mult(1.0, b3, -1.0, r1);
    b3.componentDiv(*zDiag);
  }
#ifdef TIMING
  if(myRank==0 && gInnerSCsolve>=1)
    cout << "Root - Refin times: child=" << tchild_total << " root=" << troot_total
	 << " comm=" << tcomm_total << " total=" << MPI_Wtime()-t_start << endl;
#endif
}

void sLinsysRootAug::solveReducedLinkCons( sData *prob, SimpleVector& b)
{
  int myRank; MPI_Comm_rank(mpiComm, &myRank);

#ifdef TIMING
  t_start=MPI_Wtime();
  troot_total=tchild_total=tcomm_total=0.0;
#endif
  assert(locmyl >= 0 && locmzl >= 0);

  assert(locnx+locmy+locmz+locmyl+locmzl == b.length());
  SimpleVector& r = (*redRhs);

  assert(r.length() == b.length());

  SparseGenMatrix& C = prob->getLocalD();

  ///////////////////////////////////////////////////////////////////////
  // LOCAL SOLVE
  ///////////////////////////////////////////////////////////////////////

  ///////////////////////////////////////////////////////////////////////
  // b=[b1;b2;b3;b4;b5] is a locnx+locmy+locmz+locmyl+locmz vector
  // the new rhs should be
  //           r = [b1-C^T*(zDiag)^{-1}*b3; b2; b4; b5]
  ///////////////////////////////////////////////////////////////////////

  //copy all elements from b into r except for the the residual values corresponding to z0
  assert(r.n > 0 && sizeof( double ) == sizeof(r[0]));

  memcpy( &r[0], &b[0], (locnx+locmy) * sizeof( double ) );
  if( locmyl > 0 )
     memcpy( &r[locnx+locmy], &b[locnx+locmy+locmz], locmyl * sizeof( double ) );
  if( locmzl > 0 )
     memcpy( &r[locnx+locmy+locmyl], &b[locnx+locmy+locmz+locmyl], locmzl * sizeof( double ) );

  // aliases to parts (no mem allocations)
  SimpleVector r1(&r[0],           locnx);

  ///////////////////////////////////////////////////////////////////////
  // compute r1 = b1 - C^T*(zDiag)^{-1}*b3
  ///////////////////////////////////////////////////////////////////////
  if(locmz>0) {
    memcpy( &r[locnx+locmy+locmyl+locmzl], &b[locnx+locmy], locmz * sizeof( double ) );
	 SimpleVector b3copy(&r[locnx+locmy+locmyl+locmzl], locmz); // b3copy is used as a temp buffer for b3
    assert(b3copy.length() == zDiag->length());
    b3copy.componentDiv(*zDiag);
    C.transMult(1.0, r1, -1.0, b3copy);
  }
  ///////////////////////////////////////////////////////////////////////
  // r contains all the stuff -> solve for it
  ///////////////////////////////////////////////////////////////////////

  // we do not need the last locmz elements of r
  SimpleVector rshort(&r[0], locnx+locmy+locmyl+locmzl);

  if(gInnerSCsolve==0) {
    // Option 1. - solve with the factors
    solver->Dsolve(rshort);
  } else if(gInnerSCsolve==1) {
    // Option 2 - solve with the factors and perform iter. ref.
    solveWithIterRef(prob, rshort);
  } else {
    assert(gInnerSCsolve==2);
    // Option 3 - use the factors as preconditioner and apply BiCGStab
    solveWithBiCGStab(prob, rshort);
  }

  ///////////////////////////////////////////////////////////////////////
  // r is the sln to the reduced system
  // the sln to the aug system should be
  //      x = [r1; r2;  (zDiag)^{-1} * (b3-C*r1);
  ///////////////////////////////////////////////////////////////////////
  SimpleVector b1(&b[0],           locnx);

  b1.copyFrom(r1);

  if( locmy > 0 )
  {
     SimpleVector r2(&r[locnx],       locmy);
     SimpleVector b2(&b[locnx],       locmy);
     b2.copyFrom(r2);
  }

  if( locmz > 0 )
  {
    SimpleVector b3(&b[locnx+locmy], locmz);
    C.mult(1.0, b3, -1.0, r1);
    b3.componentDiv(*zDiag);
  }

  if( locmyl > 0 )
  {
    SimpleVector rmyl(&r[locnx+locmy], locmyl);
    SimpleVector b4(&b[locnx+locmy+locmz], locmyl);
    b4.copyFrom(rmyl);
  }

  if( locmzl > 0 )
  {
    SimpleVector rmzl(&r[locnx+locmy+locmyl], locmzl);
    SimpleVector b5(&b[locnx+locmy+locmz+locmyl], locmzl);
    b5.copyFrom(rmzl);
  }

#ifdef TIMING
  if(myRank==0 && gInnerSCsolve>=1)
    cout << "Root - Refin times: child=" << tchild_total << " root=" << troot_total
	 << " comm=" << tcomm_total << " total=" << MPI_Wtime()-t_start << endl;
#endif
}


/** rxy = beta*rxy + alpha * SC * x */
void sLinsysRootAug::SCmult( double beta, SimpleVector& rxy,
              double alpha, SimpleVector& x,
              sData* prob)
{
  //if (iAmDistrib) {
  //only one process subtracts [ (Q+Dx0+C'*Dz0*C)*xx + A'*xy + F'*xxl + G'*xyl ] from r
  //                           [  A*xx                                         ]
  //                           [  F*xx                                         ]
  //                           [  G*xx                           + Omega * xyl ]

  int myRank; MPI_Comm_rank(mpiComm, &myRank);
  if(myRank==0) {
    assert(rxy.length() == locnx + locmy + locmyl + locmzl);

    //only this proc subtracts from rxy
    rxy.scalarMult(beta);
    SparseSymMatrix& Q = prob->getLocalQ();
    Q.mult(1.0,&rxy[0],1, alpha,&x[0],1);

    if(locmz>0) {
      SparseSymMatrix* CtDC_sp = dynamic_cast<SparseSymMatrix*>(CtDC);
      CtDC_sp->mult(1.0,&rxy[0],1, -alpha,&x[0],1);
    }

    SimpleVector& xDiagv = dynamic_cast<SimpleVector&>(*xDiag);
    assert(xDiagv.length() == locnx);
    for(int i=0; i<xDiagv.length(); i++)
      rxy[i] += alpha*xDiagv[i]*x[i];

    SparseGenMatrix& A=prob->getLocalB();
    A.transMult(1.0,&rxy[0],1, alpha,&x[locnx],1);
    A.mult(1.0,&rxy[locnx],1, alpha,&x[0],1);

    assert(locmyl >= 0 && locmzl >= 0);

    if( locmyl > 0 ) {
       SparseGenMatrix& F = prob->getLocalF();
       F.transMult(1.0,&rxy[0],1, alpha,&x[locnx+locmy],1);
       F.mult(1.0,&rxy[locnx+locmy],1, alpha,&x[0],1);
    }

    if( locmzl > 0 ) {
       SparseGenMatrix& G = prob->getLocalG();
       G.transMult(1.0,&rxy[0],1, alpha,&x[locnx+locmy+locmyl],1);
       G.mult(1.0,&rxy[locnx+locmy+locmyl],1, alpha,&x[0],1);

       SimpleVector& zDiagLinkConsv = dynamic_cast<SimpleVector&>(*zDiagLinkCons);
       assert(zDiagLinkConsv.length() == locmzl);
       const int shift = locnx+locmy+locmyl;
       for(int i=0; i<zDiagLinkConsv.length(); i++)
         rxy[i+shift] += alpha*zDiagLinkConsv[i]*x[i+shift];
    }
  } else {
    //other processes set r to zero since they will get this portion from process 0
    rxy.setToZero();
  }

#ifdef TIMING
    taux=MPI_Wtime();
#endif
    // now children add [0 A^T C^T ]*inv(KKT)*[0;A;C] x
    SimpleVector xx((locmyl || locmzl) ? (locnx + locmy + locmyl + locmzl) : locnx);
    xx.copyFromArray(x.elements());
    xx.scalarMult(-alpha);

    for(size_t it=0; it<children.size(); it++) {
      children[it]->addTermToSchurResidual(prob->children[it],rxy,xx);
    }

#ifdef TIMING
    tchild_total +=  (MPI_Wtime()-taux);
#endif
    //~done computing residual

#ifdef TIMING
    taux=MPI_Wtime();
#endif
    //all-reduce residual
    if(iAmDistrib) {
      SimpleVector buf(rxy.length());
      buf.setToZero(); //we use dx as the recv buffer
      MPI_Allreduce(rxy.elements(), buf.elements(), locnx+locmy+locmyl+locmzl, MPI_DOUBLE, MPI_SUM, mpiComm);
      rxy.copyFrom(buf);
    }
#ifdef TIMING
    tcomm_total += (MPI_Wtime()-taux);
#endif

}



void sLinsysRootAug::solveWithIterRef( sData *prob, SimpleVector& r)
{
  SimpleVector r2(&r[locnx],       locmy);
  SimpleVector r1(&r[0],           locnx);

  //SimpleVector realRhs(&r[0], locnx+locmy);
#ifdef TIMING
  taux=MPI_Wtime();
#endif

  double rhsNorm=r.twonorm(); //r== the initial rhs of the reduced system here

  int myRank; MPI_Comm_rank(mpiComm, &myRank);
  SimpleVector rxy(locnx+locmy); rxy.copyFrom(r);
  SimpleVector   x(locnx+locmy); x.setToZero(); //solution
  SimpleVector  dx(locnx+locmy);                //update from iter refinement
  SimpleVector x_prev(locnx+locmy);
  int refinSteps=0;
  std::vector<double> histResid;
  int maxRefinSteps=(gLackOfAccuracy>0?9:8);
  do { //iterative refinement
#ifdef TIMING
    taux=MPI_Wtime();
#endif

    x_prev.copyFrom(x);
    //dx = Ainv * r 
    dx.copyFrom(rxy);
    solver->Dsolve(dx);
    //update x
    x.axpy(1.0,dx);

#ifdef TIMING
    troot_total += (MPI_Wtime()-taux);
#endif  

    if(gLackOfAccuracy<0) break;
    if(refinSteps==maxRefinSteps) break;

    //////////////////////////////////////////////////////////////////////
    //iterative refinement
    //////////////////////////////////////////////////////////////////////
    //compute residual
    
    //if (iAmDistrib) {
    //only one process substracts [ (Q+Dx0+C'*Dz0*C)*xx + A'*xy ] from r
    //                            [  A*xx                       ]
    if(myRank==0) {
      rxy.copyFrom(r);
      if(locmz>0) {
	SparseSymMatrix* CtDC_sp = dynamic_cast<SparseSymMatrix*>(CtDC);
	CtDC_sp->mult(1.0,&rxy[0],1, 1.0,&x[0],1);
      }
      SparseSymMatrix& Q = prob->getLocalQ();
      Q.mult(1.0,&rxy[0],1, -1.0,&x[0],1);
      
      SimpleVector& xDiagv = dynamic_cast<SimpleVector&>(*xDiag);
      assert(xDiagv.length() == locnx);
      for(int i=0; i<xDiagv.length(); i++)
	rxy[i] -= xDiagv[i]*x[i];
      
      SparseGenMatrix& A=prob->getLocalB();
      A.transMult(1.0,&rxy[0],1, -1.0,&x[locnx],1);
      A.mult(1.0,&rxy[locnx],1, -1.0,&x[0],1);
    } else {
      //other processes set r to zero since they will get this portion from process 0
      rxy.setToZero();
    }

#ifdef TIMING
    taux=MPI_Wtime();
#endif  
    // now children add [0 A^T C^T ]*inv(KKT)*[0;A;C] x
    SimpleVector xx(&x[0], locnx);
    for(size_t it=0; it<children.size(); it++) {
      children[it]->addTermToSchurResidual(prob->children[it],rxy,xx);  
    }
#ifdef TIMING
    tchild_total +=  (MPI_Wtime()-taux);
#endif
    //~done computing residual 

#ifdef TIMING
    taux=MPI_Wtime();
#endif
    //all-reduce residual
    if(iAmDistrib) {
      dx.setToZero(); //we use dx as the recv buffer
      MPI_Allreduce(rxy.elements(), dx.elements(), locnx+locmy, MPI_DOUBLE, MPI_SUM, mpiComm);
      rxy.copyFrom(dx);
    }
#ifdef TIMING
    tcomm_total += (MPI_Wtime()-taux);
#endif

    double relResNorm=rxy.twonorm()/rhsNorm;
    
    if(relResNorm<1.0e-10) {
      break;
    } else {
      double prevRelResNorm=1.0e10;
      if(histResid.size()) 
	prevRelResNorm=histResid[histResid.size()-1];

      //check for stop, divergence or slow convergence conditions
      if(relResNorm>prevRelResNorm) {
	// diverging; restore iteration
	if(myRank==0) {
	  cout << "1st stg - iter refinement diverges relResNorm=" << relResNorm 
	       << "  before was " << prevRelResNorm << endl;
	  cout << "Restoring iterate." << endl;
	}
	x.copyFrom(x_prev);
	break;
      }else {
	//check slow convergence for the last xxx iterates.
	// xxx is 1 for now
	//if(relResNorm>0.*prevRelResNorm) {

	//  if(myRank==0) {
	//    cout << "1st stg - iter refinement stuck relResNorm=" << relResNorm 
	//	 << "  before was " << prevRelResNorm << endl;
	//    cout << "exiting refinement." << endl;
	//  }
	//  break;
	//
	//} else {
	//  //really nothing, continue
	//}
      }
      histResid.push_back(relResNorm);
      if(myRank==0)
	cout << "1st stg - sol does NOT  have enough accuracy (" << relResNorm << ") after " 
	     << refinSteps << " refinement steps" << endl;
    }
    refinSteps++;
  }while(refinSteps<=maxRefinSteps);

#ifdef TIMING
  taux = MPI_Wtime();
#endif

  r1.copyFrom(x);
  r2.copyFromArray(&x[locnx]);

#ifdef TIMING
  troot_total += (MPI_Wtime()-taux);
#endif  
}

void sLinsysRootAug::solveWithBiCGStab( sData *prob, SimpleVector& b)
{
  int n = b.length();

  const int maxit=500;
  const double tol=1e-12, EPS=2e-16;

  int myRank; MPI_Comm_rank(mpiComm, &myRank);

  SimpleVector r(n);           //residual
  SimpleVector s(n);           //residual associated with half iterate
  SimpleVector rt(n);          //shadow residual
  SimpleVector xmin(n);        //minimal residual iterate
  SimpleVector x(n);           //iterate
  SimpleVector xhalf(n);       // half iterate of BiCG
  SimpleVector p(n),paux(n);
  SimpleVector v(n), t(n);
  int flag;
  double n2b;                  //norm of b 
  double normr, normrmin;      //norm of the residual and norm of residual at min-resid iterate
  double normr_act;
  double tolb;                 //relative tolerance
  double rho, omega, alpha;
  int stag, maxmsteps, maxstagsteps, moresteps;
  //double imin;
  //maxit = n/2+1;

  //////////////////////////////////////////////////////////////////
  //  Problem Setup and initialization
  //////////////////////////////////////////////////////////////////

  n2b = b.twonorm();
  tolb = n2b*tol;

  // todo somewhat too small
  tolb = max(tolb, 10.0 * std::numeric_limits<double>::min());

#ifdef TIMING
  double relres;
  double iter=0.0;
  if( myRank == 0 )
     std::cout << "initial norm of b " << n2b << std::endl;
  taux = MPI_Wtime();
#endif
  //initial guess
  x.copyFrom(b);

  solver->Dsolve(x);
  //initial residual
  r.copyFrom(b);

#ifdef TIMING
  troot_total += (MPI_Wtime()-taux);
  taux = MPI_Wtime();
#endif 

  //applyA(1.0, r, -1.0, x);
  SCmult(1.0,r, -1.0,x, prob);

#ifdef TIMING
    tchild_total +=  (MPI_Wtime()-taux);
#endif

  normr=r.twonorm();

#ifdef TIMING
  if(myRank==0)
  {
    cout << "BiCG: initial rel resid: " << normr/n2b << endl;
    cout << "initial tolb " << tolb << std::endl;
  }
#endif

  if( normr<=tolb ) {
    //initial guess is good enough
    b.copyFrom(x); flag=0; return;
  }

  rt.copyFrom(r); //Shadow residual
  double* resvec = new double[2*maxit+1];
  resvec[0] = normr; normrmin=normr;
  rho=1.0; omega=1.0;
  stag=0; maxmsteps=min(min(n/50, 5), n-maxit); 
  maxstagsteps=3; moresteps=0;

  //////////////////////////////////////////////////////////////////
  // loop over maxit iterations
  //////////////////////////////////////////////////////////////////
  int ii=0; while(ii<maxit) {
    //cout << ii << " ";
    flag=-1;
    ///////////////////////////////
    // First half of the iterate
    ///////////////////////////////
    double rho1=rho; double beta;
    rho = rt.dotProductWith(r); 
    //printf("rho=%g\n", rho);
    if(0.0==rho) { flag=4;  break; }

    if(ii==0) p.copyFrom(r);
    else {
      beta = (rho/rho1)*(alpha/omega);
      if(beta==0.0) { flag=4;  break; }

      //-------- p = r + beta*(p - omega*v) --------
      p.axpy(-omega, v); p.scale(beta); p.axpy(1.0, r);
    }

#ifdef TIMING
    taux = MPI_Wtime();
#endif
    //------ v = A*(M2inv*(M1inv*p)) and ph=M2inv*(M1inv*p)
    //first use v as temp storage
    //applyM1(0.0, v,    1.0, p);
    //applyM2(0.0, paux, 1.0, v);
    //applyA (0.0, v,    1.0, paux); 
    paux.copyFrom(p);
    solver->solve(paux);

#ifdef TIMING
  troot_total += (MPI_Wtime()-taux);
#endif 
    
    SCmult(0.0,v, 1.0,paux, prob);
    
    SimpleVector& ph = paux;

    double rtv = rt.dotProductWith(v);
    if(rtv==0.0) { flag=4; break; }

    alpha = rho/rtv;
    if(fabs(alpha)*ph.twonorm()<EPS*x.twonorm()) stag++;
    else                                         stag=0;

    // xhalf = x + alpha*ph and the associated residual
    xhalf.copyFrom(x); xhalf.axpy( alpha, ph);
    s.    copyFrom(r);     s.axpy(-alpha, v);
    normr = s.twonorm(); normr_act = normr;
    resvec[2*ii] = normr;

    //printf("iter %g normr=%g\n", ii+0.5, normr);
    //-------- check for convergence in the middle of the iterate.  -------- 
    if(normr<=tolb || stag>=maxstagsteps || moresteps) {
      s.copyFrom(b);
      //applyA(1.0, s, -1.0, xhalf); // s=b-Ax
      SCmult(1.0,s, -1.0,xhalf, prob);
      normr_act = s.twonorm();
      
      if(normr<=tolb) {
	//converged
	x.copyFrom(xhalf);	
	flag = 0;
#ifdef TIMING
	iter = 0.5+ii;
#endif
	break;
      } else {
	if(stag>=maxstagsteps && moresteps==0) {
	  stag=0;
	}
	moresteps++;
	if(moresteps>=maxmsteps) {
	  //method stagnated
	  flag=3; x.copyFrom(xhalf);
	  break;
	}
      }
    }
    if(stag>=maxstagsteps) { flag=3; break;} //stagnation

    //update quantities related to minimal norm iterate
    if(normr_act<normrmin) {
      xmin.copyFrom(xhalf); normrmin=normr_act;
      //imin=0.5+ii;
    }

#ifdef TIMING
    taux = MPI_Wtime();
#endif
    ///////////////////////////////
    // Second half of the iterate
    //////////////////////////////
    //applyM1(0.0, t,    1.0, s); //applyM1(s,     stemp);
    //applyM2(0.0, paux, 1.0, t); //applyM2(stemp, sh);
    //applyA (0.0, t,    1.0, paux); //applyA (sh, t);
    //kkt->mult(0.0,paux, 1.0,s);
    paux.copyFrom(s);
    solver->solve(paux);
#ifdef TIMING
    troot_total += (MPI_Wtime()-taux);
#endif

    SCmult(0.0,t, 1.0,paux, prob);

    SimpleVector& sh = paux; 
    double tt = t.dotProductWith(t);
    if(tt==0.0) { flag=4; break;}

    omega=t.dotProductWith(s); omega /= tt;

    if(fabs(omega)*sh.twonorm() < EPS*xhalf.twonorm()) stag++;
    else                                               stag=0;

    x.copyFrom(xhalf); x.axpy( omega, sh); // x=xhalf+omega*sh
    r.copyFrom(s);     r.axpy(-omega, t ); // r=s-omega*t

    normr = r.twonorm(); normr_act = normr;
    resvec[2*ii+1] = normr;

    //printf("stag=%d  maxstagsteps=%d moresteps=%d  normr=%g\n",
    //	   stag, maxstagsteps, moresteps, normr);    

    //-------- check for convergence at the end of the iterate.  -------- 
    if(normr<=tolb || stag>=maxstagsteps || moresteps) {
      r.copyFrom(b); 
      //applyA(1.0, r, -1.0, x); //r=b-Ax
      SCmult(1.0,r, -1.0,x, prob);
      normr_act=r.twonorm();

      if(normr<=tolb) {
         flag = 0;
#ifdef TIMING
         iter = 1.0+ii;
#endif
         break;
      }
      else {
	if(stag>=maxstagsteps && moresteps==0) {
	  stag = 0;
	}
	moresteps++;
	if(moresteps>=maxmsteps) {
	  //method stagnated
	  flag=3; break;
	}
      }
    } // end convergence check
    if(stag>=maxstagsteps) { flag=3; break;} //stagnation

    //update quantities related to minimal norm iterate
    if(normr_act<normrmin) {
      xmin.copyFrom(x); normrmin=normr_act;
      //imin=1.5+ii;
    }
    //printf("iter %g normr=%g\n", ii+1.0, normr);
    ///////////////////////////////
    // Next iterate
    ///////////////////////////////
    ii++;
    
  }//end while

  if(ii>=maxit) {
#ifdef TIMING
    iter=ii;
#endif
    flag=10;
  }
  
  if(flag==0 || flag==-1) {
#ifdef TIMING
    relres = normr_act/n2b;
    if(myRank==0) {
      printf("INNER BiCGStab converged: normResid=%g relResid=%g iter=%g\n",
	     normr_act, relres, iter);
      }
#endif
  } else {
    if(ii==maxit) flag=10;//aaa
    //FAILURE -> return minimum resid-norm iterate
    r.copyFrom(b); 
    //applyA(1.0, r, -1.0, xmin);
    SCmult(1.0,r, -1.0,xmin, prob);

    normr=r.twonorm();
    if(normr >= normr_act) {
      x.copyFrom(xmin);
      //iter=imin;
#ifdef TIMING
      relres=normr/n2b;
#endif
    } else {
#ifdef TIMING
      iter=1.0+ii;
      relres = normr/n2b;
#endif
    }

#ifdef TIMING
    if(myRank==0) {
      printf("INNERBiCGStab did not NOT converged after %g[%d] iterations.\n", iter,ii);
      printf("\t - Error code %d\n\t - Act res=%g\n\t - Rel res=%g %g\n\n", 
	     flag, normr, relres, normrmin);
    }
#endif
  }

  b.copyFrom(x);
  delete[] resvec;
}

void sLinsysRootAug::finalizeKKTsparse(sData* prob, Variables* vars)
{
   SparseSymMatrix& kkts = dynamic_cast<SparseSymMatrix&>(*kkt);

   int* const krowKkt = kkts.krowM();
   int* const jcolKkt = kkts.jcolM();
   double* const MKkt = kkts.M();
   const int sizeKkt = locnx + locmy + locmyl + locmzl;

   assert(kkts.size() == sizeKkt);
   assert(!kkts.isLower);
   assert(locmyl >= 0 && locmzl >= 0);

   //////////////////////////////////////////////////////
   // compute Q+diag(xdiag) - C' * diag(zDiag) * C
   // and update the KKT
   //////////////////////////////////////////////////////

   /////////////////////////////////////////////////////////////
   // update the KKT with Q (DO NOT PUT DIAG)
   /////////////////////////////////////////////////////////////
   SparseSymMatrix& Q = prob->getLocalQ();
   assert(Q.krowM()[locnx] == 0 && "Q currently not supported for sparse kkt");

   /////////////////////////////////////////////////////////////
   // update the KKT with the diagonals
   // xDiag is in fact diag(Q)+X^{-1}S
   /////////////////////////////////////////////////////////////
   assert(xDiag);
   const SimpleVector& sxDiag = dynamic_cast<const SimpleVector&>(*xDiag);

   for( int i = 0; i < locnx; i++ )
   {
      const int diagIdx = krowKkt[i];
      assert(jcolKkt[diagIdx] == i);

      MKkt[diagIdx] += sxDiag[i];
   }

   /////////////////////////////////////////////////////////////
   // update the KKT with   - C' * diag(zDiag) *C
   /////////////////////////////////////////////////////////////
   if( locmz > 0 )
   {
      SparseGenMatrix& C = prob->getLocalD();
      C.matTransDinvMultMat(*zDiag, &CtDC);
      assert(CtDC->size() == locnx);

      assert(subMatrixIsOrdered(C.krowM(), C.jcolM(), 0, locmzl));

      //aliases for internal buffers of CtDC
      SparseSymMatrix* CtDCsp = dynamic_cast<SparseSymMatrix*>(CtDC);
      const int* krowCtDC = CtDCsp->krowM();
      const int* jcolCtDC = CtDCsp->jcolM();
      const double* dCtDC = CtDCsp->M();

      for( int i = 0; i < locnx; i++ )
      {
         const int pend = krowCtDC[i + 1];
         for( int p = krowCtDC[i]; p < pend; p++ )
         {
            const int col = jcolCtDC[p];

            if( col >= i )
            {
               // get start position of dense kkt block
               const int blockStart = krowKkt[i];
               assert(col < locnx && jcolKkt[blockStart + col - i] == col);

               MKkt[blockStart + col - i] -= dCtDC[p];
            }
         }
      }
   } //~end if locmz>0

   /////////////////////////////////////////////////////////////
   // update the KKT with At (symmetric update forced)
   /////////////////////////////////////////////////////////////
   if( locmy > 0 )
   {
      SparseGenMatrix& At = prob->getLocalB().getTranspose(); // yes, B
      const double* MAt = At.M();
      const int* krowAt = At.krowM();
      const int* jcolAt = At.jcolM();

      for( int i = 0; i < locnx; ++i )
      {
         const int pstart = krowAt[i];
         const int pend = krowAt[i + 1];

         // get start position of sparse kkt block
         const int blockStart = krowKkt[i] + locnx - i;

         assert(blockStart <= krowKkt[i + 1]);

         for( int p = pstart; p < pend; ++p )
         {
            assert(jcolAt[p] < locmy);
            assert(blockStart + (p - pstart) <= krowKkt[i + 1]);
            assert(jcolKkt[blockStart + (p - pstart)] == (locnx + jcolAt[p]));

            MKkt[blockStart + (p - pstart)] += MAt[p];
         }
      }
   }

   /////////////////////////////////////////////////////////////
   // update the KKT with Ft
   /////////////////////////////////////////////////////////////
   if( locmyl > 0 )
   {
      SparseGenMatrix& Ft = prob->getLocalF().getTranspose();
      const double* MFt = Ft.M();
      const int* krowFt = Ft.krowM();
      const int* jcolFt = Ft.jcolM();

      for( int i = 0; i < locnx; ++i )
      {
         const int pend = krowFt[i + 1];

         // get start position of dense kkt block
         const int blockStart = krowKkt[i + 1] - locmyl - locmzl;

         assert(blockStart >= krowKkt[i]);

         for( int p = krowFt[i]; p < pend; ++p )
         {
            const int col = jcolFt[p];
            assert(col < locmyl && jcolKkt[blockStart + col] == (locnx + locmy + col));

            MKkt[blockStart + col] += MFt[p];
         }
      }
   }

   /////////////////////////////////////////////////////////////
   // update the KKT with Gt and add z diagonal
   /////////////////////////////////////////////////////////////
   if( locmzl > 0 )
   {
      SparseGenMatrix& Gt = prob->getLocalG().getTranspose();
      const double* MGt = Gt.M();
      const int* krowGt = Gt.krowM();
      const int* jcolGt = Gt.jcolM();

      for( int i = 0; i < locnx; ++i )
      {
         const int pend = krowGt[i + 1];

         // get start position of dense kkt block
         const int blockStart = krowKkt[i + 1] - locmzl;

         assert(blockStart >= krowKkt[i]);

         for( int p = krowGt[i]; p < pend; ++p )
         {
            const int col = jcolGt[p];
            assert(col < locmzl && jcolKkt[blockStart + col] == (locnx + locmy + locmyl + col));

            MKkt[blockStart + col] += MGt[p];
         }
      }

      assert(zDiagLinkCons);
      const SimpleVector& szDiagLinkCons = dynamic_cast<const SimpleVector&>(*zDiagLinkCons);

      for( int i = 0, iKkt = locnx + locmy + locmyl; i < locmzl; ++i, ++iKkt )
      {
         const int idx = krowKkt[iKkt];
         assert(jcolKkt[idx] == iKkt);

         MKkt[idx] += szDiagLinkCons[i];
      }
   }

#ifdef DUMPKKT
   ofstream myfile;
   myfile.open("../sparsekkt");

   int zerocount = 0;

   for( int r = 0; r < sizeKkt; r++ )
   {
      for( int i = krowKkt[r]; i < krowKkt[r + 1]; i++ )
      {
         const double val = MKkt[i];
         const double col = jcolKkt[i];
         if( val != 0.0 )
            myfile << r << " " << col << " " << val << std::endl;
         else
            zerocount++;
      }
   }

<<<<<<< HEAD
    //aliases for internal buffers of CtDC
    SparseSymMatrix* CtDCsp = reinterpret_cast<SparseSymMatrix*>(CtDC);
    int* krowCtDC=CtDCsp->krowM(); int* jcolCtDC=CtDCsp->jcolM(); double* dCtDC=CtDCsp->M();

    for( int i = 0; i < locnx; i++ )
    {
      pend = krowCtDC[i + 1];
      for( p = krowCtDC[i]; p < pend; p++ )
      {
         j = jcolCtDC[p];

#ifdef DENSE_USE_HALF
         if( j <= i )
            dKkt[i][j] -= dCtDC[p];
#else
         dKkt[i][j] -= dCtDC[p];
#endif

           //printf("%d %d %f\n", i,j,dCtDC[p]);
       }
    }
  } //~end if locmz>0
  /////////////////////////////////////////////////////////////
  // update the KKT with A (symmetric update forced)
  /////////////////////////////////////////////////////////////
  if(locmy>0)
  {
    SparseGenMatrix& A = prob->getLocalB(); // yes, B
#ifdef DENSE_USE_HALF
    const double* dA = A.M();
    const int* krowA = A.krowM();
    const int* jcolA = A.jcolM();
=======
   std::cout << "zero-count " << zerocount << " of " << krowKkt[sizeKkt] << std::endl;

   myfile.close();

   assert(0);

#endif
>>>>>>> af3e3b53

}

void sLinsysRootAug::finalizeKKTdense(sData* prob, Variables* vars)
{
   int j, p, pend;

   DenseSymMatrix * const kktd = dynamic_cast<DenseSymMatrix*>(kkt);

   //alias for internal buffer of kkt
   double** const dKkt = kktd->Mat();

   //////////////////////////////////////////////////////
   // compute Q+diag(xdiag) - C' * diag(zDiag) * C
   // and update the KKT
   //////////////////////////////////////////////////////


   /////////////////////////////////////////////////////////////
   // update the KKT with Q (DO NOT PUT DIAG)
   /////////////////////////////////////////////////////////////
   SparseSymMatrix& Q = prob->getLocalQ();
   int* krowQ=Q.krowM(); int* jcolQ=Q.jcolM(); double* dQ=Q.M();
   for(int i=0; i<locnx; i++) {
     pend = krowQ[i+1];
     for(p=krowQ[i]; p<pend; p++) {
       j = jcolQ[p];
       if(i==j) continue;
       double val = dQ[p];
       dKkt[i][j] += val;
       dKkt[j][i] += val;
 #ifdef DENSE_USE_HALF
       assert(0 && "Q not supported");
 #endif
     }
   }

   /////////////////////////////////////////////////////////////
   // update the KKT with the diagonals
   // xDiag is in fact diag(Q)+X^{-1}S
   /////////////////////////////////////////////////////////////
   //kktd->atPutDiagonal( 0, *xDiag );
   SimpleVector& sxDiag = dynamic_cast<SimpleVector&>(*xDiag);
   for(int i=0; i<locnx; i++) dKkt[i][i] += sxDiag[i];

   /////////////////////////////////////////////////////////////
   // update the KKT with   - C' * diag(zDiag) *C
   /////////////////////////////////////////////////////////////
   if(locmz>0) {
     SparseGenMatrix& C = prob->getLocalD();
     C.matTransDinvMultMat(*zDiag, &CtDC);

     assert(CtDC->size() == locnx);
     assert(subMatrixIsOrdered(C.krowM(), C.jcolM(), 0, locmzl));

     //aliases for internal buffers of CtDC
     SparseSymMatrix* CtDCsp = reinterpret_cast<SparseSymMatrix*>(CtDC);
     int* krowCtDC=CtDCsp->krowM(); int* jcolCtDC=CtDCsp->jcolM(); double* dCtDC=CtDCsp->M();

     for( int i = 0; i < locnx; i++ )
     {
       pend = krowCtDC[i + 1];
       for( p = krowCtDC[i]; p < pend; p++ )
       {
          j = jcolCtDC[p];

#ifdef DENSE_USE_HALF
          if( j <= i )
             dKkt[i][j] -= dCtDC[p];
#else
          dKkt[i][j] -= dCtDC[p];
#endif

            //printf("%d %d %f\n", i,j,dCtDC[p]);
        }
     }
   } //~end if locmz>0
   /////////////////////////////////////////////////////////////
   // update the KKT with A (symmetric update forced)
   /////////////////////////////////////////////////////////////
   if(locmy>0)
   {
     SparseGenMatrix& A = prob->getLocalB(); // yes, B
 #ifdef DENSE_USE_HALF
     const double* dA = A.M();
     const int* krowA = A.krowM();
     const int* jcolA = A.jcolM();

     int iKkt = locnx;
     for( int i = 0; i < locmy; ++i, ++iKkt ) {

       for( p = krowA[i], pend = krowA[i + 1]; p < pend; ++p ) {
         j = jcolA[p];
         assert(j < locnx);

         dKkt[iKkt][j] += dA[p];
       }
     }
 #else
     kktd->symAtPutSubmatrix( locnx, 0, A, 0, 0, locmy, locnx, 1);
 #endif
   }
   //prob->getLocalB().getStorageRef().dump("stage1eqmat2.dump");


   /////////////////////////////////////////////////////////////
   // update the KKT with F
   /////////////////////////////////////////////////////////////
   if( locmyl > 0 )
   {
     SparseGenMatrix& F = prob->getLocalF();
     const double* dF = F.M();
     const int* krowF = F.krowM();
     const int* jcolF = F.jcolM();

     int iKkt = locnx + locmy;
     for( int i = 0; i < locmyl; ++i, ++iKkt ) {
       for( p = krowF[i], pend = krowF[i+1]; p < pend; ++p ) {
         j = jcolF[p];
         assert(j < locnx);

         const double val = dF[p];
         dKkt[iKkt][j] += val;
 #ifndef DENSE_USE_HALF
         dKkt[j][iKkt] += val;
 #endif
       }
     }
   }

   /////////////////////////////////////////////////////////////
   // update the KKT with G and put z diagonal
   /////////////////////////////////////////////////////////////
   if( locmzl > 0 )
   {
     SparseGenMatrix& G = prob->getLocalG();
     assert(zDiagLinkCons);
     SimpleVector& szDiagLinkCons = dynamic_cast<SimpleVector&>(*zDiagLinkCons);

     const double* dG = G.M();
     const int* krowG = G.krowM();
     const int* jcolG = G.jcolM();

     int iKkt = locnx + locmy + locmyl;
     for( int i = 0; i < locmzl; ++i, ++iKkt ) {

       dKkt[iKkt][iKkt] += szDiagLinkCons[i];
       for( p = krowG[i], pend = krowG[i+1]; p < pend; ++p ) {
         j = jcolG[p];
         assert(j < locnx);

         const double val = dG[p];
         dKkt[iKkt][j] += val;
 #ifndef DENSE_USE_HALF
         dKkt[j][iKkt] += val;
 #endif
       }
     }
   }

#ifdef DUMPKKT
   const int msize = locnx + locmy + locmyl + locmzl;

   ofstream myfile;
   myfile.open("../densekkt");

   for( int col = 0; col < msize; col++ )
      for( int row = col; row < msize; row++ )
         if( dKkt[row][col] != 0.0 )
            myfile << col << " " << row << " " << dKkt[row][col] << std::endl;

   myfile.close();

   assert(0);
#endif

   /////////////////////////////////////////////////////////////
   // update the KKT zeros for the lower right block
   /////////////////////////////////////////////////////////////
   //kktd->storage().atPutZeros(locnx, locnx, locmy+locmz, locmy+locmz);
   //myAtPutZeros(kktd, locnx, locnx, locmy, locmy);
}


void sLinsysRootAug::finalizeKKT(sData* prob, Variables* vars)
{
  stochNode->resMon.recFactTmLocal_start();
  stochNode->resMon.recSchurMultLocal_start();

  if( hasSparseKkt )
     finalizeKKTsparse(prob, vars);
  else
     finalizeKKTdense(prob, vars);

  stochNode->resMon.recSchurMultLocal_stop();
  stochNode->resMon.recFactTmLocal_stop();
}<|MERGE_RESOLUTION|>--- conflicted
+++ resolved
@@ -1048,40 +1048,6 @@
       }
    }
 
-<<<<<<< HEAD
-    //aliases for internal buffers of CtDC
-    SparseSymMatrix* CtDCsp = reinterpret_cast<SparseSymMatrix*>(CtDC);
-    int* krowCtDC=CtDCsp->krowM(); int* jcolCtDC=CtDCsp->jcolM(); double* dCtDC=CtDCsp->M();
-
-    for( int i = 0; i < locnx; i++ )
-    {
-      pend = krowCtDC[i + 1];
-      for( p = krowCtDC[i]; p < pend; p++ )
-      {
-         j = jcolCtDC[p];
-
-#ifdef DENSE_USE_HALF
-         if( j <= i )
-            dKkt[i][j] -= dCtDC[p];
-#else
-         dKkt[i][j] -= dCtDC[p];
-#endif
-
-           //printf("%d %d %f\n", i,j,dCtDC[p]);
-       }
-    }
-  } //~end if locmz>0
-  /////////////////////////////////////////////////////////////
-  // update the KKT with A (symmetric update forced)
-  /////////////////////////////////////////////////////////////
-  if(locmy>0)
-  {
-    SparseGenMatrix& A = prob->getLocalB(); // yes, B
-#ifdef DENSE_USE_HALF
-    const double* dA = A.M();
-    const int* krowA = A.krowM();
-    const int* jcolA = A.jcolM();
-=======
    std::cout << "zero-count " << zerocount << " of " << krowKkt[sizeKkt] << std::endl;
 
    myfile.close();
@@ -1089,7 +1055,6 @@
    assert(0);
 
 #endif
->>>>>>> af3e3b53
 
 }
 
