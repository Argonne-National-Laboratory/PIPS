--- conflicted
+++ resolved
@@ -18,10 +18,7 @@
 	     OoqpVector * iclow_in, OoqpVector * icupp_in)
   : QpGenVars()
 {
-<<<<<<< HEAD
-=======
   /* not in use anymore */
->>>>>>> 2bf1d5e0
   assert(false);
   SpReferTo( ixlow, ixlow_in );
   SpReferTo( ixupp, ixupp_in );
