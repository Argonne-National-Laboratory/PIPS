#ifndef DATAQPSTOCH
#define DATAQPSTOCH

#include "QpGenData.h"
#include "StochSymMatrix.h"
#include "SparseSymMatrix.h"
#include "StochGenMatrix.h"
#include "StochVector.h"
#include "DoubleMatrixHandle.h"
#include "pipschecks.h"
#include <vector>

class sTree;
class LinearAlgebraPackage;
class QpGenVars;

class sData : public QpGenData {
 public:
  /** constructor that makes data objects of the specified dimensions */
  sData( sTree* tree);

  /** constructor that sets up pointers to the data objects that are
      passed as arguments */
  sData( sTree* stochNode,
	 OoqpVector * c, SymMatrix * Q,
	 OoqpVector * xlow, OoqpVector * ixlow, long long nxlow,
	 OoqpVector * xupp, OoqpVector * ixupp, long long nxupp,
	 GenMatrix * A, OoqpVector * bA,
	 GenMatrix * C,
	 OoqpVector * clow, OoqpVector * iclow, long long mclow,
	 OoqpVector * cupp, OoqpVector * ciupp, long long mcupp);

  std::vector<sData*> children;
  void AddChild(sData* child);
  sTree* stochNode;

 public:
  long long nxlow, nxupp, mclow, mcupp;

  std::vector<unsigned int> getLinkVarsPermInv();
  std::vector<unsigned int> getLinkConsEqPermInv();
  std::vector<unsigned int> getLinkConsIneqPermInv();

  int getLocalnx();
  int getLocalmy();
  int getLocalmyl();
  int getLocalmz();
  int getLocalmzl();
  int getLocalSizes(int& nx, int& my, int& mz);
  int getLocalSizes(int& nx, int& my, int& mz, int& myl, int& mzl);

  int getLocalNnz(int& nnzQ, int& nnzB, int& nnzD);
  int getN0LinkVars() {return n0LinkVars;}
  // returns upper bound on number of non-zeroes in Schur complement
  int getSchurCompMaxNnz();
  bool exploitingLinkStructure() {return useLinkStructure;};
  SparseSymMatrix* createSchurCompSymbSparseUpper();

  SparseSymMatrix& getLocalQ();
  SparseGenMatrix& getLocalCrossHessian();
  SparseGenMatrix& getLocalA();
  SparseGenMatrix& getLocalB();
  SparseGenMatrix& getLocalF();
  SparseGenMatrix& getLocalC();
  SparseGenMatrix& getLocalD();
  SparseGenMatrix& getLocalG();

  void printLinkVarsStats();
  void printLinkConsStats();

  void activateLinkStructureExploitation();

  void sync();

 public:
  virtual void writeToStreamDense(ostream& out) const;
  virtual sData* cloneFull(bool switchToDynamicStorage = false) const;
  virtual double objectiveValue( QpGenVars * vars );
  virtual void createScaleFromQ();
  virtual void datainput() {};
<<<<<<< HEAD
  void cleanUpPresolvedData(const StochVector& rowNnzVecA, const StochVector& rowNnzVecC, const StochVector& colNnzVec);

  virtual void printLinkVarsStats();
  virtual void printLinkConsStats();
=======
>>>>>>> 8d5ae25f

  virtual ~sData();

 protected:
  void createChildren();
  void destroyChildren();

 private:
  int n0LinkVars;
  const static int nLinkStats = 21;
  const static double minStructuredLinksRatio = 0.5;
  static std::vector<unsigned int> get0VarsRightPermutation(const std::vector<int>& linkVarsNnzCount);
  static std::vector<unsigned int> getAscending2LinkPermutation(std::vector<int>& linkStartBlocks, size_t nBlocks);

  // nnz in Schur complement signified by given vector
  static int getSchurCompMaxNnz(const std::vector<int>& linkStartBlocks, const std::vector<int>& linkStartBlockLengths);

  // number of sparse 2-link rows
  static int n2linksRows(const std::vector<int>& linkStartBlockLengths);

  static std::vector<int> get2LinkLengthsVec(const std::vector<int>& linkStartBlocks, size_t nBlocks);

  bool useLinkStructure;
  std::vector<int> linkVarsNnz;
  std::vector<int> linkStartBlocksA;
  std::vector<int> linkStartBlocksC;
  std::vector<int> linkStartBlockLengthsA;
  std::vector<int> linkStartBlockLengthsC;
  std::vector<unsigned int> linkVarsPermutation;
  std::vector<unsigned int> linkConsPermutationA;
  std::vector<unsigned int> linkConsPermutationC;

  void permuteLinkingVars();
  void permuteLinkingCons();
};


#endif<|MERGE_RESOLUTION|>--- conflicted
+++ resolved
@@ -78,13 +78,8 @@
   virtual double objectiveValue( QpGenVars * vars );
   virtual void createScaleFromQ();
   virtual void datainput() {};
-<<<<<<< HEAD
+
   void cleanUpPresolvedData(const StochVector& rowNnzVecA, const StochVector& rowNnzVecC, const StochVector& colNnzVec);
-
-  virtual void printLinkVarsStats();
-  virtual void printLinkConsStats();
-=======
->>>>>>> 8d5ae25f
 
   virtual ~sData();
 
