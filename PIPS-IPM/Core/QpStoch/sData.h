--- conflicted
+++ resolved
@@ -21,16 +21,6 @@
   /** constructor that sets up pointers to the data objects that are
       passed as arguments */
   sData( sTree* stochNode,
-<<<<<<< HEAD
-    OoqpVector * c, SymMatrix * Q,
-    OoqpVector * xlow, OoqpVector * ixlow, long long nxlow,
-    OoqpVector * xupp, OoqpVector * ixupp, long long nxupp,
-    GenMatrix * A, OoqpVector * bA,
-    GenMatrix * C,
-    OoqpVector * clow, OoqpVector * iclow, long long mclow,
-    OoqpVector * cupp, OoqpVector * ciupp, long long mcupp);
-
-=======
 	 OoqpVector * c, SymMatrix * Q,
 	 OoqpVector * xlow, OoqpVector * ixlow, long long nxlow,
 	 OoqpVector * xupp, OoqpVector * ixupp, long long nxupp,
@@ -39,7 +29,6 @@
 	 OoqpVector * clow, OoqpVector * iclow, long long mclow,
 	 OoqpVector * cupp, OoqpVector * ciupp, long long mcupp,
 	 bool exploit2Links = false);
->>>>>>> af3e3b53
 
   std::vector<sData*> children;
   void AddChild(sData* child);
@@ -73,7 +62,7 @@
   SparseGenMatrix& getLocalG();
 
   void sync();
-<<<<<<< HEAD
+
  public:
   virtual void writeToStreamDense(ostream& out) const;
   virtual sData* cloneFull(bool switchToDynamicStorage = false) const;
@@ -81,15 +70,9 @@
   virtual void createScaleFromQ();
   virtual void datainput() {};
   void cleanUpPresolvedData(const StochVector& rowNnzVecA, const StochVector& rowNnzVecC, const StochVector& colNnzVec);
-=======
 
- public:
-  virtual double objectiveValue( QpGenVars * vars );
-  virtual void createScaleFromQ();
-  virtual void datainput() {};
   virtual void printLinkVarsStats();
   virtual void printLinkConsStats();
->>>>>>> af3e3b53
 
   virtual ~sData();
 
