--- conflicted
+++ resolved
@@ -15,17 +15,7 @@
 #include "StochMonitor.h"
 #include "Scaler.h"
 #include <cstdlib>
-
-<<<<<<< HEAD
 #include "PreprocessFactory.h"
-// todo: proper run-time parameter
-#ifdef WITH_PARDISOINDEF
-   const static bool sparsekkt = true;
-#else
-   const static bool sparsekkt = false;
-#endif
-=======
->>>>>>> 8d5ae25f
 
 template<class FORMULATION, class IPMSOLVER> 
 class PIPSIpmInterface 
