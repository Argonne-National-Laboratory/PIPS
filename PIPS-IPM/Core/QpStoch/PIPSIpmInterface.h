/* PIPS-IPM                                                           *
 * Author:  Cosmin G. Petra                                           *
 * (C) 2012 Argonne National Laboratory. See Copyright Notification.  */

#ifndef PIPSIPM_INTERFACE
#define PIPSIPM_INTERFACE

#include "stochasticInput.hpp"

#include "sTree.h"
#include "sData.h"
#include "sResiduals.h"
#include "sVars.h"
#include "StochMonitor.h"
#include <cstdlib>

#include "PreprocessFactory.h"
#include "Scaler.h"
#include "Presolver.h"
#include "Postsolver.h"
<<<<<<< HEAD
=======

#include "sTreeCallbacks.h"
>>>>>>> 9e23bdd1

template<class FORMULATION, class IPMSOLVER> 
class PIPSIpmInterface 
{
 public:
  PIPSIpmInterface(stochasticInput &in, MPI_Comm = MPI_COMM_WORLD);
  PIPSIpmInterface(StochInputTree* in, MPI_Comm = MPI_COMM_WORLD,
        ScalerType scaler_type = SCALER_NONE, PresolverType presolver_type = PRESOLVER_NONE);
  ~PIPSIpmInterface();

  void go();
  double getObjective() const;
  double getFirstStageObjective() const;


  void setPrimalTolerance(double val);
  void setDualTolerance(double val);

  std::vector<double> gatherPrimalSolution() const;
  std::vector<double> gatherDualSolutionEq() const;
  std::vector<double> gatherDualSolutionIneq() const;
  std::vector<double> gatherDualSolutionIneqUpp() const;
  std::vector<double> gatherDualSolutionIneqLow() const;
  std::vector<double> gatherDualSolutionVarBoundsUpp() const;
  std::vector<double> gatherDualSolutionVarBoundsLow() const;


  std::vector<double> getFirstStagePrimalColSolution() const;
  std::vector<double> getSecondStagePrimalColSolution(int scen) const;
  //std::vector<double> getFirstStageDualColSolution() const{};
  std::vector<double> getFirstStageDualRowSolution() const;
  //std::vector<double> getSecondStageDualColSolution(int scen) const{};
  std::vector<double> getSecondStageDualRowSolution(int scen) const;
  void postsolveComputedSolution() const;
  //more get methods to follow here

  static bool isDistributed() { return true; }

 protected:
 
  FORMULATION * factory;
  sData *        data;       // possibly presolved data
  sData *        origData;   // original data
  sVars *        vars;
  sResiduals *   resids;

  Presolver*    presolver;
  Postsolver* postsolver;
  Scaler *      scaler;
  IPMSOLVER *   solver;

  PIPSIpmInterface() {};
  MPI_Comm comm;
  
};

//----------------------------------------------------------------------
// IMPLEMENTATION
//----------------------------------------------------------------------


template<class FORMULATION, class IPMSOLVER>
PIPSIpmInterface<FORMULATION, IPMSOLVER>::PIPSIpmInterface(stochasticInput &in, MPI_Comm comm) : comm(comm)
{

#ifdef TIMING
  int mype;
  MPI_Comm_rank(comm,&mype);
#endif

  factory = new FORMULATION( in, comm);
#ifdef TIMING
  if(mype==0) printf("factory created\n");
#endif

  data   = dynamic_cast<sData*>     ( factory->makeData() );
#ifdef TIMING
  if(mype==0) printf("data created\n");
#endif

  vars   = dynamic_cast<sVars*>     ( factory->makeVariables( data ) );
#ifdef TIMING
  if(mype==0) printf("variables created\n");
#endif

  resids = dynamic_cast<sResiduals*>( factory->makeResiduals( data ) );
#ifdef TIMING
  if(mype==0) printf("resids created\n");
#endif

  scaler = NULL;

  solver  = new IPMSOLVER( factory, data );
  solver->addMonitor(new StochMonitor( factory ));
#ifdef TIMING
  if(mype==0) printf("solver created\n");
  //solver->monitorSelf();
#endif

}

template<class FORMULATION, class IPMSOLVER>
PIPSIpmInterface<FORMULATION, IPMSOLVER>::PIPSIpmInterface(StochInputTree* in, MPI_Comm comm, ScalerType scaler_type,
      PresolverType presolver_type) : comm(comm)
{
  bool postsolve = true; // todo

  int mype;
  MPI_Comm_rank(comm,&mype);

  MPI_Barrier(comm);
  const double t0 = MPI_Wtime();

  factory = new FORMULATION( in, comm);
#ifdef TIMING
  if(mype==0) printf("factory created\n");
#endif

  const PreprocessFactory& prefactory = PreprocessFactory::getInstance();

  // presolving activated?
  if( presolver_type != PRESOLVER_NONE )
  {

     origData = dynamic_cast<sData*>(factory->makeData());

     MPI_Barrier(comm);
     const double t0_presolve = MPI_Wtime();

     postsolver = (postsolve == true) ? prefactory.makePostsolver(origData) : NULL;
     presolver = prefactory.makePresolver(origData, presolver_type, postsolver);

     data = dynamic_cast<sData*>(presolver->presolve());

     factory->data = data; // todo update also sTree* of factory

     MPI_Barrier(comm);
     const double t_presolve = MPI_Wtime();
     if( mype == 0 )
        std::cout << "---presolve time (in sec.): " << t_presolve - t0_presolve << std::endl;
  }
  else
  {
     data = dynamic_cast<sData*>(factory->makeData());
     origData = NULL;
     postsolver = NULL;
     presolver = NULL;
  }

#if 0
  ofstream myfile;
  myfile.open ("PipsToMPS_prslv.mps");
  data->writeMPSformat(myfile);
  myfile.close();
#endif

#ifdef TIMING
  if(mype==0) printf("data created\n");
#endif

#ifdef WITH_PARDISOINDEF
  data->activateLinkStructureExploitation();
#endif

  vars   = dynamic_cast<sVars*>( factory->makeVariables( data ) );
#ifdef TIMING
  if(mype==0) printf("variables created\n");
#endif

  resids = dynamic_cast<sResiduals*>( factory->makeResiduals( data ) );
#ifdef TIMING
  if(mype==0) printf("resids created\n");
#endif

  scaler = prefactory.makeScaler(data, scaler_type);

#ifdef TIMING
  if(mype==0) printf("scaler created\n");
#endif

  solver  = new IPMSOLVER( factory, data );
  solver->addMonitor(new StochMonitor( factory, scaler ));
#ifdef TIMING
  if(mype==0) printf("solver created\n");
  //solver->monitorSelf();
#endif

  MPI_Barrier(comm);
  const double t1 = MPI_Wtime();

  if( mype == 0 )
     std::cout << "---reading time (in sec.): " << t1 - t0 << std::endl;
}


template<typename FORMULATION, typename IPMSOLVER>
void PIPSIpmInterface<FORMULATION,IPMSOLVER>::go() {

   int mype;
   MPI_Comm_rank(comm,&mype);

  if(0 == mype) cout << "solving ..." << endl;

  if(mype==0) {
    cout << "1st stage " << data->getLocalnx() << " variables, " << data->getLocalmy() 
	 << " equality constraints, " << data->getLocalmz() << " inequality constraints." << endl;
    
    int nscens=data->children.size();
    if(nscens) {
      cout << "2nd stage " << data->children[0]->getLocalnx() << " variables, " 
	   << data->children[0]->getLocalmy() << " equality constraints, " 
	   << data->children[0]->getLocalmz() << " inequality constraints." << endl;
      
      cout << nscens << " scenarios." << endl;
      cout << "Total " << data->getLocalnx()+nscens*data->children[0]->getLocalnx() << " variables, " 
	   << data->getLocalmy()+nscens*data->children[0]->getLocalmy()  << " equality constraints, " 
	   << data->getLocalmz()+nscens*data->children[0]->getLocalmz() << " inequality constraints." << endl;
    }
  }
#ifdef TIMING
  double tmElapsed=MPI_Wtime();
#endif

  if( scaler )
  {
     MPI_Barrier(comm);
     const double t0_scaling = MPI_Wtime();

     scaler->scale();

     MPI_Barrier(comm);
     const double t_scaling = MPI_Wtime();
     if( mype == 0 )
        std::cout << "---scaling time (in sec.): " << t_scaling - t0_scaling << std::endl;
  }
  //---------------------------------------------
  const int result = solver->solve(data,vars,resids);
  //---------------------------------------------

  if( result != 0 && mype == 0 )
     std::cout << "failed to solve instance, result code: " << result << std::endl;

#ifdef TIMING
   if ( 0 != result )
      return;

   tmElapsed=MPI_Wtime()-tmElapsed;

   const double objective = getObjective();

   if( 0 == mype ) {
    //cout << " " << data->nx << " variables, " << data->my  
    // << " equality constraints, " << data->mz << " inequality constraints.\n";
    
    cout << " Iterates: " << solver->iter <<",    Optimal Solution:  " 
	 << objective << endl;

    cout << "Solve time: " << tmElapsed << " seconds." << endl;

    char *var = getenv("OMP_NUM_THREADS");
    if(var != NULL) {
      int num_threads;
      sscanf( var, "%d", &num_threads );
      cout << "Num threads: " << num_threads << endl;
    }
  }
#endif
<<<<<<< HEAD

   // todo postsolve an unscaled sVars object holding the solution


=======
>>>>>>> 9e23bdd1
}

template<typename FORMULATION, typename SOLVER>
double PIPSIpmInterface<FORMULATION,SOLVER>::getObjective() const {
  double obj = data->objectiveValue(vars);

  if( scaler )
     obj = scaler->getOrigObj(obj);

  return obj;
}


template<typename FORMULATION, typename SOLVER>
double PIPSIpmInterface<FORMULATION,SOLVER>::getFirstStageObjective() const {
  OoqpVector& x = *(dynamic_cast<StochVector&>(*vars->x).vec);
  OoqpVector& c = *(dynamic_cast<StochVector&>(*data->g).vec);
  return c.dotProductWith(x);
}



template<class FORMULATION, class IPMSOLVER>
PIPSIpmInterface<FORMULATION, IPMSOLVER>::~PIPSIpmInterface()
{ 
  delete solver;
  delete resids;
  delete vars;
  delete data;
  delete origData;
  delete factory;
  delete scaler;
  delete postsolver;
  delete presolver;
}


template<class FORMULATION, class IPMSOLVER>
std::vector<double> PIPSIpmInterface<FORMULATION, IPMSOLVER>::gatherPrimalSolution() const
{
  StochVector* primalOrg = NULL;

  if( scaler )
     primalOrg = dynamic_cast<StochVector*>(scaler->getOrigPrimal(*vars->x));
  else
     primalOrg = dynamic_cast<StochVector&>(*vars->x).cloneFull();

  const std::vector<unsigned int> permInv = data->getLinkVarsPermInv();

  if( permInv.size() != 0 )
     primalOrg->permuteVec0Entries(permInv);

  std::vector<double> primalVec = primalOrg->gatherStochVector();

  delete primalOrg;

  return primalVec;
}

template<class FORMULATION, class IPMSOLVER>
std::vector<double> PIPSIpmInterface<FORMULATION, IPMSOLVER>::gatherDualSolutionEq() const
{
  StochVector* dualOrg = NULL;

  if( scaler )
     dualOrg = dynamic_cast<StochVector*>(scaler->getOrigDualEq(*vars->y));
  else
     dualOrg = dynamic_cast<const StochVector&>(*vars->y).cloneFull();

  const std::vector<unsigned int> permInv = data->getLinkConsEqPermInv();

  if( permInv.size() != 0 )
     dualOrg->permuteLinkingEntries(permInv);

  std::vector<double> dualVec = dualOrg->gatherStochVector();

  delete dualOrg;

  return dualVec;
}

template<class FORMULATION, class IPMSOLVER>
std::vector<double> PIPSIpmInterface<FORMULATION, IPMSOLVER>::gatherDualSolutionIneq() const
{
  StochVector* dualOrg = NULL;

  if( scaler )
     dualOrg = dynamic_cast<StochVector*>(scaler->getOrigDualIneq(*vars->z));
  else
     dualOrg = dynamic_cast<const StochVector&>(*vars->z).cloneFull();

  const std::vector<unsigned int> permInv = data->getLinkConsIneqPermInv();

  if( permInv.size() != 0 )
     dualOrg->permuteLinkingEntries(permInv);
  std::vector<double> dualVec = dualOrg->gatherStochVector();


  delete dualOrg;

  return dualVec;
}

template<class FORMULATION, class IPMSOLVER>
std::vector<double> PIPSIpmInterface<FORMULATION, IPMSOLVER>::gatherDualSolutionIneqUpp() const
{
  StochVector* dualOrg = NULL;

  if( scaler )
     dualOrg = dynamic_cast<StochVector*>(scaler->getOrigDualIneq(*vars->pi));
  else
     dualOrg = dynamic_cast<const StochVector&>(*vars->pi).cloneFull();

  const std::vector<unsigned int> permInv = data->getLinkConsIneqPermInv();

  if( permInv.size() != 0 )
     dualOrg->permuteLinkingEntries(permInv);

  std::vector<double> dualVec = dualOrg->gatherStochVector();

  delete dualOrg;

  return dualVec;
}

template<class FORMULATION, class IPMSOLVER>
std::vector<double> PIPSIpmInterface<FORMULATION, IPMSOLVER>::gatherDualSolutionIneqLow() const
{
  StochVector* dualOrg = NULL;

  if( scaler )
     dualOrg = dynamic_cast<StochVector*>(scaler->getOrigDualIneq(*vars->lambda));
  else
     dualOrg = dynamic_cast<const StochVector&>(*vars->lambda).cloneFull();

  const std::vector<unsigned int> permInv = data->getLinkConsIneqPermInv();

  if( permInv.size() != 0 )
     dualOrg->permuteLinkingEntries(permInv);

  std::vector<double> dualVec = dualOrg->gatherStochVector();

  delete dualOrg;

  return dualVec;
}

template<class FORMULATION, class IPMSOLVER>
std::vector<double> PIPSIpmInterface<FORMULATION, IPMSOLVER>::gatherDualSolutionVarBoundsUpp() const
{
  StochVector* dualOrg = NULL;

  if( scaler )
     dualOrg = dynamic_cast<StochVector*>(scaler->getOrigDualVarBoundsUpp(*vars->phi));
  else
     dualOrg = dynamic_cast<const StochVector&>(*vars->phi).cloneFull();

  assert(!dualOrg->vecl);

  const std::vector<unsigned int> perm = data->getLinkVarsPerm();

  if( perm.size() != 0 )
     dualOrg->permuteVec0Entries(perm);

  std::vector<double> dualVec = dualOrg->gatherStochVector();

  delete dualOrg;

  return dualVec;
}

template<class FORMULATION, class IPMSOLVER>
std::vector<double> PIPSIpmInterface<FORMULATION, IPMSOLVER>::gatherDualSolutionVarBoundsLow() const
{
  StochVector* dualOrg = NULL;

  if( scaler )
     dualOrg = dynamic_cast<StochVector*>(scaler->getOrigDualVarBoundsLow(*vars->gamma));
  else
     dualOrg = dynamic_cast<const StochVector&>(*vars->gamma).cloneFull();

  assert(!dualOrg->vecl);

  const std::vector<unsigned int> perm = data->getLinkVarsPerm();

  if( perm.size() != 0 )
     dualOrg->permuteVec0Entries(perm);

  std::vector<double> dualVec = dualOrg->gatherStochVector();

  delete dualOrg;

  return dualVec;
}

template<class FORMULATION, class IPMSOLVER>
std::vector<double> PIPSIpmInterface<FORMULATION, IPMSOLVER>::getFirstStagePrimalColSolution() const {
	SimpleVector const &v = *dynamic_cast<SimpleVector const*>(dynamic_cast<StochVector const&>(*vars->x).vec);
	return std::vector<double>(&v[0],&v[0]+v.length());
}

template<class FORMULATION, class IPMSOLVER>
std::vector<double> PIPSIpmInterface<FORMULATION, IPMSOLVER>::getSecondStagePrimalColSolution(int scen) const {
	SimpleVector const &v = *dynamic_cast<SimpleVector const*>(dynamic_cast<StochVector const&>(*vars->x).children[scen]->vec);
	//int mype;
	//MPI_Comm_rank(comm,&mype);
	//if (!v.length()) printf("oops, asked for scen %d on proc %d\n", scen, mype);
	//assert(v.length());
	if(!v.length()) 
	  return std::vector<double>(); //this vector is not on this processor
	else
	  return std::vector<double>(&v[0],&v[0]+v.length());
}

template<class FORMULATION, class IPMSOLVER>
std::vector<double> PIPSIpmInterface<FORMULATION, IPMSOLVER>::getFirstStageDualRowSolution() const 

   {
      SimpleVector const &y =
            *dynamic_cast<SimpleVector const*>((dynamic_cast<StochVector const&>(*vars->y)).vec);
      SimpleVector const &z =
            *dynamic_cast<SimpleVector const*>((dynamic_cast<StochVector const&>(*vars->z)).vec);


      if( !y.length() && !z.length() )
         return std::vector<double>(); //this vector is not on this processor
      else
      {
         std::vector<int> const &map = factory->tree->idx_EqIneq_Map;

         std::vector<double> multipliers(map.size());
         for( size_t i = 0; i < map.size(); i++ )
         {
            int idx = map[i];
            if( idx < 0 )
            {
               //equality
               idx = -idx - 1;
               assert(idx >= 0);
               multipliers[i] = y[idx];
            }
            else
            {
               //inequality - since, we have z-\lambda+\pi=0, where \lambda is the multiplier for low and
               //\pi is the multiplier for upp, therefore z containts the right multiplier for this row.
#ifndef NDEBUG
               SimpleVector const &iclow = *dynamic_cast<SimpleVector const*>((dynamic_cast<StochVector const&>(*vars->iclow)).vec);
               SimpleVector const &icupp = *dynamic_cast<SimpleVector const*>((dynamic_cast<StochVector const&>(*vars->icupp)).vec);
               assert(iclow[idx] > 0 || icupp[idx] > 0);
#endif
               multipliers[i] = z[idx];
            }
         }
         return multipliers;
      }
}


template<class FORMULATION, class IPMSOLVER>
std::vector<double> PIPSIpmInterface<FORMULATION, IPMSOLVER>::getSecondStageDualRowSolution(int scen) const {
  SimpleVector const &y = *dynamic_cast<SimpleVector const*>(dynamic_cast<StochVector const&>(*vars->y).children[scen]->vec);
  SimpleVector const &z = *dynamic_cast<SimpleVector const*>(dynamic_cast<StochVector const&>(*vars->z).children[scen]->vec);
  SimpleVector const &iclow = *dynamic_cast<SimpleVector const*>(dynamic_cast<StochVector const&>(*vars->iclow).children[scen]->vec);
  SimpleVector const &icupp = *dynamic_cast<SimpleVector const*>(dynamic_cast<StochVector const&>(*vars->icupp).children[scen]->vec);
  //assert(v.length());
  if(!y.length() && !z.length()) 
    return std::vector<double>(); //this vector is not on this processor
  else {
    std::vector<int> const &map=factory->tree->children[scen]->idx_EqIneq_Map;
    
    std::vector<double> multipliers(map.size());
    for(size_t i=0; i<map.size(); i++) {
      int idx=map[i];
      if(idx<0) {
	//equality
	idx=-idx-1; assert(idx>=0);
	multipliers[i]=y[idx];
      } else {
	//inequality - since, we have z-\lambda+\pi=0, where \lambda is the multiplier for low and
	//\pi is the multiplier for upp, therefore z containts the right multiplier for this row.
	assert(iclow[idx]>0 || icupp[idx]>0);
	multipliers[i]=z[idx];
      }
    }
    return multipliers;
  }
  //return std::vector<double>(&v[0],&v[0]+v.length());
}

template<class FORMULATION, class IPMSOLVER>
void PIPSIpmInterface<FORMULATION, IPMSOLVER>::postsolveComputedSolution() const
{
  int my_rank;
  MPI_Comm_rank(comm,&my_rank);

  assert(origData);
  assert(data);

  /* construct vars object from computed solution */

  /// primal solution
  /// unscale primal solution
  StochVector* const x = (scaler) ? dynamic_cast<StochVector*>(scaler->getOrigPrimal(*vars->x)) :
    dynamic_cast<const StochVector&>(*vars->x).cloneFull();
  assert(x);
  
  /// unpermute primal solution
  const std::vector<unsigned int> permInvx = data->getLinkVarsPermInv();
  if( permInvx.size() != 0 )
    x->permuteVec0Entries(permInvx);

  /// dual solution
  /// dual equality constraints
  StochVector* const y = (scaler) ? dynamic_cast<StochVector*>(scaler->getOrigDualEq(*vars->y)) :
    dynamic_cast<const StochVector&>(*vars->y).cloneFull();
  assert(y);

  const std::vector<unsigned int> permInvy = data->getLinkConsEqPermInv();
  if( permInvy.size() != 0 )
     y->permuteLinkingEntries(permInvy);

  /// dual inequality constraints
  StochVector* const z = ( scaler ) ? dynamic_cast<StochVector*>(scaler->getOrigDualIneq(*vars->z)) :
     dynamic_cast<const StochVector&>(*vars->z).cloneFull();
  assert(z);

  const std::vector<unsigned int> permInvz = data->getLinkConsIneqPermInv();
  if( permInvz.size() != 0 )
     z->permuteLinkingEntries(permInvz);

  /// dual values ineqality upp
  StochVector* const pi = ( scaler ) ? dynamic_cast<StochVector*>(scaler->getOrigDualIneq(*vars->pi)) :
    dynamic_cast<const StochVector&>(*vars->pi).cloneFull();
  assert(pi);

  const std::vector<unsigned int> permInvpi = data->getLinkConsIneqPermInv();
  if( permInvpi.size() != 0 )
     pi->permuteLinkingEntries(permInvpi);

  /// dual values inequality lower
  StochVector* const lambda = ( scaler ) ? dynamic_cast<StochVector*>(scaler->getOrigDualIneq(*vars->lambda)) :
    dynamic_cast<const StochVector&>(*vars->lambda).cloneFull();
  assert(lambda);

  const std::vector<unsigned int> permInvlambda = data->getLinkConsIneqPermInv();
  if( permInvlambda.size() != 0 )
     lambda->permuteLinkingEntries(permInvlambda);

  /// dual values upper varbounds
  StochVector* const phi = ( scaler ) ? dynamic_cast<StochVector*>(scaler->getOrigDualVarBoundsUpp(*vars->phi)) : 
    dynamic_cast<const StochVector&>(*vars->phi).cloneFull();
  assert(phi);

  const std::vector<unsigned int> permInvphi = data->getLinkVarsPerm();
  if( permInvphi.size() != 0 )
     phi->permuteVec0Entries(permInvphi);

  /// dual values lower varbounds
  StochVector* gamma = ( scaler ) ? dynamic_cast<StochVector*>(scaler->getOrigDualVarBoundsLow(*vars->gamma)) : 
    dynamic_cast<const StochVector&>(*vars->gamma).cloneFull();
  assert(gamma);

  const std::vector<unsigned int> permInvgamma = data->getLinkVarsPerm();
  if( permInvgamma.size() != 0 )
     gamma->permuteVec0Entries(permInvgamma);


  // OoqpVectorHandle s      = OoqpVectorHandle( factory->tree->newDualZVector() );
  // OoqpVectorHandle v      = OoqpVectorHandle( factory->tree->newPrimalVector() ); 
  // OoqpVectorHandle w      = OoqpVectorHandle( factory->tree->newPrimalVector() ); 
  // OoqpVectorHandle t      = OoqpVectorHandle( factory->tree->newDualZVector() );
  // OoqpVectorHandle u      = OoqpVectorHandle( factory->tree->newDualZVector() ); 
  sVars* unscaled_solution = new sVars(factory->tree, x, vars->s, y, z, vars->v, gamma, vars->w, phi,
    vars->t, lambda, vars->u, pi, 
    data->ixlow, data->ixlow->numberOfNonzeros(),
    data->ixupp, data->ixupp->numberOfNonzeros(),
    data->iclow, data->iclow->numberOfNonzeros(),
    data->icupp, data->icupp->numberOfNonzeros()
  );
  
  sTreeCallbacks& callbackTree = dynamic_cast<sTreeCallbacks&>(*origData->stochNode);
  callbackTree.switchToOriginalData();

  factory->data = origData;

  sVars* postsolved_vars = dynamic_cast<sVars*>( factory->makeVariables( origData ) );
  sResiduals* resids_orig = dynamic_cast<sResiduals*>( factory->makeResiduals( origData ) );
  postsolver->postsolve(*unscaled_solution, *postsolved_vars);

  double obj_postsolved = origData->objectiveValue(postsolved_vars);
  if( my_rank == 0)
    std::cout << "Objective value after postsolve is given as: " << obj_postsolved << std::endl;

  /* compute residuals for postprocessed solution and check for feasibility */
  resids_orig->calcresids(origData, postsolved_vars);
  
  double onenorm_rA = resids->rA->onenorm();
  double onenorm_rC = resids->rC->onenorm();

  if( my_rank == 0)
    std::cout << "Residuals after postsolve:\n" << "rA: " << onenorm_rA << "\nrC " << onenorm_rC << std::endl; 

  // deleting solutions
  delete unscaled_solution;
  delete postsolved_vars;
  delete x;
  delete y;
  delete z;
  delete gamma;
  delete phi;
  delete lambda;
  delete pi;
  delete resids_orig;
}

#endif<|MERGE_RESOLUTION|>--- conflicted
+++ resolved
@@ -18,11 +18,8 @@
 #include "Scaler.h"
 #include "Presolver.h"
 #include "Postsolver.h"
-<<<<<<< HEAD
-=======
 
 #include "sTreeCallbacks.h"
->>>>>>> 9e23bdd1
 
 template<class FORMULATION, class IPMSOLVER> 
 class PIPSIpmInterface 
@@ -290,13 +287,6 @@
     }
   }
 #endif
-<<<<<<< HEAD
-
-   // todo postsolve an unscaled sVars object holding the solution
-
-
-=======
->>>>>>> 9e23bdd1
 }
 
 template<typename FORMULATION, typename SOLVER>
