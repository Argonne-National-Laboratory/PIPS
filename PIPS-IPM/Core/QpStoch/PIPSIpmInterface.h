--- conflicted
+++ resolved
@@ -335,11 +335,8 @@
 PIPSIpmInterface<FORMULATION, IPMSOLVER>::~PIPSIpmInterface()
 {
   delete solver;
-<<<<<<< HEAD
   delete unscaleUnpermResids;
-=======
   delete scaler;
->>>>>>> e322944f
   delete resids;
   delete unscaleUnpermVars;
   delete vars;
