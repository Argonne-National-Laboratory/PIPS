--- conflicted
+++ resolved
@@ -561,11 +561,6 @@
     eq_vals->axpy(1.0, *data->bA);
   else
     eq_vals->axpy(1.0, *origData->bA);
-
-<<<<<<< HEAD
-  eq_vals->axpy(1.0, *data->bA);
-=======
->>>>>>> 78d73d20
 
   std::vector<double> eq_vals_vec = eq_vals->gatherStochVector();
 
