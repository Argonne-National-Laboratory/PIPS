/* PIPS-IPM                                                           *
 * Author:  Cosmin G. Petra                                           *
 * (C) 2012 Argonne National Laboratory. See Copyright Notification.  */

#ifndef PIPSIPM_INTERFACE
#define PIPSIPM_INTERFACE

#include <algorithm>
#include <functional>

#include "stochasticInput.hpp"

#include "sTree.h"
#include "sData.h"
#include "sResiduals.h"
#include "sVars.h"
#include "StochMonitor.h"
#include <cstdlib>
#include <stdexcept>
<<<<<<< HEAD
#include <algorithm>
=======
>>>>>>> 2bf1d5e0

#include "PreprocessFactory.h"
#include "Scaler.h"
#include "Presolver.h"
#include "Postsolver.h"

<<<<<<< HEAD
#include "sTreeCallbacks.h"

template<class FORMULATION, class IPMSOLVER> 
class PIPSIpmInterface 
=======
template<class FORMULATION, class IPMSOLVER>
class PIPSIpmInterface
>>>>>>> 2bf1d5e0
{
 public:
  PIPSIpmInterface(stochasticInput &in, MPI_Comm = MPI_COMM_WORLD);
  PIPSIpmInterface(StochInputTree* in, MPI_Comm = MPI_COMM_WORLD,
        ScalerType scaler_type = SCALER_NONE, PresolverType presolver_type = PRESOLVER_NONE);
  ~PIPSIpmInterface();

  void go();
  double getObjective() const;
  double getFirstStageObjective() const;

  void setPrimalTolerance(double val);
  void setDualTolerance(double val);

  std::vector<double> gatherPrimalSolution();
  std::vector<double> gatherDualSolutionEq();
  std::vector<double> gatherDualSolutionIneq();
  std::vector<double> gatherDualSolutionIneqUpp();
  std::vector<double> gatherDualSolutionIneqLow();
  std::vector<double> gatherDualSolutionVarBounds();
  std::vector<double> gatherDualSolutionVarBoundsUpp();
  std::vector<double> gatherDualSolutionVarBoundsLow();

  std::vector<double> getFirstStagePrimalColSolution() const;
  std::vector<double> getSecondStagePrimalColSolution(int scen) const;
  //std::vector<double> getFirstStageDualColSolution() const{};
  std::vector<double> getFirstStageDualRowSolution() const;
  //std::vector<double> getSecondStageDualColSolution(int scen) const{};
  std::vector<double> getSecondStageDualRowSolution(int scen) const;
<<<<<<< HEAD
  void postsolveComputedSolution();
=======
>>>>>>> 2bf1d5e0

  std::vector<double> gatherEqualityConsValues();
  std::vector<double> gatherInequalityConsValues();

  void getVarsUnscaledUnperm();
  void getResidsUnscaledUnperm();
  //more get methods to follow here

  static bool isDistributed() { return true; }

 protected:

  FORMULATION * factory;
  PreprocessFactory * prefactory;
  sData *        data;       // possibly presolved data
  sData *        origData;   // original data
  sVars *        vars;
  sVars *        unscaleUnpermVars;
  sResiduals *   resids;
  sResiduals *   unscaleUnpermResids;

  Presolver*    presolver;
  Postsolver* postsolver;
  Scaler *      scaler;
  IPMSOLVER *   solver;

  PIPSIpmInterface() {};
  MPI_Comm comm;
<<<<<<< HEAD
  
=======

>>>>>>> 2bf1d5e0
  bool ran_solver;
};

//----------------------------------------------------------------------
// IMPLEMENTATION
//----------------------------------------------------------------------


template<class FORMULATION, class IPMSOLVER>
<<<<<<< HEAD
PIPSIpmInterface<FORMULATION, IPMSOLVER>::PIPSIpmInterface(stochasticInput &in, MPI_Comm comm) :  unscaleUnpermVars(NULL), unscaleUnpermResids(NULL), 
=======
PIPSIpmInterface<FORMULATION, IPMSOLVER>::PIPSIpmInterface(stochasticInput &in, MPI_Comm comm) :  unscaleUnpermVars(NULL), unscaleUnpermResids(NULL),
>>>>>>> 2bf1d5e0
  comm(comm), ran_solver(false)
{

#ifdef TIMING
  int mype;
  MPI_Comm_rank(comm,&mype);
#endif

  factory = new FORMULATION( in, comm);
#ifdef TIMING
  if(mype==0) printf("factory created\n");
#endif

  data   = dynamic_cast<sData*>     ( factory->makeData() );
#ifdef TIMING
  if(mype==0) printf("data created\n");
#endif

  vars   = dynamic_cast<sVars*>     ( factory->makeVariables( data ) );
#ifdef TIMING
  if(mype==0) printf("variables created\n");
#endif

  resids = dynamic_cast<sResiduals*>( factory->makeResiduals( data ) );
#ifdef TIMING
  if(mype==0) printf("resids created\n");
#endif

  scaler = NULL;

  solver  = new IPMSOLVER( factory, data );
  solver->addMonitor(new StochMonitor( factory ));
#ifdef TIMING
  if(mype==0) printf("solver created\n");
  //solver->monitorSelf();
#endif

}

template<class FORMULATION, class IPMSOLVER>
PIPSIpmInterface<FORMULATION, IPMSOLVER>::PIPSIpmInterface(StochInputTree* in, MPI_Comm comm, ScalerType scaler_type,
      PresolverType presolver_type) : unscaleUnpermVars(NULL), unscaleUnpermResids(NULL), comm(comm), ran_solver(false)
{
  bool postsolve = true; // todo

  int mype;
  MPI_Comm_rank(comm,&mype);

  MPI_Barrier(comm);
  const double t0 = MPI_Wtime();

  factory = new FORMULATION( in, comm);
#ifdef TIMING
  if(mype==0) printf("factory created\n");
#endif

  prefactory = new PreprocessFactory();

  // presolving activated?
  if( presolver_type != PRESOLVER_NONE )
  {

     origData = dynamic_cast<sData*>(factory->makeData());

     MPI_Barrier(comm);
     const double t0_presolve = MPI_Wtime();

     postsolver = (postsolve == true) ? prefactory->makePostsolver(origData) : NULL;
     presolver = prefactory->makePresolver(origData, presolver_type, postsolver);

     data = dynamic_cast<sData*>(presolver->presolve());

     factory->data = data; // todo update also sTree* of factory

     MPI_Barrier(comm);
     const double t_presolve = MPI_Wtime();
     if( mype == 0 )
        std::cout << "---presolve time (in sec.): " << t_presolve - t0_presolve << std::endl;
  }
  else
  {
     data = dynamic_cast<sData*>(factory->makeData());
     origData = NULL;
     postsolver = NULL;
     presolver = NULL;
  }

#if 0
  ofstream myfile;
  myfile.open ("PipsToMPS_prslv.mps");
  data->writeMPSformat(myfile);
  myfile.close();
#endif

#ifdef TIMING
  if(mype==0) printf("data created\n");
#endif

#ifdef WITH_PARDISOINDEF
  data->activateLinkStructureExploitation();
#endif

  vars   = dynamic_cast<sVars*>( factory->makeVariables( data ) );
#ifdef TIMING
  if(mype==0) printf("variables created\n");
#endif

  resids = dynamic_cast<sResiduals*>( factory->makeResiduals( data ) );
#ifdef TIMING
  if(mype==0) printf("resids created\n");
#endif

  scaler = prefactory->makeScaler(data, scaler_type);

#ifdef TIMING
  if(mype==0) printf("scaler created\n");
#endif

  solver  = new IPMSOLVER( factory, data );
  solver->addMonitor(new StochMonitor( factory, scaler ));
#ifdef TIMING
  if(mype==0) printf("solver created\n");
  //solver->monitorSelf();
#endif

  MPI_Barrier(comm);
  const double t1 = MPI_Wtime();

  if( mype == 0 )
     std::cout << "---reading time (in sec.): " << t1 - t0 << std::endl;
}


template<typename FORMULATION, typename IPMSOLVER>
void PIPSIpmInterface<FORMULATION,IPMSOLVER>::go() {

   int mype;
   MPI_Comm_rank(comm,&mype);

  if(0 == mype) cout << "solving ..." << endl;

  if(mype==0) {
    cout << "1st stage " << data->getLocalnx() << " variables, " << data->getLocalmy()
	 << " equality constraints, " << data->getLocalmz() << " inequality constraints." << endl;

    int nscens=data->children.size();
    if(nscens) {
      cout << "2nd stage " << data->children[0]->getLocalnx() << " variables, "
	   << data->children[0]->getLocalmy() << " equality constraints, "
	   << data->children[0]->getLocalmz() << " inequality constraints." << endl;

      cout << nscens << " scenarios." << endl;
      cout << "Total " << data->getLocalnx()+nscens*data->children[0]->getLocalnx() << " variables, "
	   << data->getLocalmy()+nscens*data->children[0]->getLocalmy()  << " equality constraints, "
	   << data->getLocalmz()+nscens*data->children[0]->getLocalmz() << " inequality constraints." << endl;
    }
  }
#ifdef TIMING
  double tmElapsed=MPI_Wtime();
#endif

  if( scaler )
  {
     MPI_Barrier(comm);
     const double t0_scaling = MPI_Wtime();

     scaler->scale();

     MPI_Barrier(comm);
     const double t_scaling = MPI_Wtime();
     if( mype == 0 )
        std::cout << "---scaling time (in sec.): " << t_scaling - t0_scaling << std::endl;
  }
  //---------------------------------------------
  const int result = solver->solve(data,vars,resids);
  //---------------------------------------------

  if( result != 0 && mype == 0 )
     std::cout << "failed to solve instance, result code: " << result << std::endl;
  
  ran_solver = true;

  ran_solver = true;

#ifdef TIMING
   if ( 0 != result )
      return;

   tmElapsed = MPI_Wtime()-tmElapsed;

   const double objective = getObjective();

   if( 0 == mype ) {
    //cout << " " << data->nx << " variables, " << data->my
    // << " equality constraints, " << data->mz << " inequality constraints.\n";

    cout << " Iterates: " << solver->iter <<",    Optimal Solution:  "
	 << objective << endl;

    cout << "Solve time: " << tmElapsed << " seconds." << endl;

    char *var = getenv("OMP_NUM_THREADS");
    if(var != NULL) {
      int num_threads;
      sscanf( var, "%d", &num_threads );
      cout << "Num threads: " << num_threads << endl;
    }
  }
#endif

  // todo postsolve an unscaled sVars object holding the solution
  getVarsUnscaledUnperm();
  getResidsUnscaledUnperm();
<<<<<<< HEAD
=======

>>>>>>> 2bf1d5e0
}

template<typename FORMULATION, typename SOLVER>
double PIPSIpmInterface<FORMULATION,SOLVER>::getObjective() const {

  if(!ran_solver)
    throw std::logic_error("Must call go() and start solution process before trying to retrieve original solution");

  double obj = data->objectiveValue(vars);

  if( scaler )
     obj = scaler->getObjUnscaled(obj);

  return obj;
}


template<typename FORMULATION, typename SOLVER>
double PIPSIpmInterface<FORMULATION,SOLVER>::getFirstStageObjective() const {
  OoqpVector& x = *(dynamic_cast<StochVector&>(*vars->x).vec);
  OoqpVector& c = *(dynamic_cast<StochVector&>(*data->g).vec);
  return c.dotProductWith(x);
}



template<class FORMULATION, class IPMSOLVER>
PIPSIpmInterface<FORMULATION, IPMSOLVER>::~PIPSIpmInterface()
{
  delete solver;
  delete unscaleUnpermResids;
  delete scaler;
  delete unscaleUnpermResids;
  delete resids;
  delete unscaleUnpermVars;
  delete vars;
  delete data;
  delete postsolver;
  delete presolver;
  delete origData;
  delete prefactory;
  delete factory;
}

template<class FORMULATION, class IPMSOLVER>
void PIPSIpmInterface<FORMULATION, IPMSOLVER>::getVarsUnscaledUnperm()
{
  assert(unscaleUnpermVars == NULL);
  if(!ran_solver)
    throw std::logic_error("Must call go() and start solution process before trying to retrieve unscaled unpermutated solution");
<<<<<<< HEAD
  
=======

>>>>>>> 2bf1d5e0
  if( scaler )
  {
    sVars* unscaled_vars = dynamic_cast<sVars*>(scaler->getVariablesUnscaled(*vars));
    unscaleUnpermVars = data->getVarsUnperm(*unscaled_vars);
    delete unscaled_vars;
  }
  else
    unscaleUnpermVars = data->getVarsUnperm(*vars);

}

template<class FORMULATION, class IPMSOLVER>
void PIPSIpmInterface<FORMULATION, IPMSOLVER>::getResidsUnscaledUnperm()
{
  assert(unscaleUnpermResids == NULL);

  if(!ran_solver)
    throw std::logic_error("Must call go() and start solution process before trying to retrieve unscaled unpermutated residuals");

  if( scaler )
  {
    sResiduals* unscaled_resids = dynamic_cast<sResiduals*>(scaler->getResidualsUnscaled(*resids));
    unscaleUnpermResids = data->getResidsUnperm(*unscaled_resids);
    delete unscaled_resids;
  }
  else
    unscaleUnpermResids = data->getResidsUnperm(*resids);
}


template<class FORMULATION, class IPMSOLVER>
std::vector<double> PIPSIpmInterface<FORMULATION, IPMSOLVER>::gatherPrimalSolution()
{
  if( unscaleUnpermVars == NULL)
    this->getVarsUnscaledUnperm();

  std::vector<double> vec = dynamic_cast<const StochVector&>(*unscaleUnpermVars->x).gatherStochVector();

  return vec;
}

template<class FORMULATION, class IPMSOLVER>
std::vector<double> PIPSIpmInterface<FORMULATION, IPMSOLVER>::gatherDualSolutionEq()
{
  if( unscaleUnpermVars == NULL)
    this->getVarsUnscaledUnperm();

  std::vector<double> vec = dynamic_cast<const StochVector&>(*unscaleUnpermVars->y).gatherStochVector();

  return vec;
}

template<class FORMULATION, class IPMSOLVER>
std::vector<double> PIPSIpmInterface<FORMULATION, IPMSOLVER>::gatherDualSolutionIneq()
{
  if( unscaleUnpermVars == NULL)
    this->getVarsUnscaledUnperm();

  std::vector<double> vec = dynamic_cast<const StochVector&>(*unscaleUnpermVars->z).gatherStochVector();

  return vec;
}
<<<<<<< HEAD

template<class FORMULATION, class IPMSOLVER>
std::vector<double> PIPSIpmInterface<FORMULATION, IPMSOLVER>::gatherDualSolutionIneqUpp()
{
  if( unscaleUnpermVars == NULL)
    this->getVarsUnscaledUnperm();

  std::vector<double> vec = dynamic_cast<const StochVector&>(*unscaleUnpermVars->pi).gatherStochVector();

  return vec;
}

template<class FORMULATION, class IPMSOLVER>
std::vector<double> PIPSIpmInterface<FORMULATION, IPMSOLVER>::gatherDualSolutionIneqLow()
{
  if( unscaleUnpermVars == NULL)
    this->getVarsUnscaledUnperm();

  std::vector<double> vec = dynamic_cast<const StochVector&>(*unscaleUnpermVars->lambda).gatherStochVector();

  return vec;
}

template<class FORMULATION, class IPMSOLVER>
std::vector<double> PIPSIpmInterface<FORMULATION, IPMSOLVER>::gatherDualSolutionVarBounds()
{
  std::vector<double> duals_varbounds_upp = gatherDualSolutionVarBoundsUpp();
  std::vector<double> duals_varbounds_low = gatherDualSolutionVarBoundsLow();

  assert(duals_varbounds_low.size() == duals_varbounds_upp.size());

  std::vector<double> duals_varbounds;
  duals_varbounds.reserve(duals_varbounds_low.size());

  std::transform(duals_varbounds_low.begin(), duals_varbounds_low.end(), duals_varbounds_upp.begin(), std::back_inserter(duals_varbounds), std::minus<double>());

  return duals_varbounds;
}


template<class FORMULATION, class IPMSOLVER>
std::vector<double> PIPSIpmInterface<FORMULATION, IPMSOLVER>::gatherDualSolutionVarBoundsUpp()
{
  if( unscaleUnpermVars == NULL)
    this->getVarsUnscaledUnperm();

  std::vector<double> vec = dynamic_cast<const StochVector&>(*unscaleUnpermVars->phi).gatherStochVector();

  return vec;
}

template<class FORMULATION, class IPMSOLVER>
std::vector<double> PIPSIpmInterface<FORMULATION, IPMSOLVER>::gatherDualSolutionVarBoundsLow()
{
  if( unscaleUnpermVars == NULL)
    this->getVarsUnscaledUnperm();

  std::vector<double> vec = dynamic_cast<const StochVector&>(*unscaleUnpermVars->gamma).gatherStochVector();

  return vec;
}

template<class FORMULATION, class IPMSOLVER>
std::vector<double> PIPSIpmInterface<FORMULATION, IPMSOLVER>::gatherEqualityConsValues()
{
  if( unscaleUnpermResids == NULL)
    this->getResidsUnscaledUnperm();

  StochVector* eq_vals = dynamic_cast<StochVector*>(unscaleUnpermResids->rA->cloneFull());

  eq_vals->axpy(1.0, *origData->bA);

  std::vector<double> eq_vals_vec = eq_vals->gatherStochVector();

  delete eq_vals;

  return eq_vals_vec;
}


template<class FORMULATION, class IPMSOLVER>
std::vector<double> PIPSIpmInterface<FORMULATION, IPMSOLVER>::gatherInequalityConsValues()
{
  if( unscaleUnpermVars == NULL)
    this->getVarsUnscaledUnperm();

  if( unscaleUnpermResids == NULL)
    this->getResidsUnscaledUnperm();

  StochVector* ineq_vals = dynamic_cast<StochVector*>(unscaleUnpermResids->rC->cloneFull());;

  ineq_vals->axpy(1.0, *unscaleUnpermVars->s);

  std::vector<double> ineq_vals_vec = ineq_vals->gatherStochVector();

=======

template<class FORMULATION, class IPMSOLVER>
std::vector<double> PIPSIpmInterface<FORMULATION, IPMSOLVER>::gatherDualSolutionIneqUpp()
{
  if( unscaleUnpermVars == NULL)
    this->getVarsUnscaledUnperm();

  std::vector<double> vec = dynamic_cast<const StochVector&>(*unscaleUnpermVars->pi).gatherStochVector();

  return vec;
}

template<class FORMULATION, class IPMSOLVER>
std::vector<double> PIPSIpmInterface<FORMULATION, IPMSOLVER>::gatherDualSolutionIneqLow()
{
  if( unscaleUnpermVars == NULL)
    this->getVarsUnscaledUnperm();

  std::vector<double> vec = dynamic_cast<const StochVector&>(*unscaleUnpermVars->lambda).gatherStochVector();

  return vec;
}

template<class FORMULATION, class IPMSOLVER>
std::vector<double> PIPSIpmInterface<FORMULATION, IPMSOLVER>::gatherDualSolutionVarBounds()
{
  std::vector<double> duals_varbounds_upp = gatherDualSolutionVarBoundsUpp();
  std::vector<double> duals_varbounds_low = gatherDualSolutionVarBoundsLow();

  assert(duals_varbounds_low.size() == duals_varbounds_upp.size());

  std::vector<double> duals_varbounds;
  duals_varbounds.reserve(duals_varbounds_low.size());

  std::transform(duals_varbounds_low.begin(), duals_varbounds_low.end(), duals_varbounds_upp.begin(), std::back_inserter(duals_varbounds), std::minus<double>());

  return duals_varbounds;
}


template<class FORMULATION, class IPMSOLVER>
std::vector<double> PIPSIpmInterface<FORMULATION, IPMSOLVER>::gatherDualSolutionVarBoundsUpp()
{
  if( unscaleUnpermVars == NULL)
    this->getVarsUnscaledUnperm();

  std::vector<double> vec = dynamic_cast<const StochVector&>(*unscaleUnpermVars->phi).gatherStochVector();

  return vec;
}

template<class FORMULATION, class IPMSOLVER>
std::vector<double> PIPSIpmInterface<FORMULATION, IPMSOLVER>::gatherDualSolutionVarBoundsLow()
{
  if( unscaleUnpermVars == NULL)
    this->getVarsUnscaledUnperm();

  std::vector<double> vec = dynamic_cast<const StochVector&>(*unscaleUnpermVars->gamma).gatherStochVector();

  return vec;
}

template<class FORMULATION, class IPMSOLVER>
std::vector<double> PIPSIpmInterface<FORMULATION, IPMSOLVER>::gatherEqualityConsValues()
{
  if( unscaleUnpermResids == NULL)
    this->getResidsUnscaledUnperm();

  StochVector* eq_vals = dynamic_cast<StochVector*>(unscaleUnpermResids->rA->cloneFull());

  eq_vals->axpy(1.0, *data->bA);

  std::vector<double> eq_vals_vec = eq_vals->gatherStochVector();

  delete eq_vals;

  return eq_vals_vec;
}


template<class FORMULATION, class IPMSOLVER>
std::vector<double> PIPSIpmInterface<FORMULATION, IPMSOLVER>::gatherInequalityConsValues()
{
  if( unscaleUnpermVars == NULL)
    this->getVarsUnscaledUnperm();

  if( unscaleUnpermResids == NULL)
    this->getResidsUnscaledUnperm();

  StochVector* ineq_vals = dynamic_cast<StochVector*>(unscaleUnpermResids->rC->cloneFull());;

  ineq_vals->axpy(1.0, *unscaleUnpermVars->s);

  std::vector<double> ineq_vals_vec = ineq_vals->gatherStochVector();

>>>>>>> 2bf1d5e0
  delete ineq_vals;

  return ineq_vals_vec;
}

template<class FORMULATION, class IPMSOLVER>
std::vector<double> PIPSIpmInterface<FORMULATION, IPMSOLVER>::getFirstStagePrimalColSolution() const {
	SimpleVector const &v = *dynamic_cast<SimpleVector const*>(dynamic_cast<StochVector const&>(*vars->x).vec);
	return std::vector<double>(&v[0],&v[0]+v.length());
}

template<class FORMULATION, class IPMSOLVER>
std::vector<double> PIPSIpmInterface<FORMULATION, IPMSOLVER>::getSecondStagePrimalColSolution(int scen) const {
	SimpleVector const &v = *dynamic_cast<SimpleVector const*>(dynamic_cast<StochVector const&>(*vars->x).children[scen]->vec);
	//int mype;
	//MPI_Comm_rank(comm,&mype);
	//if (!v.length()) printf("oops, asked for scen %d on proc %d\n", scen, mype);
	//assert(v.length());
	if(!v.length())
	  return std::vector<double>(); //this vector is not on this processor
	else
	  return std::vector<double>(&v[0],&v[0]+v.length());
}

template<class FORMULATION, class IPMSOLVER>
<<<<<<< HEAD
std::vector<double> PIPSIpmInterface<FORMULATION, IPMSOLVER>::getFirstStageDualRowSolution() const 
=======
std::vector<double> PIPSIpmInterface<FORMULATION, IPMSOLVER>::getFirstStageDualRowSolution() const
>>>>>>> 2bf1d5e0
   {
      SimpleVector const &y =
            *dynamic_cast<SimpleVector const*>((dynamic_cast<StochVector const&>(*vars->y)).vec);
      SimpleVector const &z =
            *dynamic_cast<SimpleVector const*>((dynamic_cast<StochVector const&>(*vars->z)).vec);


      if( !y.length() && !z.length() )
         return std::vector<double>(); //this vector is not on this processor
      else
      {
         std::vector<int> const &map = factory->tree->idx_EqIneq_Map;

         std::vector<double> multipliers(map.size());
         for( size_t i = 0; i < map.size(); i++ )
         {
            int idx = map[i];
            if( idx < 0 )
            {
               //equality
               idx = -idx - 1;
               assert(idx >= 0);
               multipliers[i] = y[idx];
            }
            else
            {
               //inequality - since, we have z-\lambda+\pi=0, where \lambda is the multiplier for low and
               //\pi is the multiplier for upp, therefore z containts the right multiplier for this row.
#ifndef NDEBUG
               SimpleVector const &iclow = *dynamic_cast<SimpleVector const*>((dynamic_cast<StochVector const&>(*vars->iclow)).vec);
               SimpleVector const &icupp = *dynamic_cast<SimpleVector const*>((dynamic_cast<StochVector const&>(*vars->icupp)).vec);
               assert(iclow[idx] > 0 || icupp[idx] > 0);
#endif
               multipliers[i] = z[idx];
            }
         }
         return multipliers;
      }
}


template<class FORMULATION, class IPMSOLVER>
std::vector<double> PIPSIpmInterface<FORMULATION, IPMSOLVER>::getSecondStageDualRowSolution(int scen) const {
  SimpleVector const &y = *dynamic_cast<SimpleVector const*>(dynamic_cast<StochVector const&>(*vars->y).children[scen]->vec);
  SimpleVector const &z = *dynamic_cast<SimpleVector const*>(dynamic_cast<StochVector const&>(*vars->z).children[scen]->vec);
  SimpleVector const &iclow = *dynamic_cast<SimpleVector const*>(dynamic_cast<StochVector const&>(*vars->iclow).children[scen]->vec);
  SimpleVector const &icupp = *dynamic_cast<SimpleVector const*>(dynamic_cast<StochVector const&>(*vars->icupp).children[scen]->vec);
  //assert(v.length());
  if(!y.length() && !z.length())
    return std::vector<double>(); //this vector is not on this processor
  else {
    std::vector<int> const &map=factory->tree->children[scen]->idx_EqIneq_Map;

    std::vector<double> multipliers(map.size());
    for(size_t i=0; i<map.size(); i++) {
      int idx=map[i];
      if(idx<0) {
	//equality
	idx=-idx-1; assert(idx>=0);
	multipliers[i]=y[idx];
      } else {
	//inequality - since, we have z-\lambda+\pi=0, where \lambda is the multiplier for low and
	//\pi is the multiplier for upp, therefore z containts the right multiplier for this row.
	assert(iclow[idx] > 0 || icupp[idx] > 0);
	multipliers[i] = z[idx];
      }
    }
    return multipliers;
  }
  //return std::vector<double>(&v[0],&v[0]+v.length());
}
<<<<<<< HEAD

template<class FORMULATION, class IPMSOLVER>
void PIPSIpmInterface<FORMULATION, IPMSOLVER>::postsolveComputedSolution()
{
  int my_rank;
  MPI_Comm_rank(comm,&my_rank);

  assert(origData);
  assert(data);

  if( unscaleUnpermVars == NULL)
    this->getVarsUnscaledUnperm();

  if( unscaleUnpermResids == NULL)
    this->getResidsUnscaledUnperm();

  sTreeCallbacks& callbackTree = dynamic_cast<sTreeCallbacks&>(*origData->stochNode);
  callbackTree.switchToOriginalData();

  factory->data = origData;

  sVars* postsolved_vars = dynamic_cast<sVars*>( factory->makeVariables( origData ) );


  sResiduals* resids_orig = dynamic_cast<sResiduals*>( factory->makeResiduals( origData ) );
  postsolver->postsolve(*unscaleUnpermVars, *postsolved_vars);

  double obj_postsolved = origData->objectiveValue(postsolved_vars);
  if( my_rank == 0)
    std::cout << "Objective value after postsolve: " << obj_postsolved << std::endl;

  /* compute residuals for postprocessed solution and check for feasibility */
  resids_orig->calcresids(origData, postsolved_vars);
  
  double infnorm_rA_orig = resids->rA->infnorm();
  double infnorm_rC_orig = resids->rC->infnorm();

  double infnorm_rA = unscaleUnpermResids->rA->infnorm();
  double infnorm_rC = unscaleUnpermResids->rC->infnorm();

  double infnorm_rA_postsolved = resids_orig->rA->infnorm();
  double infnorm_rC_postsolved = resids_orig->rC->infnorm();

#ifndef NDEBUG
  assert( PIPSisEQ( getObjective(), obj_postsolved, 1e-5) );

  StochVector* rA_orig = dynamic_cast<StochVector*>(origData->bA->cloneFull());
  StochVector* rA_post = dynamic_cast<StochVector*>(data->bA->cloneFull());
  origData->Amult( -1, *rA_orig, 1.0, *postsolved_vars->x);
  data->Amult( -1, *rA_post, 1.0, *vars->x);

  // rC = data->b->cloneFull();

  //assert( PIPSisEQ( data->Amult() ) );
  //assert( PIPSisEQ( rA_orig->infnorm(), infnorm_rA_orig, 1e-5) );
  //assert( PIPSisEQ( rA_post->infnorm(), infnorm_rA_postsolved, 1e-5) );
  /** y = beta * y + alpha * A * x */
  // virtual void Amult( double beta,  OoqpVector& y,
  //         double alpha, OoqpVector& x);

  /** y = beta * y + alpha * C * x   */
  // virtual void Cmult( double beta,  OoqpVector& y,
          // double alpha, OoqpVector& x );
  double a = rA_orig->infnorm();

  if( my_rank == 0 )
  {
    for(int i = 0; i < rA_orig->vec->length(); ++i)
    {
      if( (*dynamic_cast<SimpleVector*>(rA_orig->vec))[i] > 1e10 )
        std::cout << "node: -1\trow: " << i << "\tval: " << (*dynamic_cast<SimpleVector*>(rA_orig->vec))[i] << std::endl;
    }
    if( rA_orig->vecl )
    {
      for(int i = 0; i < rA_orig->vecl->length(); ++i)
      {
        if( (*dynamic_cast<SimpleVector*>(rA_orig->vecl))[i] > 1e10 )
          std::cout << "node: -2\trow: " << i << "\tval: " << (*dynamic_cast<SimpleVector*>(rA_orig->vecl))[i] << std::endl;
      }
    }
  }
  MPI_Barrier(MPI_COMM_WORLD);
  for(unsigned int it = 0; it < rA_orig->children.size(); ++it)
  {
    StochVector& child = *rA_orig->children[it];
    if( !child.isKindOf(kStochDummy) )
    {
      assert( child.vec );
      for(int i = 0; i < child.vec->length(); ++i)
      {
      if(  (*dynamic_cast<SimpleVector*>(child.vec))[i] > 1e10 )
        std::cout << "node: " << it << "\trow" << i << "\tval: " <<  (*dynamic_cast<SimpleVector*>(child.vec))[i] << std::endl;
      }
    }

    MPI_Barrier(MPI_COMM_WORLD);
  }

  double b = rA_post->infnorm();
  if( my_rank == 0)
    std::cout << a << "\t" << b << std::endl;
#endif


  if( my_rank == 0)
  {
    std::cout << "Residuals of reduced problem:\n" << "rA: " << infnorm_rA_orig << "\nrC: " << infnorm_rC_orig << std::endl;
    std::cout << "Residuals after unscaling:\n" << "rA: " << infnorm_rA << "\nrC: " << infnorm_rC << std::endl; 
    std::cout << "Residuals after postsolve:\n" << "rA: " << infnorm_rA_postsolved << "\nrC: " << infnorm_rC_postsolved << std::endl; 
  }

  // deleting solutions
  delete postsolved_vars;
}

=======
>>>>>>> 2bf1d5e0
#endif<|MERGE_RESOLUTION|>--- conflicted
+++ resolved
@@ -17,25 +17,17 @@
 #include "StochMonitor.h"
 #include <cstdlib>
 #include <stdexcept>
-<<<<<<< HEAD
 #include <algorithm>
-=======
->>>>>>> 2bf1d5e0
 
 #include "PreprocessFactory.h"
 #include "Scaler.h"
 #include "Presolver.h"
 #include "Postsolver.h"
 
-<<<<<<< HEAD
 #include "sTreeCallbacks.h"
 
 template<class FORMULATION, class IPMSOLVER> 
 class PIPSIpmInterface 
-=======
-template<class FORMULATION, class IPMSOLVER>
-class PIPSIpmInterface
->>>>>>> 2bf1d5e0
 {
  public:
   PIPSIpmInterface(stochasticInput &in, MPI_Comm = MPI_COMM_WORLD);
@@ -65,10 +57,8 @@
   std::vector<double> getFirstStageDualRowSolution() const;
   //std::vector<double> getSecondStageDualColSolution(int scen) const{};
   std::vector<double> getSecondStageDualRowSolution(int scen) const;
-<<<<<<< HEAD
+
   void postsolveComputedSolution();
-=======
->>>>>>> 2bf1d5e0
 
   std::vector<double> gatherEqualityConsValues();
   std::vector<double> gatherInequalityConsValues();
@@ -97,11 +87,6 @@
 
   PIPSIpmInterface() {};
   MPI_Comm comm;
-<<<<<<< HEAD
-  
-=======
-
->>>>>>> 2bf1d5e0
   bool ran_solver;
 };
 
@@ -111,11 +96,7 @@
 
 
 template<class FORMULATION, class IPMSOLVER>
-<<<<<<< HEAD
 PIPSIpmInterface<FORMULATION, IPMSOLVER>::PIPSIpmInterface(stochasticInput &in, MPI_Comm comm) :  unscaleUnpermVars(NULL), unscaleUnpermResids(NULL), 
-=======
-PIPSIpmInterface<FORMULATION, IPMSOLVER>::PIPSIpmInterface(stochasticInput &in, MPI_Comm comm) :  unscaleUnpermVars(NULL), unscaleUnpermResids(NULL),
->>>>>>> 2bf1d5e0
   comm(comm), ran_solver(false)
 {
 
@@ -329,10 +310,6 @@
   // todo postsolve an unscaled sVars object holding the solution
   getVarsUnscaledUnperm();
   getResidsUnscaledUnperm();
-<<<<<<< HEAD
-=======
-
->>>>>>> 2bf1d5e0
 }
 
 template<typename FORMULATION, typename SOLVER>
@@ -383,11 +360,6 @@
   assert(unscaleUnpermVars == NULL);
   if(!ran_solver)
     throw std::logic_error("Must call go() and start solution process before trying to retrieve unscaled unpermutated solution");
-<<<<<<< HEAD
-  
-=======
-
->>>>>>> 2bf1d5e0
   if( scaler )
   {
     sVars* unscaled_vars = dynamic_cast<sVars*>(scaler->getVariablesUnscaled(*vars));
@@ -434,9 +406,7 @@
 {
   if( unscaleUnpermVars == NULL)
     this->getVarsUnscaledUnperm();
-
   std::vector<double> vec = dynamic_cast<const StochVector&>(*unscaleUnpermVars->y).gatherStochVector();
-
   return vec;
 }
 
@@ -450,7 +420,6 @@
 
   return vec;
 }
-<<<<<<< HEAD
 
 template<class FORMULATION, class IPMSOLVER>
 std::vector<double> PIPSIpmInterface<FORMULATION, IPMSOLVER>::gatherDualSolutionIneqUpp()
@@ -546,103 +515,6 @@
 
   std::vector<double> ineq_vals_vec = ineq_vals->gatherStochVector();
 
-=======
-
-template<class FORMULATION, class IPMSOLVER>
-std::vector<double> PIPSIpmInterface<FORMULATION, IPMSOLVER>::gatherDualSolutionIneqUpp()
-{
-  if( unscaleUnpermVars == NULL)
-    this->getVarsUnscaledUnperm();
-
-  std::vector<double> vec = dynamic_cast<const StochVector&>(*unscaleUnpermVars->pi).gatherStochVector();
-
-  return vec;
-}
-
-template<class FORMULATION, class IPMSOLVER>
-std::vector<double> PIPSIpmInterface<FORMULATION, IPMSOLVER>::gatherDualSolutionIneqLow()
-{
-  if( unscaleUnpermVars == NULL)
-    this->getVarsUnscaledUnperm();
-
-  std::vector<double> vec = dynamic_cast<const StochVector&>(*unscaleUnpermVars->lambda).gatherStochVector();
-
-  return vec;
-}
-
-template<class FORMULATION, class IPMSOLVER>
-std::vector<double> PIPSIpmInterface<FORMULATION, IPMSOLVER>::gatherDualSolutionVarBounds()
-{
-  std::vector<double> duals_varbounds_upp = gatherDualSolutionVarBoundsUpp();
-  std::vector<double> duals_varbounds_low = gatherDualSolutionVarBoundsLow();
-
-  assert(duals_varbounds_low.size() == duals_varbounds_upp.size());
-
-  std::vector<double> duals_varbounds;
-  duals_varbounds.reserve(duals_varbounds_low.size());
-
-  std::transform(duals_varbounds_low.begin(), duals_varbounds_low.end(), duals_varbounds_upp.begin(), std::back_inserter(duals_varbounds), std::minus<double>());
-
-  return duals_varbounds;
-}
-
-
-template<class FORMULATION, class IPMSOLVER>
-std::vector<double> PIPSIpmInterface<FORMULATION, IPMSOLVER>::gatherDualSolutionVarBoundsUpp()
-{
-  if( unscaleUnpermVars == NULL)
-    this->getVarsUnscaledUnperm();
-
-  std::vector<double> vec = dynamic_cast<const StochVector&>(*unscaleUnpermVars->phi).gatherStochVector();
-
-  return vec;
-}
-
-template<class FORMULATION, class IPMSOLVER>
-std::vector<double> PIPSIpmInterface<FORMULATION, IPMSOLVER>::gatherDualSolutionVarBoundsLow()
-{
-  if( unscaleUnpermVars == NULL)
-    this->getVarsUnscaledUnperm();
-
-  std::vector<double> vec = dynamic_cast<const StochVector&>(*unscaleUnpermVars->gamma).gatherStochVector();
-
-  return vec;
-}
-
-template<class FORMULATION, class IPMSOLVER>
-std::vector<double> PIPSIpmInterface<FORMULATION, IPMSOLVER>::gatherEqualityConsValues()
-{
-  if( unscaleUnpermResids == NULL)
-    this->getResidsUnscaledUnperm();
-
-  StochVector* eq_vals = dynamic_cast<StochVector*>(unscaleUnpermResids->rA->cloneFull());
-
-  eq_vals->axpy(1.0, *data->bA);
-
-  std::vector<double> eq_vals_vec = eq_vals->gatherStochVector();
-
-  delete eq_vals;
-
-  return eq_vals_vec;
-}
-
-
-template<class FORMULATION, class IPMSOLVER>
-std::vector<double> PIPSIpmInterface<FORMULATION, IPMSOLVER>::gatherInequalityConsValues()
-{
-  if( unscaleUnpermVars == NULL)
-    this->getVarsUnscaledUnperm();
-
-  if( unscaleUnpermResids == NULL)
-    this->getResidsUnscaledUnperm();
-
-  StochVector* ineq_vals = dynamic_cast<StochVector*>(unscaleUnpermResids->rC->cloneFull());;
-
-  ineq_vals->axpy(1.0, *unscaleUnpermVars->s);
-
-  std::vector<double> ineq_vals_vec = ineq_vals->gatherStochVector();
-
->>>>>>> 2bf1d5e0
   delete ineq_vals;
 
   return ineq_vals_vec;
@@ -668,11 +540,7 @@
 }
 
 template<class FORMULATION, class IPMSOLVER>
-<<<<<<< HEAD
-std::vector<double> PIPSIpmInterface<FORMULATION, IPMSOLVER>::getFirstStageDualRowSolution() const 
-=======
 std::vector<double> PIPSIpmInterface<FORMULATION, IPMSOLVER>::getFirstStageDualRowSolution() const
->>>>>>> 2bf1d5e0
    {
       SimpleVector const &y =
             *dynamic_cast<SimpleVector const*>((dynamic_cast<StochVector const&>(*vars->y)).vec);
@@ -744,7 +612,6 @@
   }
   //return std::vector<double>(&v[0],&v[0]+v.length());
 }
-<<<<<<< HEAD
 
 template<class FORMULATION, class IPMSOLVER>
 void PIPSIpmInterface<FORMULATION, IPMSOLVER>::postsolveComputedSolution()
@@ -860,6 +727,4 @@
   delete postsolved_vars;
 }
 
-=======
->>>>>>> 2bf1d5e0
 #endif