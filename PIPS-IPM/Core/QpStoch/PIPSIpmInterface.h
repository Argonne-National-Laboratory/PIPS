/* PIPS-IPM                                                           *
 * Author:  Cosmin G. Petra                                           *
 * (C) 2012 Argonne National Laboratory. See Copyright Notification.  */

#ifndef PIPSIPM_INTERFACE
#define PIPSIPM_INTERFACE

#include <algorithm>
#include <functional>

#include "stochasticInput.hpp"

#include "sTree.h"
#include "sData.h"
#include "sResiduals.h"
#include "sVars.h"
#include "StochMonitor.h"
#include <cstdlib>
#include <stdexcept>
<<<<<<< HEAD
#include <algorithm>
=======
>>>>>>> 985dcb78

#include "PreprocessFactory.h"
#include "Scaler.h"
#include "Presolver.h"
#include "Postsolver.h"

<<<<<<< HEAD
#include "sTreeCallbacks.h"

template<class FORMULATION, class IPMSOLVER> 
class PIPSIpmInterface 
=======
template<class FORMULATION, class IPMSOLVER>
class PIPSIpmInterface
>>>>>>> 985dcb78
{
 public:
  PIPSIpmInterface(stochasticInput &in, MPI_Comm = MPI_COMM_WORLD);
  PIPSIpmInterface(StochInputTree* in, MPI_Comm = MPI_COMM_WORLD,
        ScalerType scaler_type = SCALER_NONE, PresolverType presolver_type = PRESOLVER_NONE);
  ~PIPSIpmInterface();

  void go();
  double getObjective() const;
  double getFirstStageObjective() const;

  void setPrimalTolerance(double val);
  void setDualTolerance(double val);

  std::vector<double> gatherPrimalSolution();
  std::vector<double> gatherDualSolutionEq();
  std::vector<double> gatherDualSolutionIneq();
  std::vector<double> gatherDualSolutionIneqUpp();
  std::vector<double> gatherDualSolutionIneqLow();
  std::vector<double> gatherDualSolutionVarBounds();
  std::vector<double> gatherDualSolutionVarBoundsUpp();
  std::vector<double> gatherDualSolutionVarBoundsLow();

  std::vector<double> getFirstStagePrimalColSolution() const;
  std::vector<double> getSecondStagePrimalColSolution(int scen) const;
  //std::vector<double> getFirstStageDualColSolution() const{};
  std::vector<double> getFirstStageDualRowSolution() const;
  //std::vector<double> getSecondStageDualColSolution(int scen) const{};
  std::vector<double> getSecondStageDualRowSolution(int scen) const;
<<<<<<< HEAD
  void postsolveComputedSolution();
=======
>>>>>>> 985dcb78

  std::vector<double> gatherEqualityConsValues();
  std::vector<double> gatherInequalityConsValues();

  void getVarsUnscaledUnperm();
  void getResidsUnscaledUnperm();
  //more get methods to follow here

  static bool isDistributed() { return true; }

 protected:

  FORMULATION * factory;
  sData *        data;       // possibly presolved data
  sData *        origData;   // original data
  sVars *        vars;
  sVars *        unscaleUnpermVars;
  sResiduals *   resids;
  sResiduals *   unscaleUnpermResids;

  Presolver*    presolver;
  Postsolver* postsolver;
  Scaler *      scaler;
  IPMSOLVER *   solver;

  PIPSIpmInterface() {};
  MPI_Comm comm;
<<<<<<< HEAD
  
=======

>>>>>>> 985dcb78
  bool ran_solver;
};

//----------------------------------------------------------------------
// IMPLEMENTATION
//----------------------------------------------------------------------


template<class FORMULATION, class IPMSOLVER>
<<<<<<< HEAD
PIPSIpmInterface<FORMULATION, IPMSOLVER>::PIPSIpmInterface(stochasticInput &in, MPI_Comm comm) :  unscaleUnpermVars(NULL), unscaleUnpermResids(NULL), 
=======
PIPSIpmInterface<FORMULATION, IPMSOLVER>::PIPSIpmInterface(stochasticInput &in, MPI_Comm comm) :  unscaleUnpermVars(NULL), unscaleUnpermResids(NULL),
>>>>>>> 985dcb78
  comm(comm), ran_solver(false)
{

#ifdef TIMING
  int mype;
  MPI_Comm_rank(comm,&mype);
#endif

  factory = new FORMULATION( in, comm);
#ifdef TIMING
  if(mype==0) printf("factory created\n");
#endif

  data   = dynamic_cast<sData*>     ( factory->makeData() );
#ifdef TIMING
  if(mype==0) printf("data created\n");
#endif

  vars   = dynamic_cast<sVars*>     ( factory->makeVariables( data ) );
#ifdef TIMING
  if(mype==0) printf("variables created\n");
#endif

  resids = dynamic_cast<sResiduals*>( factory->makeResiduals( data ) );
#ifdef TIMING
  if(mype==0) printf("resids created\n");
#endif

  scaler = NULL;

  solver  = new IPMSOLVER( factory, data );
  solver->addMonitor(new StochMonitor( factory ));
#ifdef TIMING
  if(mype==0) printf("solver created\n");
  //solver->monitorSelf();
#endif

}

template<class FORMULATION, class IPMSOLVER>
PIPSIpmInterface<FORMULATION, IPMSOLVER>::PIPSIpmInterface(StochInputTree* in, MPI_Comm comm, ScalerType scaler_type,
      PresolverType presolver_type) : unscaleUnpermVars(NULL), unscaleUnpermResids(NULL), comm(comm), ran_solver(false)
{
  bool postsolve = true; // todo

  int mype;
  MPI_Comm_rank(comm,&mype);

  MPI_Barrier(comm);
  const double t0 = MPI_Wtime();

  factory = new FORMULATION( in, comm);
#ifdef TIMING
  if(mype==0) printf("factory created\n");
#endif

  const PreprocessFactory& prefactory = PreprocessFactory::getInstance();

  // presolving activated?
  if( presolver_type != PRESOLVER_NONE )
  {

     origData = dynamic_cast<sData*>(factory->makeData());

     MPI_Barrier(comm);
     const double t0_presolve = MPI_Wtime();

     postsolver = (postsolve == true) ? prefactory.makePostsolver(origData) : NULL;
     presolver = prefactory.makePresolver(origData, presolver_type, postsolver);

     data = dynamic_cast<sData*>(presolver->presolve());

     factory->data = data; // todo update also sTree* of factory

     MPI_Barrier(comm);
     const double t_presolve = MPI_Wtime();
     if( mype == 0 )
        std::cout << "---presolve time (in sec.): " << t_presolve - t0_presolve << std::endl;
  }
  else
  {
     data = dynamic_cast<sData*>(factory->makeData());
     origData = NULL;
     postsolver = NULL;
     presolver = NULL;
  }

#if 0
  ofstream myfile;
  myfile.open ("PipsToMPS_prslv.mps");
  data->writeMPSformat(myfile);
  myfile.close();
#endif

#ifdef TIMING
  if(mype==0) printf("data created\n");
#endif

#ifdef WITH_PARDISOINDEF
  data->activateLinkStructureExploitation();
#endif

  vars   = dynamic_cast<sVars*>( factory->makeVariables( data ) );
#ifdef TIMING
  if(mype==0) printf("variables created\n");
#endif

  resids = dynamic_cast<sResiduals*>( factory->makeResiduals( data ) );
#ifdef TIMING
  if(mype==0) printf("resids created\n");
#endif

  scaler = prefactory.makeScaler(data, scaler_type);

#ifdef TIMING
  if(mype==0) printf("scaler created\n");
#endif

  solver  = new IPMSOLVER( factory, data );
  solver->addMonitor(new StochMonitor( factory, scaler ));
#ifdef TIMING
  if(mype==0) printf("solver created\n");
  //solver->monitorSelf();
#endif

  MPI_Barrier(comm);
  const double t1 = MPI_Wtime();

  if( mype == 0 )
     std::cout << "---reading time (in sec.): " << t1 - t0 << std::endl;
}


template<typename FORMULATION, typename IPMSOLVER>
void PIPSIpmInterface<FORMULATION,IPMSOLVER>::go() {

   int mype;
   MPI_Comm_rank(comm,&mype);

  if(0 == mype) cout << "solving ..." << endl;

  if(mype==0) {
    cout << "1st stage " << data->getLocalnx() << " variables, " << data->getLocalmy()
	 << " equality constraints, " << data->getLocalmz() << " inequality constraints." << endl;

    int nscens=data->children.size();
    if(nscens) {
      cout << "2nd stage " << data->children[0]->getLocalnx() << " variables, "
	   << data->children[0]->getLocalmy() << " equality constraints, "
	   << data->children[0]->getLocalmz() << " inequality constraints." << endl;

      cout << nscens << " scenarios." << endl;
      cout << "Total " << data->getLocalnx()+nscens*data->children[0]->getLocalnx() << " variables, "
	   << data->getLocalmy()+nscens*data->children[0]->getLocalmy()  << " equality constraints, "
	   << data->getLocalmz()+nscens*data->children[0]->getLocalmz() << " inequality constraints." << endl;
    }
  }
#ifdef TIMING
  double tmElapsed=MPI_Wtime();
#endif

  if( scaler )
  {
     MPI_Barrier(comm);
     const double t0_scaling = MPI_Wtime();

     scaler->scale();

     MPI_Barrier(comm);
     const double t_scaling = MPI_Wtime();
     if( mype == 0 )
        std::cout << "---scaling time (in sec.): " << t_scaling - t0_scaling << std::endl;
  }
  //---------------------------------------------
  const int result = solver->solve(data,vars,resids);
  //---------------------------------------------

  if( result != 0 && mype == 0 )
     std::cout << "failed to solve instance, result code: " << result << std::endl;
  
  ran_solver = true;

  ran_solver = true;

#ifdef TIMING
   if ( 0 != result )
      return;

   tmElapsed = MPI_Wtime()-tmElapsed;

   const double objective = getObjective();

   if( 0 == mype ) {
    //cout << " " << data->nx << " variables, " << data->my
    // << " equality constraints, " << data->mz << " inequality constraints.\n";

    cout << " Iterates: " << solver->iter <<",    Optimal Solution:  "
	 << objective << endl;

    cout << "Solve time: " << tmElapsed << " seconds." << endl;

    char *var = getenv("OMP_NUM_THREADS");
    if(var != NULL) {
      int num_threads;
      sscanf( var, "%d", &num_threads );
      cout << "Num threads: " << num_threads << endl;
    }
  }
#endif

  // todo postsolve an unscaled sVars object holding the solution
  getVarsUnscaledUnperm();
  getResidsUnscaledUnperm();
<<<<<<< HEAD
=======

>>>>>>> 985dcb78
}

template<typename FORMULATION, typename SOLVER>
double PIPSIpmInterface<FORMULATION,SOLVER>::getObjective() const {

  if(!ran_solver)
    throw std::logic_error("Must call go() and start solution process before trying to retrieve original solution");

  double obj = data->objectiveValue(vars);

  if( scaler )
     obj = scaler->getObjUnscaled(obj);

  return obj;
}


template<typename FORMULATION, typename SOLVER>
double PIPSIpmInterface<FORMULATION,SOLVER>::getFirstStageObjective() const {
  OoqpVector& x = *(dynamic_cast<StochVector&>(*vars->x).vec);
  OoqpVector& c = *(dynamic_cast<StochVector&>(*data->g).vec);
  return c.dotProductWith(x);
}



template<class FORMULATION, class IPMSOLVER>
PIPSIpmInterface<FORMULATION, IPMSOLVER>::~PIPSIpmInterface()
{
  delete solver;
  delete unscaleUnpermResids;
  delete resids;
  delete unscaleUnpermVars;
  delete vars;
  delete data;
  delete origData;
  delete factory;
  delete scaler;
  delete postsolver;
  delete presolver;
}

template<class FORMULATION, class IPMSOLVER>
void PIPSIpmInterface<FORMULATION, IPMSOLVER>::getVarsUnscaledUnperm()
{
  assert(unscaleUnpermVars == NULL);
  if(!ran_solver)
    throw std::logic_error("Must call go() and start solution process before trying to retrieve unscaled unpermutated solution");
<<<<<<< HEAD
  
=======

>>>>>>> 985dcb78
  if( scaler )
  {
    sVars* unscaled_vars = dynamic_cast<sVars*>(scaler->getVariablesUnscaled(*vars));
    unscaleUnpermVars = data->getVarsUnperm(*unscaled_vars);
    delete unscaled_vars;
  }
  else
    unscaleUnpermVars = data->getVarsUnperm(*vars);

}

template<class FORMULATION, class IPMSOLVER>
void PIPSIpmInterface<FORMULATION, IPMSOLVER>::getResidsUnscaledUnperm()
{
  assert(unscaleUnpermResids == NULL);

  if(!ran_solver)
    throw std::logic_error("Must call go() and start solution process before trying to retrieve unscaled unpermutated residuals");

  if( scaler )
  {
    sResiduals* unscaled_resids = dynamic_cast<sResiduals*>(scaler->getResidualsUnscaled(*resids));
    unscaleUnpermResids = data->getResidsUnperm(*unscaled_resids);
    delete unscaled_resids;
  }
  else
    unscaleUnpermResids = data->getResidsUnperm(*resids);
}
<<<<<<< HEAD


template<class FORMULATION, class IPMSOLVER>
std::vector<double> PIPSIpmInterface<FORMULATION, IPMSOLVER>::gatherPrimalSolution()
{
  if( unscaleUnpermVars == NULL)
    this->getVarsUnscaledUnperm();

  std::vector<double> vec = dynamic_cast<const StochVector&>(*unscaleUnpermVars->x).gatherStochVector();

  return vec;
}

template<class FORMULATION, class IPMSOLVER>
std::vector<double> PIPSIpmInterface<FORMULATION, IPMSOLVER>::gatherDualSolutionEq()
{
  if( unscaleUnpermVars == NULL)
    this->getVarsUnscaledUnperm();

  std::vector<double> vec = dynamic_cast<const StochVector&>(*unscaleUnpermVars->y).gatherStochVector();

  return vec;
}

template<class FORMULATION, class IPMSOLVER>
std::vector<double> PIPSIpmInterface<FORMULATION, IPMSOLVER>::gatherDualSolutionIneq()
{
  if( unscaleUnpermVars == NULL)
    this->getVarsUnscaledUnperm();

  std::vector<double> vec = dynamic_cast<const StochVector&>(*unscaleUnpermVars->z).gatherStochVector();

  return vec;
}

template<class FORMULATION, class IPMSOLVER>
std::vector<double> PIPSIpmInterface<FORMULATION, IPMSOLVER>::gatherDualSolutionIneqUpp()
{
  if( unscaleUnpermVars == NULL)
    this->getVarsUnscaledUnperm();

  std::vector<double> vec = dynamic_cast<const StochVector&>(*unscaleUnpermVars->pi).gatherStochVector();

  return vec;
}

template<class FORMULATION, class IPMSOLVER>
std::vector<double> PIPSIpmInterface<FORMULATION, IPMSOLVER>::gatherDualSolutionIneqLow()
{
  if( unscaleUnpermVars == NULL)
    this->getVarsUnscaledUnperm();

  std::vector<double> vec = dynamic_cast<const StochVector&>(*unscaleUnpermVars->lambda).gatherStochVector();

  return vec;
}

template<class FORMULATION, class IPMSOLVER>
std::vector<double> PIPSIpmInterface<FORMULATION, IPMSOLVER>::gatherDualSolutionVarBounds()
{
  std::vector<double> duals_varbounds_upp = gatherDualSolutionVarBoundsUpp();
  std::vector<double> duals_varbounds_low = gatherDualSolutionVarBoundsLow();

  assert(duals_varbounds_low.size() == duals_varbounds_upp.size());

  std::vector<double> duals_varbounds;
  duals_varbounds.reserve(duals_varbounds_low.size());

  std::transform(duals_varbounds_low.begin(), duals_varbounds_low.end(), duals_varbounds_upp.begin(), std::back_inserter(duals_varbounds), std::minus<double>());

  return duals_varbounds;
}


template<class FORMULATION, class IPMSOLVER>
std::vector<double> PIPSIpmInterface<FORMULATION, IPMSOLVER>::gatherDualSolutionVarBoundsUpp()
{
  if( unscaleUnpermVars == NULL)
    this->getVarsUnscaledUnperm();

  std::vector<double> vec = dynamic_cast<const StochVector&>(*unscaleUnpermVars->phi).gatherStochVector();

  return vec;
}

template<class FORMULATION, class IPMSOLVER>
std::vector<double> PIPSIpmInterface<FORMULATION, IPMSOLVER>::gatherDualSolutionVarBoundsLow()
{
  if( unscaleUnpermVars == NULL)
    this->getVarsUnscaledUnperm();

  std::vector<double> vec = dynamic_cast<const StochVector&>(*unscaleUnpermVars->gamma).gatherStochVector();

=======


template<class FORMULATION, class IPMSOLVER>
std::vector<double> PIPSIpmInterface<FORMULATION, IPMSOLVER>::gatherPrimalSolution()
{
  if( unscaleUnpermVars == NULL)
    this->getVarsUnscaledUnperm();

  std::vector<double> vec = dynamic_cast<const StochVector&>(*unscaleUnpermVars->x).gatherStochVector();

  return vec;
}

template<class FORMULATION, class IPMSOLVER>
std::vector<double> PIPSIpmInterface<FORMULATION, IPMSOLVER>::gatherDualSolutionEq()
{
  if( unscaleUnpermVars == NULL)
    this->getVarsUnscaledUnperm();

  std::vector<double> vec = dynamic_cast<const StochVector&>(*unscaleUnpermVars->y).gatherStochVector();

  return vec;
}

template<class FORMULATION, class IPMSOLVER>
std::vector<double> PIPSIpmInterface<FORMULATION, IPMSOLVER>::gatherDualSolutionIneq()
{
  if( unscaleUnpermVars == NULL)
    this->getVarsUnscaledUnperm();

  std::vector<double> vec = dynamic_cast<const StochVector&>(*unscaleUnpermVars->z).gatherStochVector();

  return vec;
}

template<class FORMULATION, class IPMSOLVER>
std::vector<double> PIPSIpmInterface<FORMULATION, IPMSOLVER>::gatherDualSolutionIneqUpp()
{
  if( unscaleUnpermVars == NULL)
    this->getVarsUnscaledUnperm();

  std::vector<double> vec = dynamic_cast<const StochVector&>(*unscaleUnpermVars->pi).gatherStochVector();

>>>>>>> 985dcb78
  return vec;
}

template<class FORMULATION, class IPMSOLVER>
<<<<<<< HEAD
std::vector<double> PIPSIpmInterface<FORMULATION, IPMSOLVER>::gatherEqualityConsValues()
{
  if( unscaleUnpermResids == NULL)
    this->getResidsUnscaledUnperm();

  StochVector* eq_vals = dynamic_cast<StochVector*>(unscaleUnpermResids->rA->cloneFull());

  eq_vals->axpy(1.0, *origData->bA);

  std::vector<double> eq_vals_vec = eq_vals->gatherStochVector();

  delete eq_vals;

  return eq_vals_vec;
}


template<class FORMULATION, class IPMSOLVER>
std::vector<double> PIPSIpmInterface<FORMULATION, IPMSOLVER>::gatherInequalityConsValues()
{
  if( unscaleUnpermVars == NULL)
    this->getVarsUnscaledUnperm();

  if( unscaleUnpermResids == NULL)
    this->getResidsUnscaledUnperm();

  StochVector* ineq_vals = dynamic_cast<StochVector*>(unscaleUnpermResids->rC->cloneFull());;

=======
std::vector<double> PIPSIpmInterface<FORMULATION, IPMSOLVER>::gatherDualSolutionIneqLow()
{
  if( unscaleUnpermVars == NULL)
    this->getVarsUnscaledUnperm();

  std::vector<double> vec = dynamic_cast<const StochVector&>(*unscaleUnpermVars->lambda).gatherStochVector();

  return vec;
}

template<class FORMULATION, class IPMSOLVER>
std::vector<double> PIPSIpmInterface<FORMULATION, IPMSOLVER>::gatherDualSolutionVarBounds()
{
  std::vector<double> duals_varbounds_upp = gatherDualSolutionVarBoundsUpp();
  std::vector<double> duals_varbounds_low = gatherDualSolutionVarBoundsLow();

  assert(duals_varbounds_low.size() == duals_varbounds_upp.size());

  std::vector<double> duals_varbounds;
  duals_varbounds.reserve(duals_varbounds_low.size());

  std::transform(duals_varbounds_low.begin(), duals_varbounds_low.end(), duals_varbounds_upp.begin(), std::back_inserter(duals_varbounds), std::minus<double>());

  return duals_varbounds;
}


template<class FORMULATION, class IPMSOLVER>
std::vector<double> PIPSIpmInterface<FORMULATION, IPMSOLVER>::gatherDualSolutionVarBoundsUpp()
{
  if( unscaleUnpermVars == NULL)
    this->getVarsUnscaledUnperm();

  std::vector<double> vec = dynamic_cast<const StochVector&>(*unscaleUnpermVars->phi).gatherStochVector();

  return vec;
}

template<class FORMULATION, class IPMSOLVER>
std::vector<double> PIPSIpmInterface<FORMULATION, IPMSOLVER>::gatherDualSolutionVarBoundsLow()
{
  if( unscaleUnpermVars == NULL)
    this->getVarsUnscaledUnperm();

  std::vector<double> vec = dynamic_cast<const StochVector&>(*unscaleUnpermVars->gamma).gatherStochVector();

  return vec;
}

template<class FORMULATION, class IPMSOLVER>
std::vector<double> PIPSIpmInterface<FORMULATION, IPMSOLVER>::gatherEqualityConsValues()
{
  if( unscaleUnpermResids == NULL)
    this->getResidsUnscaledUnperm();

  StochVector* eq_vals = dynamic_cast<StochVector*>(unscaleUnpermResids->rA->cloneFull());

  eq_vals->axpy(1.0, *data->bA);

  std::vector<double> eq_vals_vec = eq_vals->gatherStochVector();

  delete eq_vals;

  return eq_vals_vec;
}


template<class FORMULATION, class IPMSOLVER>
std::vector<double> PIPSIpmInterface<FORMULATION, IPMSOLVER>::gatherInequalityConsValues()
{
  if( unscaleUnpermVars == NULL)
    this->getVarsUnscaledUnperm();

  if( unscaleUnpermResids == NULL)
    this->getResidsUnscaledUnperm();

  StochVector* ineq_vals = dynamic_cast<StochVector*>(unscaleUnpermResids->rC->cloneFull());;

>>>>>>> 985dcb78
  ineq_vals->axpy(1.0, *unscaleUnpermVars->s);

  std::vector<double> ineq_vals_vec = ineq_vals->gatherStochVector();

  delete ineq_vals;

  return ineq_vals_vec;
}

template<class FORMULATION, class IPMSOLVER>
std::vector<double> PIPSIpmInterface<FORMULATION, IPMSOLVER>::getFirstStagePrimalColSolution() const {
	SimpleVector const &v = *dynamic_cast<SimpleVector const*>(dynamic_cast<StochVector const&>(*vars->x).vec);
	return std::vector<double>(&v[0],&v[0]+v.length());
}

template<class FORMULATION, class IPMSOLVER>
std::vector<double> PIPSIpmInterface<FORMULATION, IPMSOLVER>::getSecondStagePrimalColSolution(int scen) const {
	SimpleVector const &v = *dynamic_cast<SimpleVector const*>(dynamic_cast<StochVector const&>(*vars->x).children[scen]->vec);
	//int mype;
	//MPI_Comm_rank(comm,&mype);
	//if (!v.length()) printf("oops, asked for scen %d on proc %d\n", scen, mype);
	//assert(v.length());
	if(!v.length())
	  return std::vector<double>(); //this vector is not on this processor
	else
	  return std::vector<double>(&v[0],&v[0]+v.length());
}

template<class FORMULATION, class IPMSOLVER>
<<<<<<< HEAD
std::vector<double> PIPSIpmInterface<FORMULATION, IPMSOLVER>::getFirstStageDualRowSolution() const 
=======
std::vector<double> PIPSIpmInterface<FORMULATION, IPMSOLVER>::getFirstStageDualRowSolution() const
>>>>>>> 985dcb78
   {
      SimpleVector const &y =
            *dynamic_cast<SimpleVector const*>((dynamic_cast<StochVector const&>(*vars->y)).vec);
      SimpleVector const &z =
            *dynamic_cast<SimpleVector const*>((dynamic_cast<StochVector const&>(*vars->z)).vec);


      if( !y.length() && !z.length() )
         return std::vector<double>(); //this vector is not on this processor
      else
      {
         std::vector<int> const &map = factory->tree->idx_EqIneq_Map;

         std::vector<double> multipliers(map.size());
         for( size_t i = 0; i < map.size(); i++ )
         {
            int idx = map[i];
            if( idx < 0 )
            {
               //equality
               idx = -idx - 1;
               assert(idx >= 0);
               multipliers[i] = y[idx];
            }
            else
            {
               //inequality - since, we have z-\lambda+\pi=0, where \lambda is the multiplier for low and
               //\pi is the multiplier for upp, therefore z containts the right multiplier for this row.
#ifndef NDEBUG
               SimpleVector const &iclow = *dynamic_cast<SimpleVector const*>((dynamic_cast<StochVector const&>(*vars->iclow)).vec);
               SimpleVector const &icupp = *dynamic_cast<SimpleVector const*>((dynamic_cast<StochVector const&>(*vars->icupp)).vec);
               assert(iclow[idx] > 0 || icupp[idx] > 0);
#endif
               multipliers[i] = z[idx];
            }
         }
         return multipliers;
      }
}


template<class FORMULATION, class IPMSOLVER>
std::vector<double> PIPSIpmInterface<FORMULATION, IPMSOLVER>::getSecondStageDualRowSolution(int scen) const {
  SimpleVector const &y = *dynamic_cast<SimpleVector const*>(dynamic_cast<StochVector const&>(*vars->y).children[scen]->vec);
  SimpleVector const &z = *dynamic_cast<SimpleVector const*>(dynamic_cast<StochVector const&>(*vars->z).children[scen]->vec);
  SimpleVector const &iclow = *dynamic_cast<SimpleVector const*>(dynamic_cast<StochVector const&>(*vars->iclow).children[scen]->vec);
  SimpleVector const &icupp = *dynamic_cast<SimpleVector const*>(dynamic_cast<StochVector const&>(*vars->icupp).children[scen]->vec);
  //assert(v.length());
  if(!y.length() && !z.length())
    return std::vector<double>(); //this vector is not on this processor
  else {
    std::vector<int> const &map=factory->tree->children[scen]->idx_EqIneq_Map;

    std::vector<double> multipliers(map.size());
    for(size_t i=0; i<map.size(); i++) {
      int idx=map[i];
      if(idx<0) {
	//equality
	idx=-idx-1; assert(idx>=0);
	multipliers[i]=y[idx];
      } else {
	//inequality - since, we have z-\lambda+\pi=0, where \lambda is the multiplier for low and
	//\pi is the multiplier for upp, therefore z containts the right multiplier for this row.
	assert(iclow[idx] > 0 || icupp[idx] > 0);
	multipliers[i] = z[idx];
      }
    }
    return multipliers;
  }
  //return std::vector<double>(&v[0],&v[0]+v.length());
}
<<<<<<< HEAD

template<class FORMULATION, class IPMSOLVER>
void PIPSIpmInterface<FORMULATION, IPMSOLVER>::postsolveComputedSolution()
{
  int my_rank;
  MPI_Comm_rank(comm,&my_rank);

  assert(origData);
  assert(data);

  if( unscaleUnpermVars == NULL)
    this->getVarsUnscaledUnperm();

  if( unscaleUnpermResids == NULL)
    this->getResidsUnscaledUnperm();

  sTreeCallbacks& callbackTree = dynamic_cast<sTreeCallbacks&>(*origData->stochNode);
  callbackTree.switchToOriginalData();

  factory->data = origData;

  sVars* postsolved_vars = dynamic_cast<sVars*>( factory->makeVariables( origData ) );


  sResiduals* resids_orig = dynamic_cast<sResiduals*>( factory->makeResiduals( origData ) );
  postsolver->postsolve(*unscaleUnpermVars, *postsolved_vars);

  double obj_postsolved = origData->objectiveValue(postsolved_vars);
  if( my_rank == 0)
    std::cout << "Objective value after postsolve is given as: " << obj_postsolved << std::endl;

  /* compute residuals for postprocessed solution and check for feasibility */
  resids_orig->calcresids(origData, postsolved_vars);
  
  double infnorm_rA_orig = resids->rA->infnorm();
  double infnorm_rC_orig = resids->rC->infnorm();

  double infnorm_rA = unscaleUnpermResids->rA->infnorm();
  double infnorm_rC = unscaleUnpermResids->rC->infnorm();

  double infnorm_rA_postsolved = resids_orig->rA->infnorm();
  double infnorm_rC_postsolved = resids_orig->rC->infnorm();

#ifndef NDEBUG
  assert( PIPSisEQ( getObjective(), obj_postsolved, 1e-5) );

  OoqpVector* rA_orig = origData->bA->cloneFull();
  OoqpVector* rA_post = data->bA->cloneFull();
  origData->Amult( -1, *rA_orig, 1.0, *postsolved_vars->x);
  data->Amult( -1, *rA_post, 1.0, *vars->x);

  // rC = data->b->cloneFull();

  //assert( PIPSisEQ( data->Amult() ) );
  //assert( PIPSisEQ( rA_orig->infnorm(), infnorm_rA_orig, 1e-5) );
  //assert( PIPSisEQ( rA_post->infnorm(), infnorm_rA_postsolved, 1e-5) );
  /** y = beta * y + alpha * A * x */
  // virtual void Amult( double beta,  OoqpVector& y,
  //         double alpha, OoqpVector& x);

  /** y = beta * y + alpha * C * x   */
  // virtual void Cmult( double beta,  OoqpVector& y,
          // double alpha, OoqpVector& x );
  double a = rA_orig->infnorm();
  double b = rA_post->infnorm();
  if( my_rank == 0)
    std::cout << a << "\t" << b << std::endl;
#endif


  if( my_rank == 0)
  {
    std::cout << "Residuals of reduced problem:\n" << "rA: " << infnorm_rA_orig << "\nrC: " << infnorm_rC_orig << std::endl;
    std::cout << "Residuals after unscaling:\n" << "rA: " << infnorm_rA << "\nrC: " << infnorm_rC << std::endl; 
    std::cout << "Residuals after postsolve:\n" << "rA: " << infnorm_rA_postsolved << "\nrC: " << infnorm_rC_postsolved << std::endl; 
  }

  // deleting solutions
  delete postsolved_vars;
}

=======
>>>>>>> 985dcb78
#endif<|MERGE_RESOLUTION|>--- conflicted
+++ resolved
@@ -17,25 +17,18 @@
 #include "StochMonitor.h"
 #include <cstdlib>
 #include <stdexcept>
-<<<<<<< HEAD
 #include <algorithm>
-=======
->>>>>>> 985dcb78
+
 
 #include "PreprocessFactory.h"
 #include "Scaler.h"
 #include "Presolver.h"
 #include "Postsolver.h"
 
-<<<<<<< HEAD
 #include "sTreeCallbacks.h"
 
 template<class FORMULATION, class IPMSOLVER> 
 class PIPSIpmInterface 
-=======
-template<class FORMULATION, class IPMSOLVER>
-class PIPSIpmInterface
->>>>>>> 985dcb78
 {
  public:
   PIPSIpmInterface(stochasticInput &in, MPI_Comm = MPI_COMM_WORLD);
@@ -65,10 +58,7 @@
   std::vector<double> getFirstStageDualRowSolution() const;
   //std::vector<double> getSecondStageDualColSolution(int scen) const{};
   std::vector<double> getSecondStageDualRowSolution(int scen) const;
-<<<<<<< HEAD
   void postsolveComputedSolution();
-=======
->>>>>>> 985dcb78
 
   std::vector<double> gatherEqualityConsValues();
   std::vector<double> gatherInequalityConsValues();
@@ -96,11 +86,7 @@
 
   PIPSIpmInterface() {};
   MPI_Comm comm;
-<<<<<<< HEAD
-  
-=======
-
->>>>>>> 985dcb78
+
   bool ran_solver;
 };
 
@@ -110,11 +96,7 @@
 
 
 template<class FORMULATION, class IPMSOLVER>
-<<<<<<< HEAD
 PIPSIpmInterface<FORMULATION, IPMSOLVER>::PIPSIpmInterface(stochasticInput &in, MPI_Comm comm) :  unscaleUnpermVars(NULL), unscaleUnpermResids(NULL), 
-=======
-PIPSIpmInterface<FORMULATION, IPMSOLVER>::PIPSIpmInterface(stochasticInput &in, MPI_Comm comm) :  unscaleUnpermVars(NULL), unscaleUnpermResids(NULL),
->>>>>>> 985dcb78
   comm(comm), ran_solver(false)
 {
 
@@ -328,10 +310,6 @@
   // todo postsolve an unscaled sVars object holding the solution
   getVarsUnscaledUnperm();
   getResidsUnscaledUnperm();
-<<<<<<< HEAD
-=======
-
->>>>>>> 985dcb78
 }
 
 template<typename FORMULATION, typename SOLVER>
@@ -380,11 +358,7 @@
   assert(unscaleUnpermVars == NULL);
   if(!ran_solver)
     throw std::logic_error("Must call go() and start solution process before trying to retrieve unscaled unpermutated solution");
-<<<<<<< HEAD
-  
-=======
-
->>>>>>> 985dcb78
+
   if( scaler )
   {
     sVars* unscaled_vars = dynamic_cast<sVars*>(scaler->getVariablesUnscaled(*vars));
@@ -413,7 +387,6 @@
   else
     unscaleUnpermResids = data->getResidsUnperm(*resids);
 }
-<<<<<<< HEAD
 
 
 template<class FORMULATION, class IPMSOLVER>
@@ -487,7 +460,6 @@
   return duals_varbounds;
 }
 
-
 template<class FORMULATION, class IPMSOLVER>
 std::vector<double> PIPSIpmInterface<FORMULATION, IPMSOLVER>::gatherDualSolutionVarBoundsUpp()
 {
@@ -507,56 +479,10 @@
 
   std::vector<double> vec = dynamic_cast<const StochVector&>(*unscaleUnpermVars->gamma).gatherStochVector();
 
-=======
-
-
-template<class FORMULATION, class IPMSOLVER>
-std::vector<double> PIPSIpmInterface<FORMULATION, IPMSOLVER>::gatherPrimalSolution()
-{
-  if( unscaleUnpermVars == NULL)
-    this->getVarsUnscaledUnperm();
-
-  std::vector<double> vec = dynamic_cast<const StochVector&>(*unscaleUnpermVars->x).gatherStochVector();
-
   return vec;
 }
 
 template<class FORMULATION, class IPMSOLVER>
-std::vector<double> PIPSIpmInterface<FORMULATION, IPMSOLVER>::gatherDualSolutionEq()
-{
-  if( unscaleUnpermVars == NULL)
-    this->getVarsUnscaledUnperm();
-
-  std::vector<double> vec = dynamic_cast<const StochVector&>(*unscaleUnpermVars->y).gatherStochVector();
-
-  return vec;
-}
-
-template<class FORMULATION, class IPMSOLVER>
-std::vector<double> PIPSIpmInterface<FORMULATION, IPMSOLVER>::gatherDualSolutionIneq()
-{
-  if( unscaleUnpermVars == NULL)
-    this->getVarsUnscaledUnperm();
-
-  std::vector<double> vec = dynamic_cast<const StochVector&>(*unscaleUnpermVars->z).gatherStochVector();
-
-  return vec;
-}
-
-template<class FORMULATION, class IPMSOLVER>
-std::vector<double> PIPSIpmInterface<FORMULATION, IPMSOLVER>::gatherDualSolutionIneqUpp()
-{
-  if( unscaleUnpermVars == NULL)
-    this->getVarsUnscaledUnperm();
-
-  std::vector<double> vec = dynamic_cast<const StochVector&>(*unscaleUnpermVars->pi).gatherStochVector();
-
->>>>>>> 985dcb78
-  return vec;
-}
-
-template<class FORMULATION, class IPMSOLVER>
-<<<<<<< HEAD
 std::vector<double> PIPSIpmInterface<FORMULATION, IPMSOLVER>::gatherEqualityConsValues()
 {
   if( unscaleUnpermResids == NULL)
@@ -564,7 +490,7 @@
 
   StochVector* eq_vals = dynamic_cast<StochVector*>(unscaleUnpermResids->rA->cloneFull());
 
-  eq_vals->axpy(1.0, *origData->bA);
+  eq_vals->axpy(1.0, *data->bA);
 
   std::vector<double> eq_vals_vec = eq_vals->gatherStochVector();
 
@@ -585,86 +511,6 @@
 
   StochVector* ineq_vals = dynamic_cast<StochVector*>(unscaleUnpermResids->rC->cloneFull());;
 
-=======
-std::vector<double> PIPSIpmInterface<FORMULATION, IPMSOLVER>::gatherDualSolutionIneqLow()
-{
-  if( unscaleUnpermVars == NULL)
-    this->getVarsUnscaledUnperm();
-
-  std::vector<double> vec = dynamic_cast<const StochVector&>(*unscaleUnpermVars->lambda).gatherStochVector();
-
-  return vec;
-}
-
-template<class FORMULATION, class IPMSOLVER>
-std::vector<double> PIPSIpmInterface<FORMULATION, IPMSOLVER>::gatherDualSolutionVarBounds()
-{
-  std::vector<double> duals_varbounds_upp = gatherDualSolutionVarBoundsUpp();
-  std::vector<double> duals_varbounds_low = gatherDualSolutionVarBoundsLow();
-
-  assert(duals_varbounds_low.size() == duals_varbounds_upp.size());
-
-  std::vector<double> duals_varbounds;
-  duals_varbounds.reserve(duals_varbounds_low.size());
-
-  std::transform(duals_varbounds_low.begin(), duals_varbounds_low.end(), duals_varbounds_upp.begin(), std::back_inserter(duals_varbounds), std::minus<double>());
-
-  return duals_varbounds;
-}
-
-
-template<class FORMULATION, class IPMSOLVER>
-std::vector<double> PIPSIpmInterface<FORMULATION, IPMSOLVER>::gatherDualSolutionVarBoundsUpp()
-{
-  if( unscaleUnpermVars == NULL)
-    this->getVarsUnscaledUnperm();
-
-  std::vector<double> vec = dynamic_cast<const StochVector&>(*unscaleUnpermVars->phi).gatherStochVector();
-
-  return vec;
-}
-
-template<class FORMULATION, class IPMSOLVER>
-std::vector<double> PIPSIpmInterface<FORMULATION, IPMSOLVER>::gatherDualSolutionVarBoundsLow()
-{
-  if( unscaleUnpermVars == NULL)
-    this->getVarsUnscaledUnperm();
-
-  std::vector<double> vec = dynamic_cast<const StochVector&>(*unscaleUnpermVars->gamma).gatherStochVector();
-
-  return vec;
-}
-
-template<class FORMULATION, class IPMSOLVER>
-std::vector<double> PIPSIpmInterface<FORMULATION, IPMSOLVER>::gatherEqualityConsValues()
-{
-  if( unscaleUnpermResids == NULL)
-    this->getResidsUnscaledUnperm();
-
-  StochVector* eq_vals = dynamic_cast<StochVector*>(unscaleUnpermResids->rA->cloneFull());
-
-  eq_vals->axpy(1.0, *data->bA);
-
-  std::vector<double> eq_vals_vec = eq_vals->gatherStochVector();
-
-  delete eq_vals;
-
-  return eq_vals_vec;
-}
-
-
-template<class FORMULATION, class IPMSOLVER>
-std::vector<double> PIPSIpmInterface<FORMULATION, IPMSOLVER>::gatherInequalityConsValues()
-{
-  if( unscaleUnpermVars == NULL)
-    this->getVarsUnscaledUnperm();
-
-  if( unscaleUnpermResids == NULL)
-    this->getResidsUnscaledUnperm();
-
-  StochVector* ineq_vals = dynamic_cast<StochVector*>(unscaleUnpermResids->rC->cloneFull());;
-
->>>>>>> 985dcb78
   ineq_vals->axpy(1.0, *unscaleUnpermVars->s);
 
   std::vector<double> ineq_vals_vec = ineq_vals->gatherStochVector();
@@ -694,12 +540,8 @@
 }
 
 template<class FORMULATION, class IPMSOLVER>
-<<<<<<< HEAD
-std::vector<double> PIPSIpmInterface<FORMULATION, IPMSOLVER>::getFirstStageDualRowSolution() const 
-=======
 std::vector<double> PIPSIpmInterface<FORMULATION, IPMSOLVER>::getFirstStageDualRowSolution() const
->>>>>>> 985dcb78
-   {
+{
       SimpleVector const &y =
             *dynamic_cast<SimpleVector const*>((dynamic_cast<StochVector const&>(*vars->y)).vec);
       SimpleVector const &z =
@@ -770,7 +612,6 @@
   }
   //return std::vector<double>(&v[0],&v[0]+v.length());
 }
-<<<<<<< HEAD
 
 template<class FORMULATION, class IPMSOLVER>
 void PIPSIpmInterface<FORMULATION, IPMSOLVER>::postsolveComputedSolution()
@@ -852,6 +693,4 @@
   delete postsolved_vars;
 }
 
-=======
->>>>>>> 985dcb78
 #endif