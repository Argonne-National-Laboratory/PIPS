/* PIPS-IPM                                                           *
 * Author:  Cosmin G. Petra                                           *
 * (C) 2012 Argonne National Laboratory. See Copyright Notification.  */

#ifndef PIPSIPM_INTERFACE
#define PIPSIPM_INTERFACE

#include <algorithm>
#include <functional>

#include "stochasticInput.hpp"

#include "sTree.h"
#include "sData.h"
#include "sResiduals.h"
#include "sVars.h"
#include "StochMonitor.h"
#include <cstdlib>
#include <stdexcept>
#include <algorithm>


#include "PreprocessFactory.h"
#include "Scaler.h"
#include "Presolver.h"
#include "Postsolver.h"

#include "sTreeCallbacks.h"

template<class FORMULATION, class IPMSOLVER> 
class PIPSIpmInterface 
{
 public:
  PIPSIpmInterface(stochasticInput &in, MPI_Comm = MPI_COMM_WORLD);
  PIPSIpmInterface(StochInputTree* in, MPI_Comm = MPI_COMM_WORLD,
        ScalerType scaler_type = SCALER_NONE, PresolverType presolver_type = PRESOLVER_NONE);
  ~PIPSIpmInterface();

  void go();
  double getObjective() const;
  double getFirstStageObjective() const;

  void setPrimalTolerance(double val);
  void setDualTolerance(double val);

  std::vector<double> gatherPrimalSolution();
  std::vector<double> gatherDualSolutionEq();
  std::vector<double> gatherDualSolutionIneq();
  std::vector<double> gatherDualSolutionIneqUpp();
  std::vector<double> gatherDualSolutionIneqLow();
  std::vector<double> gatherDualSolutionVarBounds();
  std::vector<double> gatherDualSolutionVarBoundsUpp();
  std::vector<double> gatherDualSolutionVarBoundsLow();

  std::vector<double> getFirstStagePrimalColSolution() const;
  std::vector<double> getSecondStagePrimalColSolution(int scen) const;
  //std::vector<double> getFirstStageDualColSolution() const{};
  std::vector<double> getFirstStageDualRowSolution() const;
  //std::vector<double> getSecondStageDualColSolution(int scen) const{};
  std::vector<double> getSecondStageDualRowSolution(int scen) const;

  void postsolveComputedSolution();

  std::vector<double> gatherEqualityConsValues();
  std::vector<double> gatherInequalityConsValues();

  void getVarsUnscaledUnperm();
  void getResidsUnscaledUnperm();
  //more get methods to follow here

  static bool isDistributed() { return true; }

 protected:

  FORMULATION * factory;
  PreprocessFactory * prefactory;
  sData *        data;       // possibly presolved data
  sData *        origData;   // original data
  sVars *        vars;
  sVars *        unscaleUnpermVars;
  sResiduals *   resids;
  sResiduals *   unscaleUnpermResids;

  Presolver*    presolver;
  Postsolver* postsolver;
  Scaler *      scaler;
  IPMSOLVER *   solver;

  PIPSIpmInterface() {};
  MPI_Comm comm;
<<<<<<< HEAD

=======
>>>>>>> 20162bd6
  bool ran_solver;
};

//----------------------------------------------------------------------
// IMPLEMENTATION
//----------------------------------------------------------------------


template<class FORMULATION, class IPMSOLVER>
PIPSIpmInterface<FORMULATION, IPMSOLVER>::PIPSIpmInterface(stochasticInput &in, MPI_Comm comm) :  unscaleUnpermVars(NULL), unscaleUnpermResids(NULL), 
  comm(comm), ran_solver(false)
{

#ifdef TIMING
  int mype;
  MPI_Comm_rank(comm,&mype);
#endif

  factory = new FORMULATION( in, comm);
#ifdef TIMING
  if(mype==0) printf("factory created\n");
#endif

  data   = dynamic_cast<sData*>     ( factory->makeData() );
#ifdef TIMING
  if(mype==0) printf("data created\n");
#endif

  vars   = dynamic_cast<sVars*>     ( factory->makeVariables( data ) );
#ifdef TIMING
  if(mype==0) printf("variables created\n");
#endif

  resids = dynamic_cast<sResiduals*>( factory->makeResiduals( data ) );
#ifdef TIMING
  if(mype==0) printf("resids created\n");
#endif

  scaler = NULL;

  solver  = new IPMSOLVER( factory, data );
  solver->addMonitor(new StochMonitor( factory ));
#ifdef TIMING
  if(mype==0) printf("solver created\n");
  //solver->monitorSelf();
#endif

}

template<class FORMULATION, class IPMSOLVER>
PIPSIpmInterface<FORMULATION, IPMSOLVER>::PIPSIpmInterface(StochInputTree* in, MPI_Comm comm, ScalerType scaler_type,
      PresolverType presolver_type) : unscaleUnpermVars(NULL), unscaleUnpermResids(NULL), comm(comm), ran_solver(false)
{
  bool postsolve = true; // todo

  int mype;
  MPI_Comm_rank(comm,&mype);

  MPI_Barrier(comm);
  const double t0 = MPI_Wtime();

  factory = new FORMULATION( in, comm);
#ifdef TIMING
  if(mype==0) printf("factory created\n");
#endif

  prefactory = new PreprocessFactory();

  // presolving activated?
  if( presolver_type != PRESOLVER_NONE )
  {

     origData = dynamic_cast<sData*>(factory->makeData());

     MPI_Barrier(comm);
     const double t0_presolve = MPI_Wtime();

     postsolver = (postsolve == true) ? prefactory->makePostsolver(origData) : NULL;
     presolver = prefactory->makePresolver(origData, presolver_type, postsolver);

     data = dynamic_cast<sData*>(presolver->presolve());

     factory->data = data; // todo update also sTree* of factory

     MPI_Barrier(comm);
     const double t_presolve = MPI_Wtime();
     if( mype == 0 )
        std::cout << "---presolve time (in sec.): " << t_presolve - t0_presolve << std::endl;
  }
  else
  {
     data = dynamic_cast<sData*>(factory->makeData());
     origData = NULL;
     postsolver = NULL;
     presolver = NULL;
  }

#if 0
  ofstream myfile;
  myfile.open ("PipsToMPS_prslv.mps");
  data->writeMPSformat(myfile);
  myfile.close();
#endif

#ifdef TIMING
  if(mype==0) printf("data created\n");
#endif

#ifdef WITH_PARDISOINDEF
  data->activateLinkStructureExploitation();
#endif

  vars   = dynamic_cast<sVars*>( factory->makeVariables( data ) );
#ifdef TIMING
  if(mype==0) printf("variables created\n");
#endif

  resids = dynamic_cast<sResiduals*>( factory->makeResiduals( data ) );
#ifdef TIMING
  if(mype==0) printf("resids created\n");
#endif

  scaler = prefactory->makeScaler(data, scaler_type);

#ifdef TIMING
  if(mype==0) printf("scaler created\n");
#endif

  solver  = new IPMSOLVER( factory, data );
  solver->addMonitor(new StochMonitor( factory, scaler ));
#ifdef TIMING
  if(mype==0) printf("solver created\n");
  //solver->monitorSelf();
#endif

  MPI_Barrier(comm);
  const double t1 = MPI_Wtime();

  if( mype == 0 )
     std::cout << "---reading time (in sec.): " << t1 - t0 << std::endl;
}


template<typename FORMULATION, typename IPMSOLVER>
void PIPSIpmInterface<FORMULATION,IPMSOLVER>::go() {

   int mype;
   MPI_Comm_rank(comm,&mype);

  if(0 == mype) cout << "solving ..." << endl;

  if(mype==0) {
    cout << "1st stage " << data->getLocalnx() << " variables, " << data->getLocalmy()
	 << " equality constraints, " << data->getLocalmz() << " inequality constraints." << endl;

    int nscens=data->children.size();
    if(nscens) {
      cout << "2nd stage " << data->children[0]->getLocalnx() << " variables, "
	   << data->children[0]->getLocalmy() << " equality constraints, "
	   << data->children[0]->getLocalmz() << " inequality constraints." << endl;

      cout << nscens << " scenarios." << endl;
      cout << "Total " << data->getLocalnx()+nscens*data->children[0]->getLocalnx() << " variables, "
	   << data->getLocalmy()+nscens*data->children[0]->getLocalmy()  << " equality constraints, "
	   << data->getLocalmz()+nscens*data->children[0]->getLocalmz() << " inequality constraints." << endl;
    }
  }
#ifdef TIMING
  double tmElapsed=MPI_Wtime();
#endif

  if( scaler )
  {
     MPI_Barrier(comm);
     const double t0_scaling = MPI_Wtime();

     scaler->scale();

     MPI_Barrier(comm);
     const double t_scaling = MPI_Wtime();
     if( mype == 0 )
        std::cout << "---scaling time (in sec.): " << t_scaling - t0_scaling << std::endl;
  }
  //---------------------------------------------
  const int result = solver->solve(data,vars,resids);
  //---------------------------------------------

  if( result != 0 && mype == 0 )
     std::cout << "failed to solve instance, result code: " << result << std::endl;
  
  ran_solver = true;

  ran_solver = true;

#ifdef TIMING
   if ( 0 != result )
      return;

   tmElapsed = MPI_Wtime()-tmElapsed;

   const double objective = getObjective();

   if( 0 == mype ) {
    //cout << " " << data->nx << " variables, " << data->my
    // << " equality constraints, " << data->mz << " inequality constraints.\n";

    cout << " Iterates: " << solver->iter <<",    Optimal Solution:  "
	 << objective << endl;

    cout << "Solve time: " << tmElapsed << " seconds." << endl;

    char *var = getenv("OMP_NUM_THREADS");
    if(var != NULL) {
      int num_threads;
      sscanf( var, "%d", &num_threads );
      cout << "Num threads: " << num_threads << endl;
    }
  }
#endif

  // todo postsolve an unscaled sVars object holding the solution
  getVarsUnscaledUnperm();
  getResidsUnscaledUnperm();
}

template<typename FORMULATION, typename SOLVER>
double PIPSIpmInterface<FORMULATION,SOLVER>::getObjective() const {

  if(!ran_solver)
    throw std::logic_error("Must call go() and start solution process before trying to retrieve original solution");

  double obj = data->objectiveValue(vars);

  if( scaler )
     obj = scaler->getObjUnscaled(obj);

  return obj;
}


template<typename FORMULATION, typename SOLVER>
double PIPSIpmInterface<FORMULATION,SOLVER>::getFirstStageObjective() const {
  OoqpVector& x = *(dynamic_cast<StochVector&>(*vars->x).vec);
  OoqpVector& c = *(dynamic_cast<StochVector&>(*data->g).vec);
  return c.dotProductWith(x);
}



template<class FORMULATION, class IPMSOLVER>
PIPSIpmInterface<FORMULATION, IPMSOLVER>::~PIPSIpmInterface()
{
  delete solver;
  delete unscaleUnpermResids;
  delete scaler;
  delete unscaleUnpermResids;
  delete resids;
  delete unscaleUnpermVars;
  delete vars;
  delete data;
  delete postsolver;
  delete presolver;
  delete origData;
  delete prefactory;
  delete factory;
}

template<class FORMULATION, class IPMSOLVER>
void PIPSIpmInterface<FORMULATION, IPMSOLVER>::getVarsUnscaledUnperm()
{
  assert(unscaleUnpermVars == NULL);
  if(!ran_solver)
    throw std::logic_error("Must call go() and start solution process before trying to retrieve unscaled unpermutated solution");
<<<<<<< HEAD

=======
>>>>>>> 20162bd6
  if( scaler )
  {
    sVars* unscaled_vars = dynamic_cast<sVars*>(scaler->getVariablesUnscaled(*vars));
    unscaleUnpermVars = data->getVarsUnperm(*unscaled_vars);
    delete unscaled_vars;
  }
  else
    unscaleUnpermVars = data->getVarsUnperm(*vars);

}

template<class FORMULATION, class IPMSOLVER>
void PIPSIpmInterface<FORMULATION, IPMSOLVER>::getResidsUnscaledUnperm()
{
  assert(unscaleUnpermResids == NULL);

  if(!ran_solver)
    throw std::logic_error("Must call go() and start solution process before trying to retrieve unscaled unpermutated residuals");

  if( scaler )
  {
    sResiduals* unscaled_resids = dynamic_cast<sResiduals*>(scaler->getResidualsUnscaled(*resids));
    unscaleUnpermResids = data->getResidsUnperm(*unscaled_resids);
    delete unscaled_resids;
  }
  else
    unscaleUnpermResids = data->getResidsUnperm(*resids);
}


template<class FORMULATION, class IPMSOLVER>
std::vector<double> PIPSIpmInterface<FORMULATION, IPMSOLVER>::gatherPrimalSolution()
{
  if( unscaleUnpermVars == NULL)
    this->getVarsUnscaledUnperm();

  std::vector<double> vec = dynamic_cast<const StochVector&>(*unscaleUnpermVars->x).gatherStochVector();

  return vec;
}

template<class FORMULATION, class IPMSOLVER>
std::vector<double> PIPSIpmInterface<FORMULATION, IPMSOLVER>::gatherDualSolutionEq()
{
  if( unscaleUnpermVars == NULL)
    this->getVarsUnscaledUnperm();
  std::vector<double> vec = dynamic_cast<const StochVector&>(*unscaleUnpermVars->y).gatherStochVector();
  return vec;
}

template<class FORMULATION, class IPMSOLVER>
std::vector<double> PIPSIpmInterface<FORMULATION, IPMSOLVER>::gatherDualSolutionIneq()
{
  if( unscaleUnpermVars == NULL)
    this->getVarsUnscaledUnperm();

  std::vector<double> vec = dynamic_cast<const StochVector&>(*unscaleUnpermVars->z).gatherStochVector();

  return vec;
}

template<class FORMULATION, class IPMSOLVER>
std::vector<double> PIPSIpmInterface<FORMULATION, IPMSOLVER>::gatherDualSolutionIneqUpp()
{
  if( unscaleUnpermVars == NULL)
    this->getVarsUnscaledUnperm();

  std::vector<double> vec = dynamic_cast<const StochVector&>(*unscaleUnpermVars->pi).gatherStochVector();

  return vec;
}

template<class FORMULATION, class IPMSOLVER>
std::vector<double> PIPSIpmInterface<FORMULATION, IPMSOLVER>::gatherDualSolutionIneqLow()
{
  if( unscaleUnpermVars == NULL)
    this->getVarsUnscaledUnperm();

  std::vector<double> vec = dynamic_cast<const StochVector&>(*unscaleUnpermVars->lambda).gatherStochVector();

  return vec;
}

template<class FORMULATION, class IPMSOLVER>
std::vector<double> PIPSIpmInterface<FORMULATION, IPMSOLVER>::gatherDualSolutionVarBounds()
{
  std::vector<double> duals_varbounds_upp = gatherDualSolutionVarBoundsUpp();
  std::vector<double> duals_varbounds_low = gatherDualSolutionVarBoundsLow();

  assert(duals_varbounds_low.size() == duals_varbounds_upp.size());

  std::vector<double> duals_varbounds;
  duals_varbounds.reserve(duals_varbounds_low.size());

  std::transform(duals_varbounds_low.begin(), duals_varbounds_low.end(), duals_varbounds_upp.begin(), std::back_inserter(duals_varbounds), std::minus<double>());

  return duals_varbounds;
}

template<class FORMULATION, class IPMSOLVER>
std::vector<double> PIPSIpmInterface<FORMULATION, IPMSOLVER>::gatherDualSolutionVarBoundsUpp()
{
  if( unscaleUnpermVars == NULL)
    this->getVarsUnscaledUnperm();

  std::vector<double> vec = dynamic_cast<const StochVector&>(*unscaleUnpermVars->phi).gatherStochVector();

  return vec;
}

template<class FORMULATION, class IPMSOLVER>
std::vector<double> PIPSIpmInterface<FORMULATION, IPMSOLVER>::gatherDualSolutionVarBoundsLow()
{
  if( unscaleUnpermVars == NULL)
    this->getVarsUnscaledUnperm();

  std::vector<double> vec = dynamic_cast<const StochVector&>(*unscaleUnpermVars->gamma).gatherStochVector();

  return vec;
}

template<class FORMULATION, class IPMSOLVER>
std::vector<double> PIPSIpmInterface<FORMULATION, IPMSOLVER>::gatherEqualityConsValues()
{
  if( unscaleUnpermResids == NULL)
    this->getResidsUnscaledUnperm();

  StochVector* eq_vals = dynamic_cast<StochVector*>(unscaleUnpermResids->rA->cloneFull());

  eq_vals->axpy(1.0, *data->bA);

  std::vector<double> eq_vals_vec = eq_vals->gatherStochVector();

  delete eq_vals;

  return eq_vals_vec;
}


template<class FORMULATION, class IPMSOLVER>
std::vector<double> PIPSIpmInterface<FORMULATION, IPMSOLVER>::gatherInequalityConsValues()
{
  if( unscaleUnpermVars == NULL)
    this->getVarsUnscaledUnperm();

  if( unscaleUnpermResids == NULL)
    this->getResidsUnscaledUnperm();

  StochVector* ineq_vals = dynamic_cast<StochVector*>(unscaleUnpermResids->rC->cloneFull());;

  ineq_vals->axpy(1.0, *unscaleUnpermVars->s);

  std::vector<double> ineq_vals_vec = ineq_vals->gatherStochVector();

  delete ineq_vals;

  return ineq_vals_vec;
}

template<class FORMULATION, class IPMSOLVER>
std::vector<double> PIPSIpmInterface<FORMULATION, IPMSOLVER>::getFirstStagePrimalColSolution() const {
	SimpleVector const &v = *dynamic_cast<SimpleVector const*>(dynamic_cast<StochVector const&>(*vars->x).vec);
	return std::vector<double>(&v[0],&v[0]+v.length());
}

template<class FORMULATION, class IPMSOLVER>
std::vector<double> PIPSIpmInterface<FORMULATION, IPMSOLVER>::getSecondStagePrimalColSolution(int scen) const {
	SimpleVector const &v = *dynamic_cast<SimpleVector const*>(dynamic_cast<StochVector const&>(*vars->x).children[scen]->vec);
	//int mype;
	//MPI_Comm_rank(comm,&mype);
	//if (!v.length()) printf("oops, asked for scen %d on proc %d\n", scen, mype);
	//assert(v.length());
	if(!v.length())
	  return std::vector<double>(); //this vector is not on this processor
	else
	  return std::vector<double>( &v[0], &v[0] + v.length() );
}

template<class FORMULATION, class IPMSOLVER>
std::vector<double> PIPSIpmInterface<FORMULATION, IPMSOLVER>::getFirstStageDualRowSolution() const
<<<<<<< HEAD
{
  SimpleVector const &y =
        *dynamic_cast<SimpleVector const*>((dynamic_cast<StochVector const&>(*vars->y)).vec);
  SimpleVector const &z =
        *dynamic_cast<SimpleVector const*>((dynamic_cast<StochVector const&>(*vars->z)).vec);
=======
   {
      SimpleVector const &y =
            *dynamic_cast<SimpleVector const*>((dynamic_cast<StochVector const&>(*vars->y)).vec);
      SimpleVector const &z =
            *dynamic_cast<SimpleVector const*>((dynamic_cast<StochVector const&>(*vars->z)).vec);
>>>>>>> 20162bd6


  if( !y.length() && !z.length() )
     return std::vector<double>(); //this vector is not on this processor
  else
  {
     std::vector<int> const &map = factory->tree->idx_EqIneq_Map;

     std::vector<double> multipliers(map.size());
     for( size_t i = 0; i < map.size(); i++ )
     {
        int idx = map[i];
        if( idx < 0 )
        {
           //equality
           idx = -idx - 1;
           assert(idx >= 0);
           multipliers[i] = y[idx];
        }
        else
        {
           //inequality - since, we have z-\lambda+\pi=0, where \lambda is the multiplier for low and
           //\pi is the multiplier for upp, therefore z containts the right multiplier for this row.
#ifndef NDEBUG
           SimpleVector const &iclow = *dynamic_cast<SimpleVector const*>((dynamic_cast<StochVector const&>(*vars->iclow)).vec);
           SimpleVector const &icupp = *dynamic_cast<SimpleVector const*>((dynamic_cast<StochVector const&>(*vars->icupp)).vec);
           assert(iclow[idx] > 0 || icupp[idx] > 0);
#endif
           multipliers[i] = z[idx];
        }
     }
     return multipliers;
  }
}


template<class FORMULATION, class IPMSOLVER>
std::vector<double> PIPSIpmInterface<FORMULATION, IPMSOLVER>::getSecondStageDualRowSolution(int scen) const 
{
  SimpleVector const &y = *dynamic_cast<SimpleVector const*>(dynamic_cast<StochVector const&>(*vars->y).children[scen]->vec);
  SimpleVector const &z = *dynamic_cast<SimpleVector const*>(dynamic_cast<StochVector const&>(*vars->z).children[scen]->vec);
  SimpleVector const &iclow = *dynamic_cast<SimpleVector const*>(dynamic_cast<StochVector const&>(*vars->iclow).children[scen]->vec);
  SimpleVector const &icupp = *dynamic_cast<SimpleVector const*>(dynamic_cast<StochVector const&>(*vars->icupp).children[scen]->vec);
  //assert(v.length());
<<<<<<< HEAD
  if( !y.length() && !z.length() )
=======
  if(!y.length() && !z.length())
>>>>>>> 20162bd6
    return std::vector<double>(); //this vector is not on this processor
  else 
  {
    std::vector<int> const &map=factory->tree->children[scen]->idx_EqIneq_Map;

    std::vector<double> multipliers(map.size());
    for(size_t i = 0; i < map.size(); i++)
    {
      int idx = map[i];
      if(idx<0) 
      {
	      //equality
	      idx =- idx - 1;
        assert( idx >= 0 );
        multipliers[i] = y[idx];
      } 
      else
      {
	      //inequality - since, we have z-\lambda+\pi=0, where \lambda is the multiplier for low and
	      //\pi is the multiplier for upp, therefore z containts the right multiplier for this row.
#ifndef NDEBUG
	      assert(iclow[idx] > 0 || icupp[idx] > 0);
	      multipliers[i] = z[idx];
#endif
      }
    }
    return multipliers;
  }
  //return std::vector<double>(&v[0],&v[0]+v.length());
}

template<class FORMULATION, class IPMSOLVER>
void PIPSIpmInterface<FORMULATION, IPMSOLVER>::postsolveComputedSolution()
{
  int my_rank;
  MPI_Comm_rank(comm,&my_rank);

  assert(origData);
  assert(data);

  if( unscaleUnpermVars == NULL)
    this->getVarsUnscaledUnperm();

  if( unscaleUnpermResids == NULL)
    this->getResidsUnscaledUnperm();

  sTreeCallbacks& callbackTree = dynamic_cast<sTreeCallbacks&>(*origData->stochNode);
  callbackTree.switchToOriginalData();

  factory->data = origData;

  sVars* postsolved_vars = dynamic_cast<sVars*>( factory->makeVariables( origData ) );


  sResiduals* resids_orig = dynamic_cast<sResiduals*>( factory->makeResiduals( origData ) );
  postsolver->postsolve(*unscaleUnpermVars, *postsolved_vars);

  double obj_postsolved = origData->objectiveValue(postsolved_vars);
  if( my_rank == 0)
    std::cout << "Objective value after postsolve: " << obj_postsolved << std::endl;

  /* compute residuals for postprocessed solution and check for feasibility */
  resids_orig->calcresids(origData, postsolved_vars);
  
  double infnorm_rA_orig = resids->rA->infnorm();
  double infnorm_rC_orig = resids->rC->infnorm();

  double infnorm_rA = unscaleUnpermResids->rA->infnorm();
  double infnorm_rC = unscaleUnpermResids->rC->infnorm();

  double infnorm_rA_postsolved = resids_orig->rA->infnorm();
  double infnorm_rC_postsolved = resids_orig->rC->infnorm();

#ifndef NDEBUG
  assert( PIPSisEQ( getObjective(), obj_postsolved, 1e-5) );

  StochVector* rA_orig = dynamic_cast<StochVector*>(origData->bA->cloneFull());
  StochVector* rA_post = dynamic_cast<StochVector*>(data->bA->cloneFull());
  origData->Amult( -1, *rA_orig, 1.0, *postsolved_vars->x);
  data->Amult( -1, *rA_post, 1.0, *vars->x);

  // rC = data->b->cloneFull();

  //assert( PIPSisEQ( data->Amult() ) );
  //assert( PIPSisEQ( rA_orig->infnorm(), infnorm_rA_orig, 1e-5) );
  //assert( PIPSisEQ( rA_post->infnorm(), infnorm_rA_postsolved, 1e-5) );
  /** y = beta * y + alpha * A * x */
  // virtual void Amult( double beta,  OoqpVector& y,
  //         double alpha, OoqpVector& x);

  /** y = beta * y + alpha * C * x   */
  // virtual void Cmult( double beta,  OoqpVector& y,
          // double alpha, OoqpVector& x );
  double a = rA_orig->infnorm();

  if( my_rank == 0 )
  {
    for(int i = 0; i < rA_orig->vec->length(); ++i)
    {
      if( (*dynamic_cast<SimpleVector*>(rA_orig->vec))[i] > 1e10 )
        std::cout << "node: -1\trow: " << i << "\tval: " << (*dynamic_cast<SimpleVector*>(rA_orig->vec))[i] << std::endl;
    }
    if( rA_orig->vecl )
    {
      for(int i = 0; i < rA_orig->vecl->length(); ++i)
      {
        if( (*dynamic_cast<SimpleVector*>(rA_orig->vecl))[i] > 1e10 )
          std::cout << "node: -2\trow: " << i << "\tval: " << (*dynamic_cast<SimpleVector*>(rA_orig->vecl))[i] << std::endl;
      }
    }
  }
  MPI_Barrier(MPI_COMM_WORLD);
  for(unsigned int it = 0; it < rA_orig->children.size(); ++it)
  {
    StochVector& child = *rA_orig->children[it];
    if( !child.isKindOf(kStochDummy) )
    {
      assert( child.vec );
      for(int i = 0; i < child.vec->length(); ++i)
      {
      if(  (*dynamic_cast<SimpleVector*>(child.vec))[i] > 1e10 )
        std::cout << "node: " << it << "\trow" << i << "\tval: " <<  (*dynamic_cast<SimpleVector*>(child.vec))[i] << std::endl;
      }
    }

    MPI_Barrier(MPI_COMM_WORLD);
  }

  double b = rA_post->infnorm();
  if( my_rank == 0)
    std::cout << a << "\t" << b << std::endl;
#endif


  if( my_rank == 0)
  {
    std::cout << "Residuals of reduced problem:\n" << "rA: " << infnorm_rA_orig << "\nrC: " << infnorm_rC_orig << std::endl;
    std::cout << "Residuals after unscaling:\n" << "rA: " << infnorm_rA << "\nrC: " << infnorm_rC << std::endl; 
    std::cout << "Residuals after postsolve:\n" << "rA: " << infnorm_rA_postsolved << "\nrC: " << infnorm_rC_postsolved << std::endl; 
  }

  // deleting solutions
  delete postsolved_vars;
}

#endif<|MERGE_RESOLUTION|>--- conflicted
+++ resolved
@@ -88,10 +88,6 @@
 
   PIPSIpmInterface() {};
   MPI_Comm comm;
-<<<<<<< HEAD
-
-=======
->>>>>>> 20162bd6
   bool ran_solver;
 };
 
@@ -365,10 +361,6 @@
   assert(unscaleUnpermVars == NULL);
   if(!ran_solver)
     throw std::logic_error("Must call go() and start solution process before trying to retrieve unscaled unpermutated solution");
-<<<<<<< HEAD
-
-=======
->>>>>>> 20162bd6
   if( scaler )
   {
     sVars* unscaled_vars = dynamic_cast<sVars*>(scaler->getVariablesUnscaled(*vars));
@@ -549,20 +541,11 @@
 
 template<class FORMULATION, class IPMSOLVER>
 std::vector<double> PIPSIpmInterface<FORMULATION, IPMSOLVER>::getFirstStageDualRowSolution() const
-<<<<<<< HEAD
 {
   SimpleVector const &y =
         *dynamic_cast<SimpleVector const*>((dynamic_cast<StochVector const&>(*vars->y)).vec);
   SimpleVector const &z =
         *dynamic_cast<SimpleVector const*>((dynamic_cast<StochVector const&>(*vars->z)).vec);
-=======
-   {
-      SimpleVector const &y =
-            *dynamic_cast<SimpleVector const*>((dynamic_cast<StochVector const&>(*vars->y)).vec);
-      SimpleVector const &z =
-            *dynamic_cast<SimpleVector const*>((dynamic_cast<StochVector const&>(*vars->z)).vec);
->>>>>>> 20162bd6
-
 
   if( !y.length() && !z.length() )
      return std::vector<double>(); //this vector is not on this processor
@@ -606,11 +589,7 @@
   SimpleVector const &iclow = *dynamic_cast<SimpleVector const*>(dynamic_cast<StochVector const&>(*vars->iclow).children[scen]->vec);
   SimpleVector const &icupp = *dynamic_cast<SimpleVector const*>(dynamic_cast<StochVector const&>(*vars->icupp).children[scen]->vec);
   //assert(v.length());
-<<<<<<< HEAD
   if( !y.length() && !z.length() )
-=======
-  if(!y.length() && !z.length())
->>>>>>> 20162bd6
     return std::vector<double>(); //this vector is not on this processor
   else 
   {
