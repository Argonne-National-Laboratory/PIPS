--- conflicted
+++ resolved
@@ -99,7 +99,6 @@
       bool_options["IP_PRINT_TIMESTAMP"] = false;
       bool_options["IP_STEPLENGTH_CONSERVATIVE"] = false;
 
-<<<<<<< HEAD
       /** should additional corrector steps for small complementarity pairs be applied */
       bool_options["IP_GONDZIO_ADDITIONAL_CORRECTORS_SMALL_VARS"] = true;
       /** how many additional steps should be applied at most (in addition to the still existing gondzio corrector limit) */
@@ -109,11 +108,6 @@
       /** alpha must be lower equal to this value for the IPM to try and apply small corrector steps */
       double_options["IP_GONDZIO_MAX_ALPHA_SMALL_CORRECTORS"] = 0.8;
 
-      /// SCHUR COMPLEMENT COMPUTATION
-      bool_options["SC_COMPUTE_BLOCKWISE"] = false;
-
-=======
->>>>>>> 12c81bd2
       /// SOLVER CONTROLS
 
       /// ERROR ABSORBTION / ITERATIVE REFINEMENT
