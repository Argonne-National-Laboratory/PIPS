--- conflicted
+++ resolved
@@ -24,10 +24,6 @@
 
 static const double feastol = 1.0e-6; // was 1.0e-6
 static const double infinity = 1.0e30;
-<<<<<<< HEAD
-static const double eps_bounds_nontight = 1.0e-8;
-=======
->>>>>>> 7c1967bc
 
 static inline double relativeDiff(double val1, double val2)
 {
