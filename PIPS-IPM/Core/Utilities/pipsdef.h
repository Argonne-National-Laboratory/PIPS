--- conflicted
+++ resolved
@@ -16,6 +16,7 @@
 #include <vector>
 #include <mpi.h>
 #include <assert.h>
+#include "pipsport.h"
 
 const double pips_eps = 1e-13;
 const double pips_eps0 = 1e-40;
@@ -87,7 +88,7 @@
 
    /* Numbers of processors, value of OMP_NUM_THREADS */
    char* var = getenv("OMP_NUM_THREADS");
-   if( var != NULL )
+   if( var != nullptr )
       sscanf(var, "%d", &num_procs);
    else
    {
@@ -259,11 +260,7 @@
 
 template <>
 struct get_mpi_datatype_t<bool> {
-<<<<<<< HEAD
    static constexpr MPI_Datatype value = MPI_CXX_BOOL;
-=======
-   static constexpr MPI_Datatype value = MPI_C_BOOL;
->>>>>>> e77572fb
 };
 
 template <>
@@ -319,7 +316,6 @@
 }
 
 template <typename T>
-<<<<<<< HEAD
 inline void PIPS_MPImaxArrayInPlace(T* localmax, int length, MPI_Comm mpiComm)
 {
    assert(length >= 0);
@@ -358,8 +354,6 @@
 }
 
 template <typename T>
-=======
->>>>>>> e77572fb
 inline T PIPS_MPIgetSum(const T& localsummand, MPI_Comm mpiComm)
 {
    T sum;
@@ -369,7 +363,6 @@
 }
 
 template <typename T>
-<<<<<<< HEAD
 inline void PIPS_MPIgetLogicOrInPlace(T& localval, MPI_Comm mpiComm)
 {
    MPI_Allreduce(MPI_IN_PLACE, &localval, 1, get_mpi_datatype(localval), MPI_LOR, mpiComm);
@@ -410,8 +403,7 @@
 }
 
 template <typename T>
-=======
->>>>>>> e77572fb
+
 inline void PIPS_MPIsumArrayInPlace(T* elements, int length, MPI_Comm mpiComm)
 {
    assert(length >= 0);
@@ -423,7 +415,6 @@
 }
 
 template <typename T>
-<<<<<<< HEAD
 inline void PIPS_MPIsumArrayInPlace(std::vector<T> elements, MPI_Comm mpiComm)
 {
    if( elements.size() == 0 )
@@ -441,25 +432,6 @@
       return;
 
    MPI_Allreduce(source, dest, length, get_mpi_datatype(source), MPI_SUM, mpiComm);
-=======
-inline void PIPS_MPIsumArray(const T* source, T* dest, int length, MPI_Comm mpiComm )
-{
-   assert(length >= 0);
-
-   if(length == 0)
-      return;
-
-   MPI_Allreduce(source, dest, length, get_mpi_datatype(source), MPI_SUM, mpiComm);
-}
-
-template <typename T>
-inline void PIPS_MPImaxArrayInPlace(T* elements, int length, MPI_Comm mpiComm)
-{
-   assert(length >= 0);
-   if(length == 0)
-      return;
-   MPI_Allreduce(MPI_IN_PLACE, elements, length, get_mpi_datatype(elements), MPI_MAX, mpiComm);
->>>>>>> e77572fb
 }
 
 template <typename T>
