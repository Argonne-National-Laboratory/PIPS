--- conflicted
+++ resolved
@@ -100,15 +100,6 @@
    return iAmSpecial;
 }
 
-<<<<<<< HEAD
-inline void getRankDistributed( MPI_Comm comm, int& my_rank, bool& i_am_distributed )
-{
-   MPI_Comm_rank(comm, &my_rank);
-   int world_size;
-   MPI_Comm_size(comm, &world_size);
-   if( world_size > 1) i_am_distributed = true;
-   else i_am_distributed = false;
-=======
 inline void getRankDistributed(MPI_Comm comm, int& myRank, bool& iAmDistrib)
 {
    MPI_Comm_rank(comm, &myRank);
@@ -138,7 +129,6 @@
    getRankDistributed( MPI_COMM_WORLD, myRank, iAmDistrib );
    if( iAmDistrib )
       MPI_Allreduce(MPI_IN_PLACE, &value, 1, MPI_DOUBLE, MPI_SUM, MPI_COMM_WORLD);
->>>>>>> ba0945a1
 }
 
 #endif