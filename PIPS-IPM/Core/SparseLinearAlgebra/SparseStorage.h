/* OOQP                                                               *
 * Authors: E. Michael Gertz, Stephen J. Wright                       *
 * (C) 2001 University of Chicago. See Copyright Notification in OOQP */

#ifndef SPARSESTORAGE_H
#define SPARSESTORAGE_H

#include "DoubleMatrix.h"
#include "SparseStorageHandle.h"
#include "OoqpVectorHandle.h"

#include <cstring>
#include <iostream>
#include <sstream>
#include <fstream>
#include <vector>
using namespace std;

/** A class for managing the matrix elements used by sparse matrices.
 *  @ingroup SparseLinearAlgebra
 */
class SparseStorage : public DoubleStorage {
private:
  /** store absolute non-zero minimum entry of row i and vec[i] in vec[i]; empty rows get value 0.0  */
  void getRowMinVec(const double* colScaleVec, double* vec) const;

  /** store absolute non-zero maximum entry of row i and vec[i] in vec[i]; empty rows get value 0.0  */
  void getRowMaxVec(const double* colScaleVec, double* vec) const;

  class index_sort
  {
     private:
       const int* indices;
       const int maxsize;

     public:
       index_sort(const int* indices, int maxsize) : indices(indices), maxsize(maxsize) {}

       bool operator()(int i, int j) const
       {
          assert(i < maxsize && j < maxsize);
          return (indices[i] < indices[j]);
       }
  };
protected:
  int neverDeleteElts;
  
public:
  static int instances;

  int m;
  int n;
  int len;
  int * jcolM;
  int * krowM;
  double * M;

  SparseStorage( int m_, int n_, int len_ );
  SparseStorage( int m_, int n_, int len_,
		 int * krowM_, int * jcolM_, double * M_,
		 int deleteElts=0);
  //SparseStorage(const vector<SparseStorage*> &blocks, bool diagonal); -- not needed anymore; cpetra

  void copyFrom(int * krowM_, int * jcolM_, double * M_) const;

  void shiftRows( int row, int shift, int& info );
  virtual void getSize( int& m, int& n );
  int rows() { return m; }
  int cols() { return n; }

  int length() { return len; };
  int numberOfNonZeros() const {	return krowM[m]; };
  virtual void fromGetDense( int row, int col, double * A, int lda,
			     int rowExtent, int colExtent );
  virtual void atPutDense( int row, int col, double * A, int lda,
			   int rowExtent, int colExtent );

  virtual void putSparseTriple( int irow[], int len, int jcol[], double A[], 
				int& info );

  virtual void getDiagonal( OoqpVector& vec );
  virtual void setToDiagonal( OoqpVector& vec );

  virtual void ColumnScale( OoqpVector& vec );
  virtual void RowScale( OoqpVector& vec );
  virtual void SymmetricScale( OoqpVector& vec );
  virtual void scalarMult( double num);

  virtual void atPutSpRow( int col, double A[], int lenA, int irowA[],
			   int& info );

  virtual void fromGetSpRow( int row, int col,
			     double A[], int lenA, int irowA[], int& nnz,
			     int rowExtent, int& info );

  virtual void randomize( double alpha, double beta, double * seed );

  virtual void clear();

  virtual void getTransposePat( int row, int col, int rowExtent, int colExtent,
				int kpat[], int krowM[], int jcolM[] );
  virtual void getFromPat( double data[], int n, int kpat[] );
  virtual void mult( double beta,  double y[], int incy,
		     double alpha, double x[], int incx );

  virtual void transMult ( double beta,  double y[], int incy,
			   double alpha, double x[], int incx );

  virtual void atPutDiagonal( int idiag, OoqpVector& v );
  virtual void fromGetDiagonal( int idiag, OoqpVector& v );

  virtual void atPutDiagonal( int idiag,
			      double x[], int incx, int extent );

  virtual void writeToStream(ostream& out) const;
  virtual void writeToStreamDense(ostream& out) const;
  virtual void writeToStreamDenseRow( stringstream& out, int rowidx) const;

  virtual void symmetrize( int& info);
  virtual double abmaxnorm();

  /** Computes the sparsity pattern of MtM = M^T * D * M 
   *  where D=diag(d) is a diagonal matrix and M=this.
   *  
   *  Find the nonzero pattern of the product matrix, allocate it and returns it.
   *
   *  Also allocates, builds and returns this^T since it is needed later for
   *   numerical multiplication.
   */
  void matTransDSymbMultMat(double* d, 
			    int* krowMt, int* jcolMt, double* dMt,
			    int** krowMtM, int** jcolMtM, double** dMtM); 
			    

  /** Numerical multiplication MtM = M^T * D * M  where 
   *  D=diag(d) is a diagonal matrix and M=this.
   *  M^T and MtM buffers should be allocated before calling this method by calling
   *  method matTransDSymbMultMat.
   */
  void matTransDMultMat(double* d, 
			int* krowMt, int* jcolMt, double* dMt,
			int* krowMtM, int* jcolMtM, double* dMtM);
  void matTransDinvMultMat(double* d, 
			int* krowMt, int* jcolMt, double* dMt,
			int* krowMtM, int* jcolMtM, double* dMtM);
  /** Builds the transpose: Mt = this^T */
  void transpose(int* krowMt, int* jcolMt, double* dMt) const;

  void reduceToLower();

  void transMultLower( double beta,  double y[],
			       double alpha, double x[], int firstrow );
  void transMultMat( double beta,  double* Y, int ny, int ldy,
						 double alpha, double *X, int ldx);
  void transMultMatLower( double* Y, int ny, int firstrow,
						 double alpha, double *X, int ldx);

  /** Y <- alpha* M^T X + beta*Y, where M is this 
   * Special update function, computes only the elements in Y that are lower
   * triangular elements in a larger matrix that contains Y (see impl file for 
   * more details)
   */
  void transMultMatLower( double beta,  double* Y, int ny, int ldy,
			  double alpha, double *X, int ldx, int colStart);

  void fromGetColBlock(int col, double *A, int lda, int colExtent, bool &allzero);
  void fromGetColBlock(int col, double *A, int lda, int colExtent, int* colSparsity, bool &allzero);

<<<<<<< HEAD
  /** add nnz per row to given array */
  void addNnzPerRow(double* vec) const;
=======
  void getLinkVarsNnz(std::vector<int>& vec) const;
>>>>>>> 8d5ae25f

  /** store absolute non-zero minimum/maximum entry of row i and vec[i] in vec[i];
   *  empty rows get value 0.0 for maximization and <double>::max() for minimization  */
  void getRowMinMaxVec(bool getMin, const double* colScaleVec, double* vec) const;

  void permuteRows(const std::vector<unsigned int>& permvec);
  void permuteCols(const std::vector<unsigned int>& permvec);

  void dump(const string& filename);

  void deleteEmptyRowsCols(const double* nnzRowVec, const double* nnzColVec);

  virtual ~SparseStorage();
};

#endif<|MERGE_RESOLUTION|>--- conflicted
+++ resolved
@@ -166,12 +166,9 @@
   void fromGetColBlock(int col, double *A, int lda, int colExtent, bool &allzero);
   void fromGetColBlock(int col, double *A, int lda, int colExtent, int* colSparsity, bool &allzero);
 
-<<<<<<< HEAD
   /** add nnz per row to given array */
   void addNnzPerRow(double* vec) const;
-=======
   void getLinkVarsNnz(std::vector<int>& vec) const;
->>>>>>> 8d5ae25f
 
   /** store absolute non-zero minimum/maximum entry of row i and vec[i] in vec[i];
    *  empty rows get value 0.0 for maximization and <double>::max() for minimization  */
