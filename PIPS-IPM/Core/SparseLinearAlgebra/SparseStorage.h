/* OOQP                                                               *
 * Authors: E. Michael Gertz, Stephen J. Wright                       *
 * (C) 2001 University of Chicago. See Copyright Notification in OOQP */

#ifndef SPARSESTORAGE_H
#define SPARSESTORAGE_H

#include "DoubleMatrix.h"
#include "SparseStorageHandle.h"
#include "OoqpVectorHandle.h"

#include <cstring>
#include <iostream>
#include <sstream>
#include <fstream>
#include <vector>
using namespace std;

/** A class for managing the matrix elements used by sparse matrices.
 *  @ingroup SparseLinearAlgebra
 */
class SparseStorage : public DoubleStorage {
private:
  /** store absolute non-zero minimum entry of row i and vec[i] in vec[i]; empty rows get value 0.0  */
  void getRowMinVec(const double* colScaleVec, double* vec) const;

  /** store absolute non-zero maximum entry of row i and vec[i] in vec[i]; empty rows get value 0.0  */
  void getRowMaxVec(const double* colScaleVec, double* vec) const;

  class index_sort
  {
     private:
       const int* indices;
       const int maxsize;

     public:
       index_sort(const int* indices, int maxsize) : indices(indices), maxsize(maxsize) {}

       bool operator()(int i, int j) const
       {
          assert(i < maxsize && j < maxsize);
          return (indices[i] < indices[j]);
       }
  };
protected:
  int neverDeleteElts;
  
public:
  static int instances;

  int m;
  int n;
  int len;
  int * jcolM;
  int * krowM;
  double * M;

  SparseStorage( int m_, int n_, int len_ );
  SparseStorage( int m_, int n_, int len_,
		 int * krowM_, int * jcolM_, double * M_,
		 int deleteElts=0);
  //SparseStorage(const vector<SparseStorage*> &blocks, bool diagonal); -- not needed anymore; cpetra

  void copyFrom(int * krowM_, int * jcolM_, double * M_) const;

  void shiftRows( int row, int shift, int& info );
  virtual void getSize( int& m, int& n );
  int rows() { return m; }
  int cols() { return n; }

  bool isValid(bool verbose = false) const;

  int length() { return len; };
  int numberOfNonZeros() const {	return krowM[m]; };
  virtual void fromGetDense( int row, int col, double * A, int lda,
			     int rowExtent, int colExtent );
  virtual void atPutDense( int row, int col, double * A, int lda,
			   int rowExtent, int colExtent );

  virtual void putSparseTriple( int irow[], int len, int jcol[], double A[], 
				int& info );

  virtual void getDiagonal( OoqpVector& vec );
  virtual void setToDiagonal( OoqpVector& vec );

  virtual void ColumnScale( OoqpVector& vec );
  virtual void RowScale( OoqpVector& vec );
  virtual void SymmetricScale( OoqpVector& vec );
  virtual void scalarMult( double num);

  virtual void atPutSpRow( int col, double A[], int lenA, int irowA[],
			   int& info );

  virtual void fromGetSpRow( int row, int col,
			     double A[], int lenA, int irowA[], int& nnz,
			     int rowExtent, int& info );

  virtual void randomize( double alpha, double beta, double * seed );

  virtual void clear();

  virtual void getTransposePat( int row, int col, int rowExtent, int colExtent,
				int kpat[], int krowM[], int jcolM[] );
  virtual void getFromPat( double data[], int n, int kpat[] );
  virtual void mult( double beta,  double y[], int incy,
		     double alpha, double x[], int incx );

  virtual void transMult ( double beta,  double y[], int incy,
			   double alpha, double x[], int incx );

  virtual void atPutDiagonal( int idiag, OoqpVector& v );
  virtual void fromGetDiagonal( int idiag, OoqpVector& v );

  virtual void atPutDiagonal( int idiag,
			      double x[], int incx, int extent );

  virtual void writeToStream(ostream& out) const;
  virtual void writeToStreamDense(ostream& out) const;
  virtual void writeToStreamDenseRow( stringstream& out, int rowidx) const;

  virtual void symmetrize( int& info);
  virtual double abmaxnorm();

  /** Computes the sparsity pattern of MtM = M^T * D * M 
   *  where D=diag(d) is a diagonal matrix and M=this.
   *  
   *  Find the nonzero pattern of the product matrix, allocate it and returns it.
   *
   *  Also allocates, builds and returns this^T since it is needed later for
   *   numerical multiplication.
   */
  void matTransDSymbMultMat(double* d, 
			    int* krowMt, int* jcolMt, double* dMt,
			    int** krowMtM, int** jcolMtM, double** dMtM); 
			    

  /** Numerical multiplication MtM = M^T * D * M  where 
   *  D=diag(d) is a diagonal matrix and M=this.
   *  M^T and MtM buffers should be allocated before calling this method by calling
   *  method matTransDSymbMultMat.
   */
  void matTransDMultMat(double* d, 
			int* krowMt, int* jcolMt, double* dMt,
			int* krowMtM, int* jcolMtM, double* dMtM);
  void matTransDinvMultMat(double* d, 
			int* krowMt, int* jcolMt, double* dMt,
			int* krowMtM, int* jcolMtM, double* dMtM);
  /** Builds the transpose: Mt = this^T */
  void transpose(int* krowMt, int* jcolMt, double* dMt) const;

  void reduceToLower();

  void multMatSymUpper( double beta, SparseStorage& y,
                double alpha, double x[], int yrow, int ycolstart ) const;

  void transMultLower( double beta,  double y[],
			       double alpha, double x[], int firstrow );
  void transMultMat( double beta,  double* Y, int ny, int ldy,
						 double alpha, double *X, int ldx);
  void transMultMatLower( double* Y, int ny, int firstrow,
						 double alpha, double *X, int ldx);

  /** Y <- alpha* M^T X + beta*Y, where M is this 
   * Special update function, computes only the elements in Y that are lower
   * triangular elements in a larger matrix that contains Y (see impl file for 
   * more details)
   */
  void transMultMatLower( double beta,  double* Y, int ny, int ldy,
			  double alpha, double *X, int ldx, int colStart);

  void fromGetColBlock(int col, double *A, int lda, int colExtent, bool &allzero);
  void fromGetColBlock(int col, double *A, int lda, int colExtent, int* colSparsity, bool &allzero);

  void fromGetRowsBlock(const int* rowIndices, int nRows, int arrayLineSize, int arrayLineOffset,
        double* rowsArrayDense, int* rowSparsity = NULL);

  /** add nnz per row to given array (of size nRows) */
  void addNnzPerRow(double* vec) const;
  void getLinkVarsNnz(std::vector<int>& vec) const;

  /** add abs. sum per row to given array (of size nRows) */
  void addRowSums( double* vec ) const;

  /** store absolute non-zero minimum/maximum entry of row i and vec[i] in vec[i];
   *  empty rows get value 0.0 for maximization and <double>::max() for minimization  */
  void getRowMinMaxVec(bool getMin, const double* colScaleVec, double* vec) const;

  void permuteRows(const std::vector<unsigned int>& permvec);
  void permuteCols(const std::vector<unsigned int>& permvec);

  void dump(const string& filename);

  void deleteEmptyRowsCols(const double* nnzRowVec, const double* nnzColVec);

<<<<<<< HEAD
  void getSparseTriplet_c2fortran(int*& irn, int*& jcn, double*& val) const;

  void deleteEmptyRows(int*& orgIndex);

  // should be used with care! other methods might nor work correctly todo: add flag to check in other methods
  void c2fortran();

  void fortran2c();
=======
  void deleteZeroRowsColsSym(int*& new2orgIdx);
>>>>>>> 86ac8bac


  /*
   * computes the full sparse matrix representation from a upper triangular symmetric sparse representation
   *
   * Must be square, the storage for the full representation will be allocated within the matrix and must be released later
   */
  void fullMatrixFromUpperTriangular(int*& rowPtrFull, int*& colIdxFull, double*& valuesFull) const;


  virtual ~SparseStorage();
};

#endif<|MERGE_RESOLUTION|>--- conflicted
+++ resolved
@@ -192,7 +192,6 @@
 
   void deleteEmptyRowsCols(const double* nnzRowVec, const double* nnzColVec);
 
-<<<<<<< HEAD
   void getSparseTriplet_c2fortran(int*& irn, int*& jcn, double*& val) const;
 
   void deleteEmptyRows(int*& orgIndex);
@@ -201,9 +200,8 @@
   void c2fortran();
 
   void fortran2c();
-=======
+
   void deleteZeroRowsColsSym(int*& new2orgIdx);
->>>>>>> 86ac8bac
 
 
   /*
