/*
 * SparseStorageDynamic.C
 *
 *  Created on: 07.02.2018
 *      Author: bzfrehfe
 */ 

#include "SparseStorageDynamic.h"
<<<<<<< HEAD
#include "pipsport.h"
#include "pipsdef.h"
=======
#include "pipsdef.h"
#include "pipsport.h"

>>>>>>> f1876a8d
#include <cassert>
#include <algorithm>
#include <vector>
#include <numeric>
#include <cstring>

int SparseStorageDynamic::instances = 0;


SparseStorageDynamic::SparseStorageDynamic(int m, int n, int len, double spareRatio)
 : spareRatio(spareRatio), m(m), m_len(m), n(n), len(len), len_free(len)
{
   assert(m >= 0 && len >= 0);

   rowptr = new ROWPTRS[m + 1];

   if( len != 0)
   {
      M = new double[len];
      jcolM = new int[len];
   }
   else
   {
      M = nullptr;
      jcolM = nullptr;
   }
   SparseStorageDynamic::instances++;
}

SparseStorageDynamic::SparseStorageDynamic(const SparseStorage& storage, double spareRatio)
 : spareRatio(spareRatio), m(storage.m), m_len(storage.m), n(storage.n)
{
   assert(spareRatio >= 0.0);
   assert(m >= 0 && storage.len >= 0);

   const int* const orgkrowM = storage.krowM;
   const int* const orgjcolM = storage.jcolM;
   const double* const orgM = storage.M;


   // compute length of new storage
   len = 0;
   for( int i = 0; i < storage.len; i++ )
      if( orgM[i] != 0.0 )
         len++;

   // store actual number of entries
   len_free = len;
   for( int r = 0; r < m; r++ )
   {
      len += int(spareRatio * (orgkrowM[r + 1] - orgkrowM[r]));
      assert(orgkrowM[r + 1] - orgkrowM[r] >= 0);
   }

   // actual size minus actual entries
   len_free = len - len_free;

   if( len > 0 )
   {
      jcolM = new int[len];
      M = new double[len];
   }
   else
   {
      jcolM = nullptr;
      M = nullptr;
   }

   rowptr = new ROWPTRS[m + 1];

   // build storage
   int shift = 0;
   for( int r = 0; r < m; r++ )
   {
      const int offset = int(spareRatio * (orgkrowM[r + 1] - orgkrowM[r]));

      rowptr[r].start = orgkrowM[r] + shift;

      for( int j = orgkrowM[r]; j < orgkrowM[r + 1]; j++ )
      {
         if( orgM[j] != 0.0 )
         {
            assert(j + shift >= 0);

            M[j + shift] = orgM[j];
            assert( orgjcolM[j] < n );
            jcolM[j + shift] = orgjcolM[j];
         }
         else
         {
            shift--;
         }
      }

      rowptr[r].end = orgkrowM[r + 1] + shift;

      shift += offset;
   }

   assert(m == 0 || rowptr[m - 1].end + int(spareRatio * (orgkrowM[m] - orgkrowM[m - 1])) == len );

   rowptr[m].start = orgkrowM[m] + shift;
   rowptr[m].end = rowptr[m].start;

   assert(rowptr[m].start == len);

   SparseStorageDynamic::instances++;
}

SparseStorageDynamic::SparseStorageDynamic( const SparseStorageDynamic &dynamicStorage)
: spareRatio(dynamicStorage.spareRatio), m(dynamicStorage.m), n(dynamicStorage.n), len(dynamicStorage.len), len_free(dynamicStorage.len_free)
{
   assert(m >= 0 && len >= 0);

   rowptr = new ROWPTRS[m + 1];
   memcpy(rowptr, dynamicStorage.rowptr, (m + 1) * sizeof(dynamicStorage.rowptr[0]));

   if( len > 0 )
   {
      jcolM = new int[len];
      M = new double[len];
      memcpy(jcolM, dynamicStorage.jcolM, len * sizeof(dynamicStorage.jcolM[0]));
      memcpy(M, dynamicStorage.M, len * sizeof(dynamicStorage.M[0]));
   }
   else
   {
      jcolM = nullptr;
      M = nullptr;
   }

   SparseStorageDynamic::instances++;
}

void SparseStorageDynamic::getSize(int& m, int& n)
{
   m = this->m;
   n = this->n;
}

<<<<<<< HEAD
const ROWPTRS SparseStorageDynamic::getRowPtr(int i) const
{
   assert( 0 <= i && i < m );
   return rowptr[i];
}

const int SparseStorageDynamic::getJcolM(int i) const
{
   assert( 0 <= i && i < len );
   return jcolM[i];
}

const double SparseStorageDynamic::getMat(int i) const
{
   assert( 0 <= i && i < len );
   return M[i];
}

SparseStorage* SparseStorageDynamic::getStaticStorage(double* rowNnz, double* colNnz) const
=======
SparseStorage* SparseStorageDynamic::getStaticStorage(const int* rowNnz, const int* colNnz) const
>>>>>>> f1876a8d
{
   int m_static = 0;

   // empty?
   if( n <= 0 )
   {
      assert(len == 0);
      assert(colNnz == nullptr);
      assert(rowNnz != nullptr);

      for( int r = 0; r < m; r++ )
         if( rowNnz[r] != 0.0 )
            m_static++;

      SparseStorage* staticStorage = new SparseStorage(m_static, n, len);

      return staticStorage;
   }

   assert(rowNnz != nullptr && colNnz != nullptr);

   // get m, n, len for new storage

   bool* cols = new bool[n];

   for( int i = 0; i < n; i++ )
      cols[i] = false;

   int n_static = 0;
   int len_static = 0;

   for( int r = 0; r < m; r++ )
   {
      const int start = rowptr[r].start;
      const int end = rowptr[r].end;

      int rownnz = 0;

      for( int j = start; j < end; j++ )
      {
         assert(jcolM[j] < n);

         if( PIPSisZero(M[j]) )
            continue;

         cols[jcolM[j]] = true;
         rownnz++;
      }

      assert(rownnz == 0 || rowNnz[r] != 0.0);

      if( rownnz > 0 || rowNnz[r] != 0.0 )
      {
         len_static += rownnz;
         m_static++;
      }
   }

   // now create and fill storage

   int* colsmap = new int[n];

   for( int i = 0; i < n; i++ )
   {
      if( cols[i] )
         colsmap[i] = n_static;
#ifndef NDEBUG
      else
         colsmap[i] = -1;
#endif

      if( cols[i] || colNnz[i] != 0.0 )
         n_static++;
   }

   SparseStorage* staticStorage = new SparseStorage(m_static, n_static, len_static);

   int* const krowM_static = staticStorage->krowM;
   int* const jcolM_static = staticStorage->jcolM;
   double* const M_static = staticStorage->M;

   int nnz_static = 0;
   int rowcount = 0;

   for( int r = 0; r < m; r++ )
   {
      const int start = rowptr[r].start;
      const int end = rowptr[r].end;

      const int nnz_static_old = nnz_static;

      for( int j = start; j < end; j++ )
      {
         if( M[j] == 0.0 )
            continue;

         assert(cols[jcolM[j]]);

         const int col_static = colsmap[jcolM[j]];

#ifndef NDEBUG
         assert(col_static >= 0);
         assert(col_static < n_static);
#endif

         jcolM_static[nnz_static] = col_static;
         M_static[nnz_static++] = M[j];
      }

      if( nnz_static_old != nnz_static || rowNnz[r] != 0.0 )
         krowM_static[rowcount++] = nnz_static_old;
   }

   delete[] cols;
   delete[] colsmap;

   assert(nnz_static == len_static);
   assert(rowcount == m_static);
   krowM_static[rowcount] = nnz_static;

   return staticStorage;
}


SparseStorageDynamic* SparseStorageDynamic::getTranspose() const
{
   assert(n > 0);

   // compute nnz of each row of At (column of A)

   int* w = new int[n];

   for( int i = 0; i < n; i++ )
      w[i] = 0;

   for( int r = 0; r < m; r++ )
   {
      const int start = rowptr[r].start;
      const int end = rowptr[r].end;

      for( int j = start; j < end; j++ )
      {
         assert(M[j] != 0.0);
         w[jcolM[j]]++;
      }
   }

   int translen = 0;

   assert(spareRatio >= 0.0);

   for( int i = 0; i < n; i++ )
      translen += w[i] + int(w[i] * spareRatio);

   SparseStorageDynamic* transpose = new SparseStorageDynamic(n, m, translen, spareRatio);

   // set row pointers

   ROWPTRS* const transrowptr = transpose->rowptr;
   transrowptr[0].start = 0;

   for( int i = 1; i <= n; i++ )
   {
      const int oldstart = transrowptr[i - 1].start;
      const int oldend = oldstart + w[i - 1];
      assert(oldend >= oldstart);

      transrowptr[i - 1].end = oldend;
      transrowptr[i].start = oldend + int((oldend - oldstart) * spareRatio);

      w[i - 1] = oldstart;
   }

   transrowptr[n].start = translen;
   transrowptr[n].end = translen;


   // fill jCol and M

   int* const transjcolM = transpose->jcolM;
   double* const transM = transpose->M;

   for( int r = 0; r < m; r++ )
   {
      const int start = rowptr[r].start;
      const int end = rowptr[r].end;

      for( int j = start; j < end; j++ )
      {
         const int idx = w[jcolM[j]];

         assert(idx < translen);

         transM[idx] = M[j];
         transjcolM[idx] = r;
         w[jcolM[j]] = idx + 1;
      }
   }

   delete[] w;

   return transpose;
}


void SparseStorageDynamic::addNnzPerRow(int* vec) const
{
#ifdef PRE_CPP11
   for( int r = 0; r < m; r++ )
      vec[r] += rowptr[r].end - rowptr[r].start;
#else
   std::transform(rowptr, rowptr + m, vec, vec, [](ROWPTRS pt, double v)->double { return v + pt.end - pt.start; });
#endif
}

void SparseStorageDynamic::writeToStreamDense( ostream& out) const
{
   int i, k;
   //todo: instead of \t, use length of longest value in M

   for( i = 0; i < m; i++ )
   { // Row i
      int j = 0; // Column j
      const int start = rowptr[i].start;
      const int end = rowptr[i].end;
      for( k = start; k < end; k++ )
      {
         while( jcolM[k] > j )
         {
            out << 0 << '\t';
            j++;
         }
         out << M[k] << '\t';
         j++;
      }
      while( j < n )
      {
         out << 0 << '\t';
         j++;
      }
      out << endl;
   }
}

void SparseStorageDynamic::writeToStreamDenseRow( stringstream& out, int rowidx) const
{
   int j = 0; // Column j

   const int start = rowptr[rowidx].start;
   const int end = rowptr[rowidx].end;

   for( int k = start; k < end; k++ )
   {
      while( jcolM[k] > j )
      {
         out << 0 << '\t';
         j++;
      }
      out << M[k] << '\t';
      j++;
   }

   while( j < n )
   {
      out << 0 << '\t';
      j++;
   }
}

void SparseStorageDynamic::restoreOrder()
{
   for(int i = 0; i < m; i++)  // row i
   {
      const int start = rowptr[i].start;
      const int end = rowptr[i].end;

      // todo: this is too much overhead, better to implement a random access iterator // how do you mean?
      std::vector<std::pair<int, double> > pairVector;

      for(int j = start; j < end; j++)
         pairVector.push_back(make_pair(jcolM[j], M[j]));

      std::sort(pairVector.begin(), pairVector.end(), first_is_smaller());
      for(int j = start; j < end; j++)
      {
         jcolM[j] = pairVector[j - start].first;
         M[j] = pairVector[j - start].second;
      }
   }
}

void SparseStorageDynamic::removeEntryAtIndex(int row, int col_idx)
{
   assert( 0 <= row && row <= m );
   assert( rowptr[row].start <= col_idx && col_idx < rowptr[row].end );

   int& row_end = rowptr[row].end;

   std::swap(M[col_idx], M[row_end - 1]);
   std::swap(jcolM[col_idx], jcolM[row_end - 1]);
   --row_end;
   ++len_free;
}

void SparseStorageDynamic::removeEntryAtRowCol(int row, int col)
{
   assert(0 <= row && row < m);
   assert(0 <= col && col < n);

   int i = -1;
   int end = rowptr[row].end;
   int start = rowptr[row].start;

   for( i = start; i < end; i++)
   {
      if( jcolM[i] == col )
         break;
   }
   assert( jcolM[i] == col);

   removeEntryAtIndex( row, i );
}

void SparseStorageDynamic::clearRow( int row )
{
   assert( 0 <= row && row < m );
   len_free += rowptr[row].end - rowptr[row].start;
   rowptr[row].end = rowptr[row].start;
}

void SparseStorageDynamic::clearCol( int col )
{
   assert( 0 <= col && col < n);
   for(int row = 0; row < m; ++row)
   {
      for(int i = rowptr[row].start; i < rowptr[row].end; ++i)
      {
         if(jcolM[i] == col)
         {
            removeEntryAtIndex(row, i);
            --i;
         }
      }
   }
}

void SparseStorageDynamic::appendRow( const SparseStorageDynamic& storage, int row )
{
   assert( storage.getN() <= n );
   if(m_len == 0)
   {
      rowptr[0].start = rowptr[0].end = 0;
   }
   
   /* extract nonzero entries from row */
   std::vector<double> val;
   std::vector<int> idx;
   const int length_row_in_storage = storage.getRowPtr(row).end - storage.getRowPtr(row).start;

   // todo: theoretically this copying is not necessary..
   val.reserve(length_row_in_storage);
   idx.reserve(length_row_in_storage);

   for(int i = storage.getRowPtr(row).start; i < storage.getRowPtr(row).end; ++i)
   {
      // todo - PIPSisZero or nomal one?
      if( !PIPSisZero( storage.getMat(i) ) )
      {
         val.push_back(storage.getMat(i));
         idx.push_back(storage.getJcolM(i));
      }
   }

   /* try to add a new row to the storage and extend the row ptr if necessary */
   if( m == m_len )
      extendStorageRows();

   assert(m_len > m);

   /* length of row that should be appended */
   const int total_length_row = val.size() + int(val.size() * spareRatio);
   
   /* check storage space */
   assert( rowptr[m].start == rowptr[m].end );
   assert( (len - rowptr[m].start) >= 0 );
   
   bool extended = false;
   while( total_length_row > (len - rowptr[m].start) )
   {
      if( ( (len_free - len*spareRatio) > (int) val.size()) && !extended)
      {
         extended = true;
         compressStorageValues();
      }

      extendStorageValues();
   }
   assert( total_length_row <= (len - rowptr[m].start) );

   // actually insert row
   std::copy(val.begin(), val.end(), M + rowptr[m].start);
   std::copy(idx.begin(), idx.end(), jcolM + rowptr[m].start);

   rowptr[m].end = rowptr[m].start + val.size();
   rowptr[m + 1].start = rowptr[m + 1].end = rowptr[m].start + total_length_row;
   ++m;

   len_free -= val.size();

   assert(len_free >= 0);
}

void SparseStorageDynamic::scaleRow( int row, double factor )
{
   assert( 0 <= row && row < m );

#ifdef PRE_CPP11
   for(int i = rowptr[row].start; i < rowptr[row].end; ++i)
      M[i] *= factor;
#else
   std::transform( M + rowptr[row].start, M + rowptr[row].end, M + rowptr[row].start, 
      [factor](double e) -> double { return e*factor ; } );
#endif
}

/* doubles the size of rowptr */
void SparseStorageDynamic::extendStorageRows()
{
   assert(m == m_len);

   /* double size of old array */
   int m_len_tmp = 2 * m_len;

   if(m_len == 0)
      m_len_tmp = 2;

   /* extend the storage */
   ROWPTRS* rowptr_tmp = new ROWPTRS[m_len_tmp + 1];

   std::copy(rowptr, rowptr + m_len + 1, rowptr_tmp);

   std::swap(rowptr_tmp, rowptr);
   std::swap(m_len_tmp, m_len);

   assert( rowptr[m].start == rowptr[m].end );

   delete[] rowptr_tmp;
}

void SparseStorageDynamic::extendStorageValues()
{
   // todo : this is a random value...
   int len_tmp = len;
   /* if initial size of storage was zero set it to 100 */
   if( len_tmp == 0 )
   {
      len_tmp = 2;

      assert(len_free == 0);
   }
   else
   {
      /* double the storage size */
      len_tmp *= 2;
   }

   assert(len_tmp > len);
   len_free += len_tmp - len;

   /* extend the stroage */
   int * jcolM_tmp = new int[ len_tmp ];
   double * M_tmp = new double[ len_tmp ];

   if( len != 0 )
   {
      std::copy(jcolM, jcolM + len, jcolM_tmp);
      std::copy(M, M + len, M_tmp);
   }

   std::swap( jcolM, jcolM_tmp );
   std::swap( M, M_tmp );
   std::swap( len, len_tmp );

   delete[] jcolM_tmp;
   delete[] M_tmp;

#ifndef NDEBUG
#ifndef PRE_CPP11
   assert( len_free == (len - std::accumulate(rowptr, rowptr + m, 0, [](const int& a, const ROWPTRS& rp)->int { return a + (rp.end - rp.start); })) );
#endif
#endif
}

void SparseStorageDynamic::compressStorageValues()
{  
   /* extend storage until we can actually restore the spareRatio */
   assert(len >= len_free);
   while( int( (len - len_free) * spareRatio ) > len_free ) 
      extendStorageValues();

   /* reorded the entries and restore the sparse storage pattern with spareRatio*/
   int offset = 0;
   for( int i = 0; i <= m; ++i)
   {
      const int start = rowptr[i].start;
      const int end = rowptr[i].end;
      const int range = end - start;

      assert(offset + range < len);

      // todo does only work for shrinking arrays...
      std::memmove(M + offset, M + start, range * sizeof(M[0]));
      std::memmove(jcolM + offset, jcolM + start, range * sizeof(jcolM[0]));

      rowptr[i].start = offset;
      rowptr[i].end = offset + range;

      offset += range + int(range * spareRatio);

      assert(offset < len);
   }

#ifndef NDEBUG
#ifndef PRE_CPP11
   assert( len_free == len - std::accumulate(rowptr, rowptr + m, 0, [](int a, ROWPTRS rp)->int { return a + (rp.end - rp.start); }));
#endif
#endif
}

double SparseStorageDynamic::rowTimesVec( const double* vec, int length, int row) const
{
   assert(0 <= row && row < m);
   assert(length == n);

   double res = 0.0;
   for( int i = rowptr[row].start; i < rowptr[row].end; ++i)
   {
      assert(jcolM[i] < length);
      res += vec[jcolM[i]] * M[i];
   }

   return res;
}


SparseStorageDynamic::~SparseStorageDynamic()
{
   delete[] jcolM;
   delete[] rowptr;
   delete[] M;

   SparseStorageDynamic::instances--;
}
<|MERGE_RESOLUTION|>--- conflicted
+++ resolved
@@ -6,14 +6,9 @@
  */ 
 
 #include "SparseStorageDynamic.h"
-<<<<<<< HEAD
-#include "pipsport.h"
-#include "pipsdef.h"
-=======
 #include "pipsdef.h"
 #include "pipsport.h"
 
->>>>>>> f1876a8d
 #include <cassert>
 #include <algorithm>
 #include <vector>
@@ -153,7 +148,6 @@
    n = this->n;
 }
 
-<<<<<<< HEAD
 const ROWPTRS SparseStorageDynamic::getRowPtr(int i) const
 {
    assert( 0 <= i && i < m );
@@ -166,16 +160,19 @@
    return jcolM[i];
 }
 
-const double SparseStorageDynamic::getMat(int i) const
+const double& SparseStorageDynamic::getMat(int i) const
 {
    assert( 0 <= i && i < len );
    return M[i];
 }
 
-SparseStorage* SparseStorageDynamic::getStaticStorage(double* rowNnz, double* colNnz) const
-=======
+void SparseStorageDynamic::setMat(int i, double val)
+{
+   assert( 0 <= i && i < len );
+   M[i] = val;
+}
+
 SparseStorage* SparseStorageDynamic::getStaticStorage(const int* rowNnz, const int* colNnz) const
->>>>>>> f1876a8d
 {
    int m_static = 0;
 
