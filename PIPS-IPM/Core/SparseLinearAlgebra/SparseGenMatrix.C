--- conflicted
+++ resolved
@@ -787,8 +787,6 @@
 
    if( m_Mt )
       m_Mt->mStorage->permuteRows(permvec);
-<<<<<<< HEAD
-=======
 }
 
 int SparseGenMatrix::appendRow(const OoqpVector& row)
@@ -799,5 +797,4 @@
    mStorageDynamic->appendRow( row );
 
    return mStorageDynamic->getM() - 1;
->>>>>>> 118f3bf2
 }