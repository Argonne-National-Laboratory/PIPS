/* OOQP                                                               *
 * Authors: E. Michael Gertz, Stephen J. Wright                       *
 * (C) 2001 University of Chicago. See Copyright Notification in OOQP */

#include "SparseSymMatrix.h"
#include "SparseStorage.h"
#include <cassert>
#include <cmath>
#include "SimpleVector.h"

#include "DoubleMatrixTypes.h"

int SparseSymMatrix::isKindOf( int type ) const
{
  return type == kSparseSymMatrix || type == kSymMatrix;
}

SparseSymMatrix::SparseSymMatrix()
 : isLower(true)
{
  mStorage = NULL;
}

SparseSymMatrix::SparseSymMatrix( int size, int nnz, bool isLower )
: isLower(isLower)
{
  mStorage = SparseStorageHandle( new SparseStorage(size, size, nnz) );
}


/*SparseSymMatrix::SparseSymMatrix(const std::vector<SparseSymMatrix*> &blocks)
{
  vector<SparseStorage*> v(blocks.size());
  for (size_t i = 0; i < blocks.size(); i++) v[i] = blocks[i]->mStorage;
  mStorage = SparseStorageHandle(new SparseStorage(v,true)); // must be diagonal
}
*/

SparseSymMatrix::SparseSymMatrix( int size, int nnz,
				  int krowM[], int jcolM[], double M[],
				  int deleteElts, bool isLower )
: isLower(isLower)
{
  mStorage = SparseStorageHandle( new SparseStorage(size, size,
						    nnz, krowM, jcolM, M,
						    deleteElts) );
}


void SparseSymMatrix::putSparseTriple( int irow[], int len,
					   int jcol[], double A[], 
					   int& info )
{
  mStorage->putSparseTriple( irow, len, jcol, A, info );
}


void SparseSymMatrix::fromGetDense( int row, int col, double * A, int lda,
					int rowExtent, int colExtent )
{
  mStorage->fromGetDense( row, col, A, lda, rowExtent, colExtent );
}


void SparseSymMatrix::getDiagonal( OoqpVector& vec )
{
  mStorage->getDiagonal( vec );
}

void SparseSymMatrix::setToDiagonal( OoqpVector& vec )
{
  mStorage->setToDiagonal( vec );
}

void SparseSymMatrix::symAtPutSpRow( int row, double A[],
					 int lenA, int jcolA[],
					 int& info )
{
  // Lower triangular put
  int lA = lenA;
  while( lA > 0 && jcolA[lA - 1] > row ) lA--;
  if( lA > 0 ) {
    mStorage->atPutSpRow( row, A, lA, jcolA, info );
  } else {
    info = 0;
  }
}

void SparseSymMatrix::symPutZeroes()
{
   assert(mStorage);
   mStorage->clear();
}

void SparseSymMatrix::fromGetSpRow( int row, int col,
					double A[], int lenA,
					int jcolA[], int& nnz,
					int colExtent, int& info )
{
  mStorage->fromGetSpRow( row, col, A, lenA, jcolA, nnz, colExtent, info );
}


void SparseSymMatrix::randomizePSD(double * seed)
{
  int k, NN, chosen, icurrent;
  int nnz;

  double drand( double * );
  int n       = mStorage->n;
  double * M  = mStorage->M;
  int * krowM = mStorage->krowM;
  int * jcolM = mStorage->jcolM;

  // We will always have non-zeros on the diagonal, so there
  // is no randomness there. In fact, choose the (0,0) element now
  krowM[0] = 0;
  jcolM[0] = 0;
  M[0]     = 1e-8 + drand( seed );
  krowM[1] = 1;
  nnz      = 1;

  // Knuth's algorithm for choosing len elements out of NN elts.
  // NN here is the number of elements in the strict lower triangle.
  NN        = n * ( n - 1 )/ 2;
  // len is the number of elements that can be stored, minus the number
  // of elements in the diagonal, which will always be in the matrix.
  int len = mStorage->len - n; 
  // but never more than NN elts
  len = (len <= NN) ? len : NN;

  // chosen is the number of elements that have already been chosen (now 0)
  chosen    = 0;
  // nnz is the number of non-zeros in the matrix (now 1, because the
  // (0,0) element is already in the matrix.
  nnz       = 1;
  // icurrent is the index of the last row whose start has been stored in 
  // krowM;
  icurrent  = 1;
  for ( k = 0; k < NN; k++ ) {
    double r = drand( seed );
	
    if( (NN - k) * r < len - chosen ) {
      // Element k is chosen. What row is it in?
      // In a lower triangular matrix (including a diagonal), it will be in
      // the largest row such that row ( row + 1 ) / 2 < k. In other words
      int row = (int) floor( ( -1 + sqrt( 1.0 + 8.0 * k ) ) / 2 );
      // and its column will be the remainder
      int col = k - row * (row + 1)/2;
      // but since we are only filling in the *strict* lower triangle of 
      // the matrix, we shift the row by 1
      row++;

      if ( row > icurrent ) {
	// We have chosen a row beyond the current row. 
	// Choose a diagonal elt for each intermediate row and fix the
	// data structure.
	for ( ; icurrent < row; icurrent++ ) {
	  // Choose the diagonal
	  M[nnz] = 0.0;
	  int ll;
	  for( ll = krowM[icurrent]; ll < nnz; ll++ ) {
	    M[nnz] += fabs( M[ll] );
	  }
	  M[nnz] +=  1e-8 + drand( seed );
	  jcolM[nnz] = icurrent;


	  nnz++;
	  krowM[icurrent + 1] = nnz;
	}
      } // end if we have chosen a row beyond the current row;
      M[nnz]     = drand(seed);
      jcolM[nnz] = col;
      // add the value of this element (which occurs symmetrically in the 
      // upper triangle) to the appropriate diagonal element
      M[ krowM[col+1] - 1 ] += fabs( M[nnz] );

      nnz++; // We have added another element to the matrix
      chosen++; // And finished choosing another element.
    }  	
  }
  // and of course, we must choose all remaining diagonal elts.
  for ( ; icurrent < n; icurrent++ ) {
    // Choose the diagonal
    M[nnz] = 0.0;
    int ll;
    for( ll = krowM[icurrent]; ll < nnz; ll++ ) {
      M[nnz] += fabs( M[ll] );
    }
    M[nnz] +=  1e-8 + drand( seed );
    jcolM[nnz] = icurrent;

    nnz++;
    krowM[icurrent + 1] = nnz;
  }

}


void SparseSymMatrix::symAtPutSubmatrix( int destRow, int destCol,
					     DoubleMatrix& M,
					     int srcRow, int srcCol,
					     int rowExtent, int colExtent )
{
  int i, k;
  int info, nnz;

  int *    ja = new int[colExtent];
  double * a = new double[colExtent];

  nnz = 0;
  for ( i = 0; i < rowExtent; i++ ) {
    M.fromGetSpRow( srcRow + i, srcCol, a, colExtent, ja,
		     nnz, colExtent, info );
    for( k = 0; k < nnz; k++ ) {
      ja[k] += (destCol - srcCol);
    }
    this->symAtPutSpRow( destRow + i, a, nnz, ja, info );
    assert( info == 0 );
  }

  delete [] a;
  delete [] ja;
}

// Pass these to storage
void SparseSymMatrix::getSize( long long& m, long long& n )
{
  int mint, nint;
  mStorage->getSize( mint, nint );
  m=mint; n=nint;
}

void SparseSymMatrix::getSize( int& m, int& n )
{
  mStorage->getSize( m, n);
}


long long SparseSymMatrix::size()
{
  return mStorage->rows();
}
void SparseSymMatrix::mult ( double beta,  OoqpVector& y_in,
				 double alpha, OoqpVector& x_in )
{
  SimpleVector & x = dynamic_cast<SimpleVector &>(x_in);
  SimpleVector & y = dynamic_cast<SimpleVector &>(y_in);
  
  assert( x.n == mStorage->n &&  y.n == mStorage->m );
  
  double *xv = 0, *yv = 0;
  if( x.n > 0 ) xv = &x[0];
  if( y.n > 0 ) yv = &y[0];

  this->mult( beta, yv, 1, alpha, xv, 1 );
}

void SparseSymMatrix::transMult ( double beta,   OoqpVector& y_in,
				      double alpha,  OoqpVector& x_in )
{
  SimpleVector & x = dynamic_cast<SimpleVector &>(x_in);
  SimpleVector & y = dynamic_cast<SimpleVector &>(y_in);
  
  assert( x.n == mStorage->n &&  y.n == mStorage->m );
  
  double *xv = 0, *yv = 0;
  if( x.n > 0 ) xv = &x[0];
  if( y.n > 0 ) yv = &y[0];

  this->mult( beta, yv, 1, alpha, xv, 1 );
}
  
void SparseSymMatrix::transMult ( double beta,  double y[], int incy,
				      double alpha, double x[], int incx )
{
  this->mult( beta, y, incy, alpha, x, incx );
}

double SparseSymMatrix::abmaxnorm()
{
  return mStorage->abmaxnorm();
}

void SparseSymMatrix::writeToStream(ostream& out) const
{
  mStorage->writeToStream( out );
}

void SparseSymMatrix::writeToStreamDense(ostream& out) const
{
  mStorage->writeToStreamDense( out );
}

void SparseSymMatrix::mult ( double beta,  double y[], int incy,
				 double alpha, double x[], int incx )
{
  int m, n, i, j, k;
  this->getSize(m, n); 

  int * jcolM = mStorage->jcolM;
  int * krowM = mStorage->krowM;
  double * M  = mStorage->M;

  for ( i = 0; i < m; i++ ) {
    y[i * incy] *= beta;
  }
  for ( i = 0; i < n; i++ ) {
    for( k = krowM[i]; k < krowM[i+1]; k++ ) {
      j = jcolM[k];
	  
      y[i * incy] += alpha * M[k] * x[j * incx];
      // todo fixme won't work with Q or any other "really" symmetric matrix!
      // Necessary because CtDC from sLinsysRootAug is stored as a general matrix
      if ( i != j && 0 ) {
	y[j * incy] += alpha * M[k] * x[i * incx];
      }
    }
  }
}


void SparseSymMatrix::atPutDiagonal( int idiag, OoqpVector& v )
{
  mStorage->atPutDiagonal( idiag, v );
}

void SparseSymMatrix::fromGetDiagonal( int idiag, OoqpVector& v )
{
  mStorage->fromGetDiagonal( idiag, v );
}

void SparseSymMatrix::SymmetricScale( OoqpVector& vec )
{
  mStorage->SymmetricScale( vec );
}

void SparseSymMatrix::ColumnScale( OoqpVector& vec )
{
  mStorage->ColumnScale( vec );
}

void SparseSymMatrix::RowScale( OoqpVector& vec )
{
  mStorage->RowScale( vec );
}

void SparseSymMatrix::scalarMult( double num )
{
  mStorage->scalarMult( num );
}

void SparseSymMatrix::reduceToLower()
{
  mStorage->reduceToLower();
}


void SparseSymMatrix::deleteEmptyRowsCols(const OoqpVector& nnzVec)
{
   const SimpleVector& vec = dynamic_cast<const SimpleVector&>(nnzVec);
   mStorage->deleteEmptyRowsCols(vec.elements(), vec.elements());
}

<<<<<<< HEAD
void SparseSymMatrix::getSparseTriplet_c2fortran(int*& irn, int*& jcn, double*& val) const
{
   mStorage->getSparseTriplet_c2fortran(irn, jcn, val);
}

=======
void SparseSymMatrix::deleteZeroRowsCols(int*& new2orgIdx)
{
   mStorage->deleteZeroRowsColsSym(new2orgIdx);
}
>>>>>>> 86ac8bac
<|MERGE_RESOLUTION|>--- conflicted
+++ resolved
@@ -363,15 +363,13 @@
    mStorage->deleteEmptyRowsCols(vec.elements(), vec.elements());
 }
 
-<<<<<<< HEAD
 void SparseSymMatrix::getSparseTriplet_c2fortran(int*& irn, int*& jcn, double*& val) const
 {
    mStorage->getSparseTriplet_c2fortran(irn, jcn, val);
 }
 
-=======
+
 void SparseSymMatrix::deleteZeroRowsCols(int*& new2orgIdx)
 {
    mStorage->deleteZeroRowsColsSym(new2orgIdx);
 }
->>>>>>> 86ac8bac
