--- conflicted
+++ resolved
@@ -98,11 +98,9 @@
 
   void deleteEmptyRowsCols(const OoqpVector& nnzVec);
 
-<<<<<<< HEAD
+  void deleteZeroRowsCols(int*& new2orgIdx);
+
   void getSparseTriplet_c2fortran(int*& irn, int*& jcn, double*& val) const;
-=======
-  void deleteZeroRowsCols(int*& new2orgIdx);
->>>>>>> 86ac8bac
 
   virtual ~SparseSymMatrix() {};
 };
