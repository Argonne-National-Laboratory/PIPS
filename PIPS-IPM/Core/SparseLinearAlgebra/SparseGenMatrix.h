--- conflicted
+++ resolved
@@ -139,12 +139,8 @@
   SparseStorageDynamic * getStorageDynamicTransposed() { assert(m_Mt != NULL && m_Mt->hasDynamicStorage() ); return m_Mt->getStorageDynamic(); }
   const SparseStorageDynamic * getStorageDynamicTransposed() const { assert(m_Mt != NULL && m_Mt->hasDynamicStorage() ); return m_Mt->getStorageDynamic(); }
   SparseStorageDynamic& getStorageDynamicTransposedRef() { assert(m_Mt != NULL && m_Mt->hasDynamicStorage()); return m_Mt->getStorageDynamicRef(); }
-<<<<<<< HEAD
   const SparseStorageDynamic& getStorageDynamicTransposedRef() const { assert(m_Mt != NULL && m_Mt->hasDynamicStorage()); return m_Mt->getStorageDynamicRef(); }
-  bool hasDynamicStorage() { return (mStorageDynamic != NULL); }
-=======
   bool hasDynamicStorage() const { return (mStorageDynamic != NULL); };
->>>>>>> 2bf1d5e0
 
   virtual void addNnzPerRow(OoqpVector& nnzVec);
   virtual void addNnzPerCol(OoqpVector& nnzVec);
