/* OOQP                                                               *
 * Authors: E. Michael Gertz, Stephen J. Wright                       *
 * (C) 2001 University of Chicago. See Copyright Notification in OOQP */

#ifndef SPARSEGENMATRIX_H
#define SPARSEGENMATRIX_H

#include "OoqpVectorHandle.h"
#include "DoubleMatrix.h"
#include "SparseStorage.h"
#include "SparseStorageDynamic.h"
#include "SparseGenMatrixHandle.h"

/** Represents sparse non-symmetric, possibly non-square matrices stored in
 *  row-major Harwell-Boeing format.
 *  @ingroup SparseLinearAlgebra
 */
class SparseGenMatrix : public GenMatrix {
private:
  static
  void getMinMaxVec( bool getMin, bool initializeVec,
        const SparseStorage* storage, const OoqpVector* coScaleVec, OoqpVector& minmaxVec );

protected:
  SparseStorageHandle mStorage;
  SparseStorageDynamic* mStorageDynamic;

  // in the case of A'*A we internally form the transpose only once
  SparseGenMatrix* m_Mt;

public:
<<<<<<< HEAD
  SparseGenMatrix( );
=======

  void updateTransposed();
>>>>>>> c474a7e3
  SparseGenMatrix( int rows, int cols, int nnz );
  SparseGenMatrix( int rows, int cols, int nnz,
		   int krowM[], int jcolM[], double M[],
		   int deleteElts=0);
  //SparseGenMatrix(const std::vector<SparseGenMatrix*> &blocks, bool diagonal); -- not needed anymore; cpetra
  
  virtual SparseGenMatrix* cloneFull(bool switchToDynamicStorage = false) const;

  virtual void getSize( long long& m, long long& n );
  virtual void getSize( int& m, int& n );

  /** The actual number of structural non-zero elements in this sparse
   *  matrix. This includes so-called "accidental" zeros, elements that
   *  are treated as non-zero even though their value happens to be zero.
   */  
  virtual int numberOfNonZeros();

  virtual int isKindOf( int matType );

  virtual void atPutDense( int row, int col, double * A, int lda,
			   int rowExtent, int colExtent );
  virtual void fromGetDense( int row, int col, double * A, int lda,
			     int rowExtent, int colExtent );
  virtual void ColumnScale( OoqpVector& vec );
  virtual void RowScale( OoqpVector& vec );
  virtual void SymmetricScale( OoqpVector &vec);
  virtual void scalarMult( double num);
  virtual void fromGetSpRow( int row, int col,
			     double A[], int lenA, int jcolA[], int& nnz,
			     int colExtent, int& info );
  virtual void atPutSubmatrix( int destRow, int destCol, DoubleMatrix& M,
			       int srcRow, int srcCol,
			       int rowExtent, int colExtent );
  virtual void atPutSpRow( int col, double A[], int lenA, int jcolA[],
			   int& info );

  virtual void putSparseTriple( int irow[], int len, int jcol[], double A[], 
				int& info );

  virtual void getDiagonal( OoqpVector& vec );
  virtual void setToDiagonal( OoqpVector& vec );

  virtual void mult ( double beta,  OoqpVector& y,
                      double alpha, OoqpVector& x );
  virtual void mult ( double beta,  double y[], int incy,
                      double alpha, double x[], int incx );

  virtual void transMult( double beta,   OoqpVector& y,
			  double alpha,  OoqpVector& x );
  virtual void transMult( double beta,  OoqpVector& y_in, int incy,
			  double alpha, OoqpVector& x_in, int incx );
  virtual void transMult( double beta,  double y_in[], int incy,
			  double alpha, double x_in[], int incx );

  /** C = this^T * D * this where D=diag(d) is a diagonal matrix. */
  virtual void matTransDMultMat(OoqpVector& d, SymMatrix** res);
  /** C = this^T * inv(D) * this where D=diag(d) is a diagonal matrix. */
  virtual void matTransDinvMultMat(OoqpVector& d, SymMatrix** res);

  /** initialize (dynamic) transposed matrix */
  virtual void initTransposed(bool dynamic = false);

  /** C = this * this^T */
  virtual void matMultTrans(SymMatrix** res);
  
  virtual double abmaxnorm();

  virtual void writeToStream(ostream& out) const;
  virtual void writeToStreamDense(ostream& out) const;
  virtual void writeToStreamDenseRow( stringstream& out, int rowidx) const;
  virtual std::string writeToStreamDenseRow( int rowidx) const;

  /** Make the elements in this matrix symmetric. The elements of interest
   *  must be in the lower triangle, and the upper triangle must be empty.
   *  @param info zero if the operation succeeded. Otherwise, insufficient
   *  space was allocated to symmetrize the matrix.
   */
  virtual void symmetrize( int& info );

  virtual void randomize( double alpha, double beta, double * seed );

  virtual void atPutDiagonal( int idiag, OoqpVector& v );
  virtual void fromGetDiagonal( int idiag, OoqpVector& v );

  SparseStorage * getStorage() { return mStorage.ptr(); }
  SparseStorage& getStorageRef() { return *mStorage; }
  int * krowM() { return mStorage->krowM; }
  int * jcolM() { return mStorage->jcolM; }
  double * M() { return mStorage->M; }

  virtual void addNnzPerRow(OoqpVector& nnzVec);

  virtual void addNnzPerCol(OoqpVector& nnzVec);

  /** fill vector with absolute minimum/maximum value of each row */
  virtual void getRowMinMaxVec( bool getMin, bool initializeVec,
        const OoqpVector* colScaleVec, OoqpVector& minmaxVec );

  /** fill vector with absolute minimum/maximum value of each column */
  virtual void getColMinMaxVec( bool getMin, bool initializeVec,
        const OoqpVector* rowScaleVec, OoqpVector& minmaxVec );

  void initStaticStorageFromDynamic(const OoqpVector& rowNnzVec, const OoqpVector& colNnzVec);

  void freeDynamicStorage();

  virtual ~SparseGenMatrix();

};

#endif<|MERGE_RESOLUTION|>--- conflicted
+++ resolved
@@ -29,12 +29,10 @@
   SparseGenMatrix* m_Mt;
 
 public:
-<<<<<<< HEAD
+
   SparseGenMatrix( );
-=======
 
   void updateTransposed();
->>>>>>> c474a7e3
   SparseGenMatrix( int rows, int cols, int nnz );
   SparseGenMatrix( int rows, int cols, int nnz,
 		   int krowM[], int jcolM[], double M[],
