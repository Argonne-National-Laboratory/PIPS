--- conflicted
+++ resolved
@@ -120,16 +120,12 @@
    QpGenStoch* stochFactory = reinterpret_cast<QpGenStoch*>(factory);
    g_iterNumber = 0.0;
 
-<<<<<<< HEAD
    bool small_corr_aggr = false;
    bool pure_centering_step = false;
    bool numerical_troubles = false;
    bool precond_limit = false;
 
-   dnorm = prob->datanorm();
-=======
    setDnorm(*prob);
->>>>>>> 921add54
    // initialization of (x,y,z) and factorization routine.
    sys = factory->makeLinsys(prob);
 
