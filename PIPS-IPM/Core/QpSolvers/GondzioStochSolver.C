/*
 * GondzioStochSolver.C
 *
 *  Created on: Dec 7, 2017
 *      Author: Daniel Rehfeldt
 */

#include "pipsdef.h"
#include "GondzioStochSolver.h"
#include "Variables.h"
#include "Residuals.h"
#include "LinearSystem.h"
#include "Status.h"
#include "Data.h"
#include "ProblemFormulation.h"

#include "OoqpVector.h"
#include "DoubleMatrix.h"

#include "StochTree.h"
#include "QpGenStoch.h"
#include "StochResourcesMonitor.h"
#include "StochOptions.h"

#include "sVars.h"
#include "sData.h"

#include <cstring>
#include <iostream>
#include <fstream>
#include <algorithm>

#include <cstdio>
#include <cassert>
#include <cmath>

#include "StochVector.h"
#include "mpi.h"
#include "QpGenVars.h"
#include "QpGenResiduals.h"
#include "QpGenLinsys.h"
#include "sLinsysRoot.h"

extern int gOoqpPrintLevel;
extern double g_iterNumber;
extern bool ipStartFound;


<<<<<<< HEAD
GondzioStochSolver::GondzioStochSolver( ProblemFormulation * opt, Data * prob )
  : GondzioSolver(opt, prob),
    n_linesearch_points( pips_options::getIntParameter("GONDZIO_STOCH_N_LINESEARCH")),
    dynamic_corrector_schedule( pips_options::getBoolParameter("GONDZIO_STOCH_USE_DYNAMIC_CORRECTOR_SCHEDULE") ),
    additional_correctors_small_comp_pairs( pips_options::getBoolParameter("GONDZIO_STOCH_ADDITIONAL_CORRECTORS_SMALL_VARS") ),
    max_additional_correctors( pips_options::getIntParameter("GONDZIO_STOCH_ADDITIONAL_CORRECTORS_MAX") ),
    first_iter_small_correctors( pips_options::getIntParameter("GONDZIO_STOCH_FIRST_ITER_SMALL_CORRECTORS") ),
    max_alpha_small_correctors( pips_options::getDoubleParameter("GONDZIO_STOCH_MAX_ALPHA_SMALL_CORRECTORS") ),
    NumberSmallCorrectors(0), bicgstab_skipped(false), bicgstab_converged(true), bigcstab_norm_res_rel(0.0), bicg_iterations(0),
=======
GondzioStochSolver::GondzioStochSolver( ProblemFormulation * opt, Data * prob, const Scaler* scaler )
  : GondzioSolver(opt, prob, scaler),
    n_linesearch_points( pips_options::getIntParameter("GONDZIO_N_LINESEARCH")),
>>>>>>> 921add54
    dynamic_bicg_tol(pips_options::getBoolParameter("OUTER_BICG_DYNAMIC_TOL"))
{
   assert(max_additional_correctors > 0);
   assert(first_iter_small_correctors >= 0);
   assert(0 < max_alpha_small_correctors && max_alpha_small_correctors < 1);
   assert(n_linesearch_points > 0);

   if( pips_options::getBoolParameter("GONDZIO_STOCH_ADAPTIVE_LINESEARCH") )
   {
      const int size = PIPS_MPIgetSize();

      if( size > 1)
         this->n_linesearch_points =
               std::min(unsigned(size) + this->n_linesearch_points, max_linesearch_points);
   }

   // the two StepFactor constants set targets for increase in step
   // length for each corrector
   StepFactor0 = 0.3;
   StepFactor1 = 1.5;

   temp_step = factory->makeVariables(prob);
}

void GondzioStochSolver::calculateAlphaWeightCandidate(Variables *iterate, Variables* predictor_step, Variables* corrector_step,
      double alpha_predictor, double& alpha_candidate, double& weight_candidate)
{
   assert(alpha_predictor > 0.0 && alpha_predictor <= 1.0);

   double alpha_best = -1.0;
   double weight_best = -1.0;
   const double weight_min = alpha_predictor * alpha_predictor;
   const double weight_intervallength = 1.0 - weight_min;

   // main loop
   for( unsigned int n = 0; n <= n_linesearch_points; n++ )
   {
      double weight_curr = weight_min + (weight_intervallength / (n_linesearch_points)) * n;

      weight_curr = min(weight_curr, 1.0);

      assert(weight_curr > 0.0 && weight_curr <= 1.0);

      temp_step->copy(predictor_step);
      temp_step->saxpy(corrector_step, weight_curr);

      const double alpha_curr = iterate->stepbound(temp_step);
      assert(alpha_curr > 0.0 && alpha_curr <= 1.0);

      if( alpha_curr > alpha_best )
      {
         alpha_best = alpha_curr;
         weight_best = weight_curr;
      }
   }

   assert(alpha_best >= 0.0 && weight_best >= 0.0);

   weight_candidate = weight_best;
   alpha_candidate = alpha_best;
}

int GondzioStochSolver::solve(Data *prob, Variables *iterate, Residuals * resid )
{
   const int my_rank = PIPS_MPIgetRank(MPI_COMM_WORLD);

   int done;
   double mu, muaff;
   double alpha_target, alpha_enhanced;
   int status_code;
   double alpha = 1, sigma = 1;
   QpGenStoch* stochFactory = reinterpret_cast<QpGenStoch*>(factory);
   g_iterNumber = 0.0;

<<<<<<< HEAD
   bool small_corr_aggr = false;
   bool pure_centering_step = false;
   bool numerical_troubles = false;
   bool precond_limit = false;

   dnorm = prob->datanorm();
=======
   setDnorm(*prob);
>>>>>>> 921add54

   // initialization of (x,y,z) and factorization routine.
   sys = factory->makeLinsys(prob);

   // register as observer for the BiCGStab solves
   registerBiCGStabOvserver(sys);
   setBiCGStabTol(-1);

   stochFactory->iterateStarted();
   this->start(factory, iterate, prob, resid, step);
   stochFactory->iterateEnded();

   assert(!ipStartFound);
   ipStartFound = true;
   iter = 0;
   NumberGondzioCorrections = 0;
   done = 0;
   mu = iterate->mu();

   do
   {
      iter++;
      setBiCGStabTol(iter);

      stochFactory->iterateStarted();

      // evaluate residuals and update algorithm status:
      resid->calcresids(prob, iterate);

      //  termination test:
      status_code = this->doStatus(prob, iterate, resid, iter, mu, 0);

      if( status_code != NOT_FINISHED )
         break;

      if( gOoqpPrintLevel >= 10 )
      {
         this->doMonitor(prob, iterate, resid, alpha, sigma, iter, mu,
               status_code, 0);
      }

      // *** Predictor step ***
      if( !pure_centering_step )
      {
         resid->set_r3_xz_alpha(iterate, 0.0);

         sys->factor(prob, iterate);
         sys->solve(prob, iterate, resid, step);
         step->negate();

         if( !bicgstab_converged && bigcstab_norm_res_rel * 1e2 * dnorm >= resid->residualNorm() )
         {
            PIPSdebugMessage("Affine step computation in BiCGStab failed");
            numerical_troubles = true;
            if( !small_corr_aggr )
            {
               if( my_rank == 0 )
                  std::cout << "switching to small correctors aggressive" << std::endl;
               small_corr_aggr = true;
            }
         }
      }
      else
         step->setToZero();

      alpha = iterate->stepbound(step);

      // calculate centering parameter
      muaff = iterate->mustep(step, alpha);

      assert( !PIPSisZero(mu) );
      sigma = pow(muaff / mu, tsig);

      if( gOoqpPrintLevel >= 10 )
      {
         this->doMonitor(prob, iterate, resid, alpha, sigma, iter, mu,
               status_code, 2);
      }

      g_iterNumber += 1.0;

      // *** Corrector step ***
      corrector_resid->clear_r1r2();

      // form right hand side of linear system:
      corrector_resid->set_r3_xz_alpha(step, -sigma * mu);

      sys->solve(prob, iterate, corrector_resid, corrector_step);
      corrector_step->negate();

      // if the corrector fails refactorize
      if( !bicgstab_converged && bigcstab_norm_res_rel * 1e2 * dnorm > resid->residualNorm() )
      {
         PIPSdebugMessage("corrector step computation in BiCGStab failed");
         numerical_troubles = true;
         if( !small_corr_aggr )
         {
            if( my_rank == 0 )
               std::cout << "switching to small correctors aggressive" << std::endl;
            small_corr_aggr = true;
         }
      }

      // calculate weighted predictor-corrector step
      double weight_candidate = -1.0;
      const double alpha_predictor = alpha;

      calculateAlphaWeightCandidate(iterate, step, corrector_step, alpha_predictor, alpha, weight_candidate);

      assert(weight_candidate >= 0.0 && weight_candidate <= 1.0);

      step->saxpy(corrector_step, weight_candidate);

      // prepare for Gondzio corrector loop: zero out the
      // corrector_resid structure:
      corrector_resid->clear_r1r2();

      // calculate the target box:
      const double rmin = sigma * mu * beta_min;
      const double rmax = sigma * mu * beta_max;

      NumberGondzioCorrections = 0;
      NumberSmallCorrectors = 0;

      // if small_corr_aggr only try small correctors
      bool small_corr = small_corr_aggr;

      // enter the Gondzio correction loop:
      while( NumberGondzioCorrections < maximum_correctors
            && NumberSmallCorrectors < max_additional_correctors
            && PIPSisLT(alpha, 1.0) )
      {
         if( dynamic_corrector_schedule )
            adjustLimitGondzioCorrectors();
         corrector_step->copy(iterate);

         // calculate target steplength
         alpha_target = StepFactor1 * alpha + StepFactor0;
         if( alpha_target > 1.0 )
            alpha_target = 1.0;

         // add a step of this length to corrector_step
         corrector_step->saxpy(step, alpha_target);
         // corrector_step is now x_k + alpha_target * delta_p (a trial point)

         // place XZ into the r3 component of corrector_resids
         corrector_resid->set_r3_xz_alpha(corrector_step, 0.0);

         // do the projection operation
         if( small_corr )
            corrector_resid->project_r3(rmin, std::numeric_limits<double>::infinity());
         else
            corrector_resid->project_r3(rmin, rmax);

         // solve for corrector direction
         sys->solve(prob, iterate, corrector_resid, corrector_step);	// corrector_step is now delta_m

         /* if a normal corrector did not converge - discard it, try a small corr one and set small correctors to aggressive */
         if( !bicgstab_converged && bigcstab_norm_res_rel * 1e2 * dnorm > resid->residualNorm() )
         {
            PIPSdebugMessage("Gondzio corrector step computation in BiCGStab failed - break corrector loop");

            // try small correctors to improve centering and numerical stability
            if( !small_corr )
            {
               if( !small_corr_aggr )
               {
                  if( my_rank == 0 )
                     std::cout << "switching to small correctors aggressive" << std::endl;
                  small_corr_aggr = true;
               }
               if( my_rank == 0 )
               {
                  std::cout << "Switching to small corrector " << std::endl;
                  std::cout << "Alpha when switching: " << alpha << std::endl;
               }
               small_corr = true;
               continue;
            }
            // exit corrector loop if small correctors have already been tried
            else
               break;
         }

         // calculate weighted predictor-corrector step
         calculateAlphaWeightCandidate(iterate, step, corrector_step, alpha_target, alpha_enhanced, weight_candidate);

         // if the enhanced step length is actually 1, make it official
         // and stop correcting
         if( PIPSisEQ(alpha_enhanced, 1.0) )
         {
            step->saxpy(corrector_step, weight_candidate);
            alpha = alpha_enhanced;

            if( small_corr && !small_corr_aggr )
               NumberSmallCorrectors++;

            NumberGondzioCorrections++;

            // exit Gondzio correction loop
            break;
         }
         else if( alpha_enhanced >= (1.0 + AcceptTol) * alpha )
         {
            // if enhanced step length is significantly better than the
            // current alpha, make the enhanced step official, but maybe
            // keep correcting
            step->saxpy(corrector_step, weight_candidate);
            alpha = alpha_enhanced;

            if( small_corr && !small_corr_aggr )
               NumberSmallCorrectors++;

            NumberGondzioCorrections++;
         }
         /* if not done yet because correctors were not good enough - try a small corrector if enabled */
         else if( additional_correctors_small_comp_pairs && !small_corr && iter >= first_iter_small_correctors )
         {
            if( alpha < max_alpha_small_correctors )
            {
               small_corr = true;
               if( my_rank == 0 )
               {
                  std::cout << "Switching to small corrector " << std::endl;
                  std::cout << "Alpha when switching: " << alpha << std::endl;
               }
            }
            else
               // exit Gondzio correction loop
               break;
         }
         else
         {
            // exit Gondzio correction loop
            break;
         }
      }

      // We've finally decided on a step direction, now calculate the
      // length using Mehrotra's heuristic.x
      alpha = finalStepLength(iterate, step);

      // alternatively, just use a crude step scaling factor.
      // alpha = 0.995 * iterate->stepbound( step );

      // if we encountered numerical troubles while computing the step check enter a probing round
      if( numerical_troubles )
      {
         if( !precond_limit )
            precond_limit = decreasePreconditionerImpact(sys);

         const double mu_last = iterate->mu();
         const double resids_norm_last = resid->residualNorm();

         computeProbingStep(temp_step, iterate, step, alpha);

         resid->calcresids(prob, temp_step, false);
         const double mu_probing = temp_step->mu();
         const double resids_norm_probing = resid->residualNorm();

         const double factor = computeStepFactorProbing(resids_norm_last, resids_norm_probing,
               mu_last, mu_probing);

         alpha = factor * alpha;

         if( restartIterateBecauseOfPoorStep( pure_centering_step, precond_limit, alpha ) )
            continue;
      }

      // actually take the step (at last!) and calculate the new mu
      iterate->saxpy(step, alpha);
      mu = iterate->mu();

      pure_centering_step = false;
      numerical_troubles = false;

      stochFactory->iterateEnded();
   }
   while( !done );

   resid->calcresids(prob, iterate);
   if( gOoqpPrintLevel >= 10 )
   {
      this->doMonitor(prob, iterate, resid, alpha, sigma, iter, mu, status_code, 1);
   }

   return status_code;
}

void GondzioStochSolver::registerBiCGStabOvserver(LinearSystem* sys)
{
   /* every linsys handed to the GondzioStoch should be observable */
   assert( dynamic_cast<Subject*>(sys) );
   setSubject( dynamic_cast<Subject*>(sys) );
}

void GondzioStochSolver::notifyFromSubject()
{
   const Subject& subj = *getSubject();

   bicgstab_skipped = subj.getBoolValue("BICG_SKIPPED");
   if( !bicgstab_skipped )
      bicgstab_converged = subj.getBoolValue("BICG_CONVERGED");
   else
      bicgstab_converged = true;
   bigcstab_norm_res_rel = subj.getDoubleValue("BICG_RELRESNORM");
   bicg_iterations = subj.getIntValue("BICG_NITERATIONS");
   if( !bicgstab_converged )
      PIPSdebugMessage("BiGCStab had troubles converging\n");
}

void GondzioStochSolver::setBiCGStabTol(int iteration) const
{
   if( !dynamic_bicg_tol )
      return;

   assert( iteration >= -1);

   if( iteration == -1 )
      pips_options::setDoubleParameter("OUTER_BICG_TOL", 1e-10);
   else if( iteration <= 4 )
      pips_options::setDoubleParameter("OUTER_BICG_TOL", 1e-8);
   else if( iteration <= 8 )
      pips_options::setDoubleParameter("OUTER_BICG_TOL", 1e-9);
   else
      pips_options::setDoubleParameter("OUTER_BICG_TOL", 1e-10);
}

void GondzioStochSolver::adjustLimitGondzioCorrectors()
{
   assert( bicg_iterations >= 0 );
   if( dynamic_corrector_schedule )
   {
      if( bicgstab_skipped )
         maximum_correctors = 5;
      else if( bicg_iterations < 2 )
         maximum_correctors = 4;
      else if( bicg_iterations <= 15 )
         maximum_correctors = 3;
      else if( bicg_iterations < 25 )
         maximum_correctors = 2;
      else if( bicg_iterations > 35 )
         maximum_correctors = 1;
   }
}

bool GondzioStochSolver::decreasePreconditionerImpact(LinearSystem* sys) const
{
   bool success = false;
   dynamic_cast<sLinsysRoot*>(sys)->precondSC.decreaseDiagDomBound(success);
   if( !success )
   {
      if( PIPS_MPIgetRank() == 0 )
         std::cout << "Cannot increase precision in preconditioner anymore" << std::endl;
   }
   return success;
}

void GondzioStochSolver::computeProbingStep(Variables* probing_step, const Variables* iterate, const Variables* step,
      double alpha) const
{
   probing_step->copy(iterate);
   probing_step->saxpy(step, alpha);
}

double GondzioStochSolver::computeStepFactorProbing(double resids_norm_last, double resids_norm_probing,
      double mu_last, double mu_probing) const
{
   double factor = 1.0;
   const double limit_resids = std::max( artol * dnorm, resids_norm_last );

   if( resids_norm_probing > limit_resids )
   {
      const double resids_diff = resids_norm_probing - resids_norm_last;
      const double resids_max_change = limit_resids - resids_norm_last;
      assert( resids_diff > 0 ); assert( resids_max_change > 0 );
      assert( resids_max_change < resids_diff );

      factor = std::min(factor, resids_max_change / resids_diff * 0.9995 );
   }

   if( mu_probing > 10 * mu_last )
   {
      const double mu_diff = mu_probing - mu_last;
      const double mu_max_change = 10 * mu_last - mu_probing;
      assert( mu_diff > 0 ); assert( mu_max_change > 0 );
      assert( mu_max_change < mu_diff );

      factor = std::min(factor, mu_max_change / mu_diff * 0.9995 );
   }
   return factor;
}

bool GondzioStochSolver::restartIterateBecauseOfPoorStep( bool& pure_centering_step,
      bool precond_limit, double alpha_max) const
{
   const int my_rank = PIPS_MPIgetRank();

   if( !pure_centering_step && alpha_max < mutol * 1e-2 )
   {
      if( my_rank == 0 )
         std::cout << "poor step computed - trying pure centering step" << std::endl;
      pure_centering_step = true;
      return true;
   }
   else if( alpha_max < mutol * 1e-2 && pure_centering_step && !precond_limit )
   {
      if( my_rank == 0 )
         std::cout << "refactorization" << std::endl;
      return true;
   }
   return false;
}


GondzioStochSolver::~GondzioStochSolver()
{
   delete temp_step;
}<|MERGE_RESOLUTION|>--- conflicted
+++ resolved
@@ -45,10 +45,8 @@
 extern double g_iterNumber;
 extern bool ipStartFound;
 
-
-<<<<<<< HEAD
-GondzioStochSolver::GondzioStochSolver( ProblemFormulation * opt, Data * prob )
-  : GondzioSolver(opt, prob),
+GondzioStochSolver::GondzioStochSolver( ProblemFormulation * opt, Data * prob, const Scaler* scaler )
+  : GondzioSolver(opt, prob, scaler),
     n_linesearch_points( pips_options::getIntParameter("GONDZIO_STOCH_N_LINESEARCH")),
     dynamic_corrector_schedule( pips_options::getBoolParameter("GONDZIO_STOCH_USE_DYNAMIC_CORRECTOR_SCHEDULE") ),
     additional_correctors_small_comp_pairs( pips_options::getBoolParameter("GONDZIO_STOCH_ADDITIONAL_CORRECTORS_SMALL_VARS") ),
@@ -56,11 +54,6 @@
     first_iter_small_correctors( pips_options::getIntParameter("GONDZIO_STOCH_FIRST_ITER_SMALL_CORRECTORS") ),
     max_alpha_small_correctors( pips_options::getDoubleParameter("GONDZIO_STOCH_MAX_ALPHA_SMALL_CORRECTORS") ),
     NumberSmallCorrectors(0), bicgstab_skipped(false), bicgstab_converged(true), bigcstab_norm_res_rel(0.0), bicg_iterations(0),
-=======
-GondzioStochSolver::GondzioStochSolver( ProblemFormulation * opt, Data * prob, const Scaler* scaler )
-  : GondzioSolver(opt, prob, scaler),
-    n_linesearch_points( pips_options::getIntParameter("GONDZIO_N_LINESEARCH")),
->>>>>>> 921add54
     dynamic_bicg_tol(pips_options::getBoolParameter("OUTER_BICG_DYNAMIC_TOL"))
 {
    assert(max_additional_correctors > 0);
@@ -135,16 +128,12 @@
    QpGenStoch* stochFactory = reinterpret_cast<QpGenStoch*>(factory);
    g_iterNumber = 0.0;
 
-<<<<<<< HEAD
    bool small_corr_aggr = false;
    bool pure_centering_step = false;
    bool numerical_troubles = false;
    bool precond_limit = false;
 
-   dnorm = prob->datanorm();
-=======
    setDnorm(*prob);
->>>>>>> 921add54
 
    // initialization of (x,y,z) and factorization routine.
    sys = factory->makeLinsys(prob);
