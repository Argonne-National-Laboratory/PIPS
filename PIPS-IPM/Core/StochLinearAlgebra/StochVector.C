#include "StochVector.h"
#include "StochTree.h"
#include "SimpleVector.h"
#include "SimpleVectorHandle.h"
#include "VectorUtilities.h"

#include <cassert>
#include <cstring>
#include <iostream>
#include <limits>
#include <math.h>

StochVector::StochVector(int n_, MPI_Comm mpiComm_, int isDistributed/*=-1*/)
  : OoqpVector(n_), vecl(NULL), parent(NULL), mpiComm(mpiComm_),
    iAmDistrib(isDistributed)
{
  vec = new SimpleVector(n_);

  if(-1==iAmDistrib && MPI_COMM_NULL!=mpiComm) {
    int size;
    MPI_Comm_size(mpiComm, &size);
    iAmDistrib = size==1?0:1;
  }
  vecl = NULL;
}

StochVector::StochVector(int n_, int nl_, MPI_Comm mpiComm_, int isDistributed)
  : OoqpVector(n_), parent(NULL), mpiComm(mpiComm_),
    iAmDistrib(isDistributed)
{
  vec = new SimpleVector(n_);

  if( nl_ >= 0 )
    vecl = new SimpleVector(nl_);
  else
	 vecl = NULL;

  if(-1==iAmDistrib && MPI_COMM_NULL!=mpiComm) {
    int size;
    MPI_Comm_size(mpiComm, &size);
    iAmDistrib = size==1?0:1;
  }

}

void StochVector::AddChild(StochVector* child)
{
  child->parent = this;
  children.push_back(child);
  n += child->n;
}

void StochVector::AddChild(OoqpVector* child_)
{
  StochVector* child = reinterpret_cast<StochVector*>(child_);
  AddChild(child);
}

StochVector::~StochVector()
{
  for (size_t it=0; it<children.size(); it++)
    delete children[it];
  
  if( vec )
    delete vec;

  if( vecl )
	 delete vecl;
}

OoqpVector* StochVector::dataClone() const
{
  assert(!vecl);
  OoqpVector* clone = new SimpleVector(vec->length());
  return clone;
}

OoqpVector* StochVector::dataCloneLinkCons() const
{
  assert(vecl);
  OoqpVector* clone = new SimpleVector(vecl->length());
  return clone;
}

StochVector* StochVector::clone() const
{
  StochVector* clone;
  if( vecl )
    clone = new StochVector(vec->length(), vecl->length(), mpiComm, -1);
  else
	 clone = new StochVector(vec->length(), mpiComm);

  for(size_t it=0; it<children.size(); it++) {
    clone->AddChild(children[it]->clone());
  }
  return clone;
}

StochVector* StochVector::cloneFull() const
{
   StochVector* clone = new StochVector(vec->length(), (vecl != NULL) ? vecl->length() : -1, mpiComm, -1);

   clone->vec->copyFrom(*vec);

   if( vecl )
      clone->vecl->copyFrom(*vecl);

   for( size_t it = 0; it < children.size(); it++ )
      clone->AddChild(children[it]->cloneFull());

   return clone;
}


void 
StochVector::jointCopyFrom(StochVector& v1, StochVector& v2, StochVector& v3)
{
  SimpleVector& sv  = dynamic_cast<SimpleVector&>(*this->vec);
  SimpleVector& sv1 = dynamic_cast<SimpleVector&>(*v1.vec);
  SimpleVector& sv2 = dynamic_cast<SimpleVector&>(*v2.vec);
  SimpleVector& sv3 = dynamic_cast<SimpleVector&>(*v3.vec);

  int n1 = sv1.length();
  int n2 = sv2.length();
  int n3 = sv3.length();

  assert(n1+n2+n3 == sv.length());
  
  if(n1>0)
    memcpy(&sv[0], &sv1[0], n1*sizeof(double));

  if(n2>0)
    memcpy(&sv[n1], &sv2[0], n2*sizeof(double));

  if(n3>0)
    memcpy(&sv[n1+n2], &sv3[0], n3*sizeof(double));

  for(size_t it=0; it<children.size(); it++) {
    children[it]->jointCopyFrom(*v1.children[it], 
				*v2.children[it], 
				*v3.children[it]);
  }

}

void
StochVector::jointCopyFromLinkCons(StochVector& vx, StochVector& vy, StochVector& vz)
{
  SimpleVector& sv  = dynamic_cast<SimpleVector&>(*this->vec);
  SimpleVector& svx = dynamic_cast<SimpleVector&>(*vx.vec);
  SimpleVector& svy = dynamic_cast<SimpleVector&>(*vy.vec);
  SimpleVector& svz = dynamic_cast<SimpleVector&>(*vz.vec);

  int n1 = svx.length();
  int n2 = svy.length();
  int n3 = svz.length();
  int n4 = 0;
  int n5 = 0;

  assert(n1+n2+n3 <= sv.length());
  assert(sizeof(double) == sizeof(sv[0]));

  if(n1>0)
    memcpy(&sv[0], &svx[0], n1*sizeof(double));

  if(n2>0)
    memcpy(&sv[n1], &svy[0], n2*sizeof(double));

  if(n3>0)
    memcpy(&sv[n1+n2], &svz[0], n3*sizeof(double));

  if( vy.vecl )
  {
    SimpleVector& svyl = dynamic_cast<SimpleVector&>(*vy.vecl);
    n4 = svyl.length();
    assert(n4 >= 0);

    if( n4 > 0 )
      memcpy(&sv[n1+n2+n3], &svyl[0], n4*sizeof(double));
  }

  if( vz.vecl )
  {
    SimpleVector& svzl = dynamic_cast<SimpleVector&>(*vz.vecl);
    n5 = svzl.length();
    assert(n5 >= 0);

    if( n5 > 0 )
      memcpy(&sv[n1+n2+n3+n4], &svzl[0], n5*sizeof(double));
  }

  assert(n1+n2+n3+n4+n5 == sv.length());

  for(size_t it=0; it<children.size(); it++) {
    children[it]->jointCopyFromLinkCons(*vx.children[it],
				*vy.children[it],
				*vz.children[it]);
  }
}


void 
StochVector::jointCopyTo(StochVector& v1, StochVector& v2, StochVector& v3)
{
  SimpleVector& sv  = dynamic_cast<SimpleVector&>(*this->vec);
  SimpleVector& sv1 = dynamic_cast<SimpleVector&>(*v1.vec);
  SimpleVector& sv2 = dynamic_cast<SimpleVector&>(*v2.vec);
  SimpleVector& sv3 = dynamic_cast<SimpleVector&>(*v3.vec);

  int n1 = sv1.length();
  int n2 = sv2.length();
  int n3 = sv3.length();

  assert(n1+n2+n3 == sv.length());
 
  if(n1>0)
    memcpy(&sv1[0], &sv[0], n1*sizeof(double));

  if(n2>0)
    memcpy(&sv2[0], &sv[n1], n2*sizeof(double));

  if(n3>0)
    memcpy(&sv3[0], &sv[n1+n2], n3*sizeof(double));


  for(size_t it=0; it<children.size(); it++) {
    children[it]->jointCopyTo(*v1.children[it], 
			      *v2.children[it], 
			      *v3.children[it]);
  }
}

void
StochVector::jointCopyToLinkCons(StochVector& vx, StochVector& vy, StochVector& vz)
{
  SimpleVector& sv  = dynamic_cast<SimpleVector&>(*this->vec);
  SimpleVector& svx = dynamic_cast<SimpleVector&>(*vx.vec);
  SimpleVector& svy = dynamic_cast<SimpleVector&>(*vy.vec);
  SimpleVector& svz = dynamic_cast<SimpleVector&>(*vz.vec);

  int n1 = svx.length();
  int n2 = svy.length();
  int n3 = svz.length();
  int n4 = 0;
  int n5 = 0;

  assert(n1+n2+n3 <= sv.length());
  assert(sizeof(double) == sizeof(sv[0]));

  if(n1>0)
    memcpy(&svx[0], &sv[0], n1*sizeof(double));

  if(n2>0)
    memcpy(&svy[0], &sv[n1], n2*sizeof(double));

  if(n3>0)
    memcpy(&svz[0], &sv[n1+n2], n3*sizeof(double));

  if( vy.vecl )
  {
     SimpleVector& svyl = dynamic_cast<SimpleVector&>(*vy.vecl);
     n4 = svyl.length();
     assert(n4 >= 0);

     if( n4 > 0 )
       memcpy(&svyl[0], &sv[n1+n2+n3], n4*sizeof(double));
  }

  if( vz.vecl )
  {
     SimpleVector& svzl = dynamic_cast<SimpleVector&>(*vz.vecl);
     n5 = svzl.length();
     assert(n5>= 0);

     if( n5 > 0 )
       memcpy(&svzl[0], &sv[n1+n2+n3+n4], n5*sizeof(double));
  }

  assert(n1+n2+n3+n4+n5 == sv.length());

  for(size_t it=0; it<children.size(); it++) {
    children[it]->jointCopyToLinkCons(*vx.children[it],
			      *vy.children[it],
			      *vz.children[it]);
  }
}


int StochVector::isKindOf( int kind )
{
  return kind==kStochVector;
}

void StochVector::scale( double alpha )
{
  vec->scale(alpha);
  
  if( vecl ) vecl->scale(alpha);

  for(size_t it=0; it<children.size(); it++)
    children[it]->scale(alpha);
}

void StochVector::setToZero()
{
  vec->setToZero();

  if( vecl ) vecl->setToZero();
  
  for(size_t it=0; it<children.size(); it++)
    children[it]->setToZero();
}

void StochVector::setToConstant( double c) 
{
  vec->setToConstant(c);
  
  if( vecl ) vecl->setToConstant(c);

  for(size_t it=0; it<children.size(); it++)
    children[it]->setToConstant(c);
}

void StochVector::randomize( double alpha, double beta, double *ix )
{
  assert( "Not implemented" && 0 );
}


void StochVector::copyFrom( OoqpVector& v_ )
{
  StochVector& v = dynamic_cast<StochVector&>(v_);

  this->vec->copyFrom(*v.vec);

  if( this->vecl )
  {
     assert(v.vecl);
     this->vecl->copyFrom(*v.vecl);
  }

  //assert tree compatibility
  assert(children.size() == v.children.size());

  for(size_t it=0; it<children.size(); it++)
    children[it]->copyFrom(*v.children[it]);
}

double StochVector::infnorm()
{
  double infnrm;

  infnrm = 0.0;

  for(size_t it=0; it<children.size(); it++)
    infnrm = std::max(infnrm, children[it]->infnorm());

  if(iAmDistrib) {
    double infnrmG=0.0;
    MPI_Allreduce(&infnrm, &infnrmG, 1, MPI_DOUBLE, MPI_MAX, mpiComm);
    infnrm = infnrmG;
  }

  infnrm = std::max(vec->infnorm(), infnrm);

  if( vecl ) infnrm = std::max(vecl->infnorm(), infnrm);

  return infnrm; 
}

double StochVector::twonorm()
{
  return sqrt(this->dotProductWith(*this));
}

double StochVector::onenorm()
{
  double onenrm = vec->onenorm();

  if( vecl ) onenrm += vecl->onenorm();

  for(size_t it=0; it<children.size(); it++)
    onenrm += children[it]->onenorm();

  //!parallel
  assert(false);
  return onenrm; 
}


void StochVector::min( double& m, int& index )
{
  double lMin; int lInd;

  if(NULL==parent) {
    vec->min(m,index);
    if( vecl )
    {
       vecl->min(lMin,lInd);
       if( lMin < m )
       {
          m = lMin;
          index = lInd + vec->length();
       }
    }
  } else {
    vec->min(lMin,lInd);
    
    if( vecl )
    {
       double lMinlink;
       int lIndlink;
       vecl->min(lMinlink,lIndlink);
       if( lMinlink < lMin )
       {
          lMin = lMinlink;
          lInd = lIndlink + vec->length();
       }
    }

    if(lMin<m) {
      m = lMin;
      index = lInd + parent->n - this->n;
    }
  }

  for(size_t it=0; it<children.size(); it++) {
    children[it]->min(m,index);
  }

  if(iAmDistrib==1) {
    double minG;
    MPI_Allreduce(&m, &minG, 1, MPI_DOUBLE, MPI_MIN, mpiComm);
    m = minG;
  }  
}


void StochVector::max( double& m, int& index )
{
   double lMax;
   int lInd;

   if( NULL == parent )
   {
      vec->max(m, index);
      if( vecl )
      {
         vecl->max(lMax, lInd);
         if( lMax > m )
         {
            m = lMax;
            index = lInd + vec->length();
         }
      }
   }
   else
   {
      vec->max(lMax, lInd);

      if( vecl )
      {
         double lMaxlink;
         int lIndlink;
         vecl->max(lMaxlink, lIndlink);
         if( lMaxlink > lMax )
         {
            lMax = lMaxlink;
            lInd = lIndlink + vec->length();
         }
      }

      if( lMax > m )
      {
         m = lMax;
         index = lInd + parent->n - this->n;
      }
   }

   for( size_t it = 0; it < children.size(); it++ )
      children[it]->max(m, index);

   if( iAmDistrib == 1 )
   {
      double maxG;
      MPI_Allreduce(&m, &maxG, 1, MPI_DOUBLE, MPI_MAX, mpiComm);
      m = maxG;
   }
}

void StochVector::absmin(double& m)
{
   double lMin;

   if(NULL==parent) {
     vec->absmin(m);
     if( vecl )
     {
        vecl->absmin(lMin);
        if( lMin < m )
           m = lMin;
     }
   } else {
     vec->absmin(lMin);

     if( vecl )
     {
        double lMinlink;
        vecl->absmin(lMinlink);
        if( lMinlink < lMin )
           lMin = lMinlink;
     }

     if(lMin<m)
       m = lMin;
   }

   for(size_t it=0; it<children.size(); it++) {
     children[it]->absmin(m);
   }

   if(iAmDistrib==1) {
     double minG;
     MPI_Allreduce(&m, &minG, 1, MPI_DOUBLE, MPI_MIN, mpiComm);
     m = minG;
   }
   assert( m >= 0.0 );
}

void StochVector::absminNonZero(double& m, double tolerance)
{
   double lMin;
   bool initialized = false;

   if(NULL==parent) {
     vec->absminNonZero(m, tolerance);
     if( m >= tolerance )
        initialized = true;
     if( vecl )
     {
        vecl->absminNonZero(lMin, tolerance);
        if( lMin >= tolerance && (!initialized || lMin < m) )
           m = lMin;
     }
   } else {
     vec->absminNonZero(lMin, tolerance);
     if( lMin >= tolerance )
        initialized = true;

     if( vecl )
     {
        double lMinlink;
        vecl->absminNonZero(lMinlink, tolerance);
        if( lMinlink >= tolerance && (!initialized || lMinlink < lMin) )
        {
           lMin = lMinlink;
           initialized = true;
        }
     }

     if( initialized && lMin<m )
       m = lMin;
   }

   for(size_t it=0; it<children.size(); it++) {
     children[it]->absminNonZero(m, tolerance);
   }

   if(iAmDistrib==1) {
     double minG;
     if( m == 0.0 )
        m = std::numeric_limits<double>::max();
     MPI_Allreduce(&m, &minG, 1, MPI_DOUBLE, MPI_MIN, mpiComm);
     if( minG < std::numeric_limits<double>::max() )
        m = minG;
     else
        m = 0.0;
   }
   assert( m >= tolerance || m == 0.0 );
}


double StochVector::stepbound(OoqpVector & v_, double maxStep )
{
  StochVector& v = dynamic_cast<StochVector&>(v_);

  double step = this->vec->stepbound(*v.vec, maxStep);

  if( vecl )
  {
     assert(v.vecl);
     double stepl = vecl->stepbound(*v.vecl, maxStep);
     if( stepl < step )
        step = stepl;
  }

  //check tree compatibility
  assert(children.size() == v.children.size());

  for(size_t it=0; it<children.size(); it++)
    step = children[it]->stepbound(*v.children[it], step);
  
  if(iAmDistrib==1) {
    double stepG=0.0;
    MPI_Allreduce(&step, &stepG, 1, MPI_DOUBLE, MPI_MIN, mpiComm);
    step = stepG;
  }
  return step;
}

double StochVector::findBlocking(OoqpVector & wstep_vec, 
			      OoqpVector & u_vec, 
			      OoqpVector & ustep_vec, 
			      double maxStep,
			      double *w_elt, 
			      double *wstep_elt,
			      double *u_elt, 
			      double *ustep_elt,
			      int& first_or_second)
{
  StochVector& w = *this;
  StochVector& u = dynamic_cast<StochVector&>(u_vec);

  StochVector& wstep = dynamic_cast<StochVector&>(wstep_vec);
  StochVector& ustep = dynamic_cast<StochVector&>(ustep_vec);

  double step = maxStep;
  
  // todo only if i am special?
  if( w.vecl )
  {
    assert(wstep.vecl);
    assert(u.vecl);
    assert(ustep.vecl);

    step = w.vecl->findBlocking(*wstep.vecl, *u.vecl, *ustep.vecl, step,
                 w_elt, wstep_elt, u_elt, ustep_elt,
                 first_or_second);
  }

  step = w.vec->findBlocking(*wstep.vec, *u.vec, *ustep.vec, step,
			      w_elt, wstep_elt, u_elt, ustep_elt,
			      first_or_second);

  int nChildren=w.children.size();
  //check tree compatibility
  assert( nChildren             - u.children.size() == 0);
  assert( wstep.children.size() == ustep.children.size() );
  assert( nChildren             - ustep.children.size() == 0);

  for(int it=0; it<nChildren; it++) {
    step = w.children[it]->findBlocking(*wstep.children[it],
			       *u.children[it],
			       *ustep.children[it],
			       step,
			       w_elt,
			       wstep_elt,u_elt,ustep_elt, first_or_second);
  }

  if(iAmDistrib==1) {
    double stepG;
    MPI_Allreduce(&step, &stepG, 1, MPI_DOUBLE, MPI_MIN, mpiComm);

    //we prefer a AllReduce instead of a bcast, since the step==stepG m
    //may occur for two different processes and a deadlock may occur.
    double buffer[5]; //0-primal val, 1-primal step, 2-dual value, 3-step, 4-1st or 2nd

    int count;
    if(step==stepG) {
      buffer[0]=*w_elt; buffer[1]=*wstep_elt; 
      buffer[2]=*u_elt; buffer[3]=*ustep_elt;
      buffer[4]=first_or_second;

      count = 1;
    } else {

      count = 0;
      buffer[0]=buffer[1]=buffer[2]=buffer[3]=buffer[4]= -std::numeric_limits<double>::max();
    }

    MPI_Allreduce(MPI_IN_PLACE, &count, 1, MPI_INT, MPI_SUM, mpiComm);

    // is there more than one process with step==stepG?
    if( count > 1 )
    {
       int myrank;
       int mineqrank;

       MPI_Comm_rank(mpiComm, &myrank);

       if( step == stepG )
          mineqrank = myrank;
       else
          mineqrank = std::numeric_limits<int>::max();

       MPI_Allreduce(MPI_IN_PLACE, &mineqrank, 1, MPI_INT, MPI_MIN, mpiComm);

       // step==stepG and not smallest rank?
      if( step == stepG && mineqrank != myrank )
         buffer[0]=buffer[1]=buffer[2]=buffer[3]=buffer[4]= -std::numeric_limits<double>::max();
    }

    double bufferOut[5];
    MPI_Allreduce(buffer, bufferOut, 5, MPI_DOUBLE, MPI_MAX, mpiComm);

    *w_elt = bufferOut[0]; *wstep_elt=bufferOut[1];
    *u_elt = bufferOut[2]; *ustep_elt=bufferOut[3];

    //first_or_second  negative means no blocking, so set it to 0.
    first_or_second = bufferOut[4]<0?0:(int)bufferOut[4];
    assert(first_or_second==0 || first_or_second==1 || first_or_second==2);
    step=stepG;
  }
  return step;
}

void StochVector::findBlocking_pd(const OoqpVector & wstep_vec,
			      const OoqpVector & u_vec,
			      const OoqpVector & ustep_vec,
			      double& maxStepPri, double& maxStepDual,
			      double& w_elt_p, double& wstep_elt_p, double& u_elt_p, double& ustep_elt_p,
				   double& w_elt_d, double& wstep_elt_d, double& u_elt_d, double& ustep_elt_d,
				   bool& primalBlocking, bool& dualBlocking) const
{
  const StochVector& w = *this;
  const StochVector& u = dynamic_cast<const StochVector&>(u_vec);

  const StochVector& wstep = dynamic_cast<const StochVector&>(wstep_vec);
  const StochVector& ustep = dynamic_cast<const StochVector&>(ustep_vec);

  // todo only if i am special?
  if( w.vecl )
  {
    assert(wstep.vecl);
    assert(u.vecl);
    assert(ustep.vecl);

    w.vecl->findBlocking_pd(*wstep.vecl, *u.vecl, *ustep.vecl, maxStepPri, maxStepDual,
                 w_elt_p, wstep_elt_p, u_elt_p, ustep_elt_p,
				     w_elt_d, wstep_elt_d, u_elt_d, ustep_elt_d,
                 primalBlocking, dualBlocking);
  }

  w.vec->findBlocking_pd(*wstep.vec, *u.vec, *ustep.vec, maxStepPri, maxStepDual,
		  	  	  w_elt_p, wstep_elt_p, u_elt_p, ustep_elt_p,
				  w_elt_d, wstep_elt_d, u_elt_d, ustep_elt_d,
				  primalBlocking, dualBlocking);

  int nChildren=w.children.size();
  //check tree compatibility
  assert( nChildren             - u.children.size() == 0);
  assert( wstep.children.size() == ustep.children.size() );
  assert( nChildren             - ustep.children.size() == 0);

  for(int it=0; it<nChildren; it++) {
    w.children[it]->findBlocking_pd(*wstep.children[it],
			       *u.children[it],
			       *ustep.children[it],
			       maxStepPri, maxStepDual,
				    w_elt_p, wstep_elt_p, u_elt_p, ustep_elt_p,
				    w_elt_d, wstep_elt_d, u_elt_d, ustep_elt_d,
				    primalBlocking, dualBlocking);
   }

   if( iAmDistrib == 1 )
   {
      double stepG, stepF;
      MPI_Allreduce(&maxStepPri, &stepG, 1, MPI_DOUBLE, MPI_MIN, mpiComm);
      MPI_Allreduce(&maxStepDual, &stepF, 1, MPI_DOUBLE, MPI_MIN, mpiComm);

      //we prefer a AllReduce instead of a bcast, since the step==stepG m
      //may occur for two different processes and a deadlock may occur.
      double buffer[10];
      int count[2];
      //values for computation of the primal steplength:
      //0-primal val, 1-primal step, 2-dual value, 3-dual step, 4-primalBlocking
      if( maxStepPri == stepG )
      {
         buffer[0] = w_elt_p;
         buffer[1] = wstep_elt_p;
         buffer[2] = u_elt_p;
         buffer[3] = ustep_elt_p;
         buffer[4] = primalBlocking ? 1.0 : 0.0;

         count[0] = 1;
      }
      else
      {
         buffer[0] = buffer[1] = buffer[2] = buffer[3] = buffer[4] =
               -std::numeric_limits<double>::max();
         count[0] = 0;
      }

      //values for computation of the dual steplength:
      //5-primal val, 6-primal step, 7-dual value, 8-dual step, 9-dualBlocking
      if( maxStepDual == stepF )
      {
         buffer[5] = w_elt_d;
         buffer[6] = wstep_elt_d;
         buffer[7] = u_elt_d;
         buffer[8] = ustep_elt_d;
         buffer[9] = dualBlocking ? 1.0 : 0.0;

         count[1] = 1;
      }
      else
      {
         buffer[5] = buffer[6] = buffer[7] = buffer[8] = buffer[9] =
               -std::numeric_limits<double>::max();
         count[1] = 0;
      }

      MPI_Allreduce(MPI_IN_PLACE, &count, 2, MPI_INT, MPI_SUM, mpiComm);

      int myrank, mineqrank;
      MPI_Comm_rank(mpiComm, &myrank);

      // is there more than one process with maxStepPri==stepG?
      if( count[0] > 1 )
      {
         if( maxStepPri == stepG )
            mineqrank = myrank;
         else
            mineqrank = std::numeric_limits<int>::max();

         MPI_Allreduce(MPI_IN_PLACE, &mineqrank, 1, MPI_INT, MPI_MIN, mpiComm);

         // step==stepG and not smallest rank?
         if( maxStepPri == stepG && mineqrank != myrank )
            buffer[0] = buffer[1] = buffer[2] = buffer[3]=buffer[4]= -std::numeric_limits<double>::max();
      }

      // is there more than one process with maxStepDual==stepF?
      if( count[1] > 1 )
      {
         if( maxStepDual == stepG )
            mineqrank = myrank;
         else
            mineqrank = std::numeric_limits<int>::max();

         MPI_Allreduce(MPI_IN_PLACE, &mineqrank, 1, MPI_INT, MPI_MIN, mpiComm);

         // stepDual==stepF and not smallest rank?
         if( maxStepDual == stepG && mineqrank != myrank )
            buffer[5]=buffer[6]=buffer[7]=buffer[8]=buffer[9]= -std::numeric_limits<double>::max();
      }


      double bufferOut[10];
      MPI_Allreduce(buffer, bufferOut, 10, MPI_DOUBLE, MPI_MAX, mpiComm);

      w_elt_p = bufferOut[0];
      wstep_elt_p = bufferOut[1];
      u_elt_p = bufferOut[2];
      ustep_elt_p = bufferOut[3];

      w_elt_d = bufferOut[5];
      wstep_elt_d = bufferOut[6];
      u_elt_d = bufferOut[7];
      ustep_elt_d = bufferOut[8];

      //primalBlocking  negative means no blocking, so set it to 0.
      primalBlocking = bufferOut[4] <= 0.0 ? false : true;
      maxStepPri = stepG;

      //dualBlocking negative means no blocking, so set it to 0.
      dualBlocking = bufferOut[9] <= 0.0 ? false : true;
      maxStepDual = stepF;

   }
}

void StochVector::componentMult( OoqpVector& v_ )
{
  StochVector& v = dynamic_cast<StochVector&>(v_);
  assert(v.children.size() == children.size());

  vec->componentMult(*v.vec);
  if( vecl ) vecl->componentMult(*v.vecl);

  for(size_t it=0; it<children.size(); it++) 
    children[it]->componentMult(*v.children[it]);
}

void StochVector::componentDiv ( OoqpVector& v_ )
{
  StochVector& v = dynamic_cast<StochVector&>(v_);
  assert(v.children.size() == children.size());

  vec->componentDiv(*v.vec);
  if( vecl ) vecl->componentDiv(*v.vecl);

  for(size_t it=0; it<children.size(); it++) 
    children[it]->componentDiv(*v.children[it]);
}

void StochVector::scalarMult( double num )
{
  vec->scalarMult(num);
  if( vecl ) vecl->scalarMult(num);

  for(size_t it=0; it<children.size(); it++) 
    children[it]->scalarMult(num);
}

void StochVector::writeToStreamAll( ostream& out ) const
{
   int rank;
   MPI_Comm_rank(mpiComm, &rank);
   int world_size;
   MPI_Comm_size(mpiComm, &world_size);
   MPI_Status status;
   int l;
   stringstream sout;

   if( rank == 0)
   {
      sout << "----" << endl;
      vec->writeToStreamAllStringStream(sout);

      for( size_t it = 0; it < children.size(); it++ )
         children[it]->writeToStreamAllChild(sout);

      out << sout.str();
      sout.str(std::string());

      for( int p = 1; p < world_size; p++ )
      {
         MPI_Probe(p, p, mpiComm, &status);
         MPI_Get_count(&status, MPI_CHAR, &l);
         char *buf = new char[l];
         MPI_Recv(buf, l, MPI_CHAR, p, p, mpiComm, &status);
         string rowPartFromP(buf, l);
         out << rowPartFromP;
         delete[] buf;
      }
      if( vecl )
      {
         sout << "---" << endl;
         vecl->writeToStreamAllStringStream(sout);
      }
      sout << "----" << endl;
      out << sout.str();
   }
   else if( iAmDistrib==1 )
   { // rank != 0
      for( size_t it = 0; it < children.size(); it++ )
         children[it]->writeToStreamAllChild(sout);

      std::string str = sout.str();
      MPI_Ssend(str.c_str(), str.length(), MPI_CHAR, 0, rank, mpiComm);

   }

   if( iAmDistrib==1 )
      MPI_Barrier(mpiComm);
}

void StochVector::writeToStreamAllChild( stringstream& sout ) const
{
   sout << "--" << endl;
   vec->writeToStreamAllStringStream(sout);

   for( size_t it = 0; it < children.size(); it++ ){
      sout << "-- " << endl;
      children[it]->writeToStreamAllChild(sout);
   }

   if( vecl )
   {
      sout << "---" << endl;
      vecl->writeToStreamAllStringStream(sout);
   }
}

void StochVector::writeToStream( ostream& out ) const
{
  out << "---" << endl;
  vec->writeToStream(out);
  if( vecl ) vecl->writeToStream(out);
  out << "~~~" << endl;
  //for(size_t it=0; it<children.size(); it++) 
  //  children[it]->writeToStream(out);
}

void StochVector::writefToStream( ostream& out,
				  const char format[] ) const
{
  vec->writefToStream(out, format);
  if( vecl ) vecl->writefToStream(out, format);

  for(size_t it=0; it<children.size(); it++) 
    children[it]->writefToStream(out, format);
}

/** this += alpha * x */
void StochVector::axpy  ( double alpha, OoqpVector& x_ )
{
  StochVector& x = dynamic_cast<StochVector&>(x_);
  assert(x.children.size() == children.size());

  if( alpha == 0.0)
     return;

  vec->axpy(alpha, *x.vec);

  if( vecl )
  {
     assert(x.vecl);
     vecl->axpy(alpha, *x.vecl);
  }

  for(size_t it=0; it<children.size(); it++)
    children[it]->axpy(alpha, *x.children[it]);
}

/** this += alpha * x * z */
void StochVector::axzpy ( double alpha, OoqpVector& x_, OoqpVector& z_ )
{
  StochVector& x = dynamic_cast<StochVector&>(x_);
  StochVector& z = dynamic_cast<StochVector&>(z_);
  assert(x.children.size() == children.size());
  assert(z.children.size() == children.size());

  vec->axzpy(alpha, *x.vec, *z.vec);

  if( vecl )
  {
     assert(x.vecl);
     assert(z.vecl);
     vecl->axzpy(alpha, *x.vecl, *z.vecl);
  }

  for(size_t it=0; it<children.size(); it++)
    children[it]->axzpy(alpha, *x.children[it], *z.children[it]);
}

/** this += alpha * x / z */
void StochVector::axdzpy( double alpha, OoqpVector& x_, OoqpVector& z_ )
{
  StochVector& x = dynamic_cast<StochVector&>(x_);
  StochVector& z = dynamic_cast<StochVector&>(z_);
  assert(x.children.size() == children.size());
  assert(z.children.size() == children.size());

  vec->axdzpy(alpha, *x.vec, *z.vec);

  if( vecl )
  {
    assert(x.vecl);
    assert(z.vecl);
    vecl->axdzpy(alpha, *x.vecl, *z.vecl);
  }

  for(size_t it=0; it<children.size(); it++)
    children[it]->axdzpy(alpha, *x.children[it], *z.children[it]);
}


void StochVector::addConstant( double c )
{
  vec->addConstant(c);

  if( vecl ) vecl->addConstant(c);

  for(size_t it=0; it<children.size(); it++) 
    children[it]->addConstant(c);
}


void StochVector::gondzioProjection( double rmin, double rmax )
{
  vec->gondzioProjection( rmin, rmax );


  if( vecl ) vecl->gondzioProjection( rmin, rmax );

  for(size_t it=0; it<children.size(); it++)
    children[it]->gondzioProjection( rmin, rmax );
}

double StochVector::dotProductWith( OoqpVector& v_ )
{
  StochVector& v = dynamic_cast<StochVector&>(v_);
  assert(v.children.size() == children.size());

  double dotProd=0.0;

  for(size_t it=0; it<children.size(); it++) 
    dotProd += children[it]->dotProductWith(*v.children[it]);

  assert(!vecl || v.vecl);

  if(iAmDistrib==1) {
    double dotProdG = 0.0;

    MPI_Allreduce(&dotProd, &dotProdG, 1, MPI_DOUBLE, MPI_SUM, mpiComm);

    dotProd = dotProdG;
  }

  dotProd += vec->dotProductWith(*v.vec);

  if( vecl )
    dotProd += vecl->dotProductWith(*v.vecl);

  return dotProd;
}


/** Return the inner product <this + alpha * mystep, yvec + beta * ystep >
 */
double StochVector::shiftedDotProductWith( double alpha, OoqpVector& mystep_,
					OoqpVector& yvec_,
					double beta,  OoqpVector& ystep_ )
{
  StochVector& mystep = dynamic_cast<StochVector&>(mystep_);
  StochVector& yvec   = dynamic_cast<StochVector&>(yvec_);
  StochVector& ystep  = dynamic_cast<StochVector&>(ystep_);


  double dotProd = 0.0;
  for(size_t it=0; it<children.size(); it++) 
    dotProd += children[it]->shiftedDotProductWith(alpha, *mystep.children[it], 
						   *yvec.children[it],
						   beta, *ystep.children[it]);
  if(iAmDistrib) {
    double dotProdG=0.0;
    MPI_Allreduce(&dotProd, &dotProdG, 1, MPI_DOUBLE, MPI_SUM, mpiComm);
    dotProd = dotProdG;
  }

  dotProd += vec->shiftedDotProductWith(alpha, *mystep.vec, 
					*yvec.vec,
					beta, *ystep.vec);

  if( vecl )
  {
	 assert(mystep.vecl);
	 assert(yvec.vecl);
	 assert(ystep.vecl);
    dotProd += vecl->shiftedDotProductWith(alpha, *mystep.vecl,  *yvec.vecl, beta, *ystep.vecl);
  }

  return dotProd;
}

void StochVector::negate()
{
  vec->negate();
  if( vecl ) vecl->negate();

  for(size_t it=0; it<children.size(); it++) 
    children[it]->negate();
}

void StochVector::invert()
{
  vec->invert();

  if( vecl ) vecl->invert();

  for(size_t it=0; it<children.size(); it++)
    children[it]->invert();
}

void StochVector::invertSave(double zeroReplacementVal)
{
  vec->invertSave(zeroReplacementVal);

  if( vecl ) vecl->invertSave(zeroReplacementVal);

  for( size_t it = 0; it < children.size(); it++ )
    children[it]->invertSave(zeroReplacementVal);
}

void StochVector::applySqrt()
{
   vec->applySqrt();

   if(vecl) vecl->applySqrt();

   for( size_t it = 0; it < children.size(); it++ )
      children[it]->applySqrt();
}

void StochVector::roundToPow2()
{
  vec->roundToPow2();

  if( vecl ) vecl->roundToPow2();

  for( size_t it = 0; it < children.size(); it++ )
     children[it]->roundToPow2();
}

int StochVector::allPositive()
{
  //!parallel
  int allPos = vec->allPositive() && ((vecl != NULL) ? vecl->allPositive() : 1);
  if (!allPos) return 0;

  for(size_t it=0; it<children.size() && allPos; it++) 
    allPos = children[it]->allPositive();

  return allPos;
}

int StochVector::matchesNonZeroPattern( OoqpVector& select_ )
{
  StochVector& select = dynamic_cast<StochVector&>(select_);
  assert(children.size() == select.children.size());

  int match = vec->matchesNonZeroPattern(*select.vec);

  if( vecl )
  {
     assert(select.vecl);
     match = match && vecl->matchesNonZeroPattern(*select.vecl);
  }

  if(!match) return 0;

  for(size_t it=0; it<children.size() && match; it++) 
    match = children[it]->matchesNonZeroPattern(*select.children[it]);

  return match;
}

void StochVector::selectNonZeros( OoqpVector& select_ )
{
  StochVector& select = dynamic_cast<StochVector&>(select_);
  assert(children.size() == select.children.size());

  vec->selectNonZeros(*select.vec);

  if( vecl )
  {
     assert(select.vecl);
     vecl->selectNonZeros(*select.vecl);
  }

  for(size_t it=0; it<children.size(); it++) 
    children[it]->selectNonZeros(*select.children[it]);
}

long long StochVector::numberOfNonzeros()
{
  //!opt - store the number of nnz to avoid communication
  long long nnz = 0;

  for(size_t it=0; it<children.size(); it++) 
    nnz += children[it]->numberOfNonzeros();

  if(iAmDistrib) {
    long long nnzG = 0;
    MPI_Allreduce(&nnz, &nnzG, 1, MPI_LONG_LONG, MPI_SUM, mpiComm);
    nnz = nnzG;
  }
  nnz += vec->numberOfNonzeros();

  if( vecl ) nnz += vecl->numberOfNonzeros();

  return nnz;
}
void StochVector::addSomeConstants( double c, OoqpVector& select_ )
{
  StochVector& select = dynamic_cast<StochVector&>(select_);
  assert(children.size() == select.children.size());

  vec->addSomeConstants(c, *select.vec);

  if( vecl )
  {
     assert(select.vecl);
     vecl->addSomeConstants(c, *select.vecl);
  }

  for(size_t it=0; it<children.size(); it++) 
    children[it]->addSomeConstants(c, *select.children[it]);
}

void StochVector::writefSomeToStream( ostream& out,
			 const char format[],
			 OoqpVector& select_ ) const
{
  assert( "Have not been yet implemented" && 0 );
}

void StochVector::axdzpy( double alpha, OoqpVector& x_,
		       OoqpVector& z_, OoqpVector& select_ )
{
  StochVector& select = dynamic_cast<StochVector&>(select_);
  StochVector&      x = dynamic_cast<StochVector&>(x_);
  StochVector&      z = dynamic_cast<StochVector&>(z_);

  assert(children.size() == select.children.size());
  assert(children.size() == x.     children.size());
  assert(children.size() == z.     children.size());

  vec->axdzpy(alpha, *x.vec, *z.vec, *select.vec);

  if( vecl )
  {
     assert(x.vecl);
     assert(z.vecl);
     assert(select.vecl);
     vecl->axdzpy(alpha, *x.vecl, *z.vecl, *select.vecl);
  }

  for(size_t it=0; it<children.size(); it++)
    children[it]->axdzpy(alpha, *x.children[it], *z.children[it], *select.children[it]);
}

int StochVector::somePositive( OoqpVector& select_ )
{
  StochVector& select = dynamic_cast<StochVector&>(select_);
  assert(children.size() == select.children.size());

  //!parallel stuff needed

  int somePos = vec->somePositive(*select.vec);

  if( vecl )
  {
    assert(select.vecl);
    somePos = somePos && vecl->somePositive(*select.vecl);
  }

  for(size_t it=0; it<children.size() && somePos; it++)
    somePos = children[it]->somePositive(*select.children[it]);
  
  return somePos;
}

void StochVector::divideSome( OoqpVector& div_, OoqpVector& select_ )
{
  StochVector& div    = dynamic_cast<StochVector&>(div_);
  StochVector& select = dynamic_cast<StochVector&>(select_);

  assert(children.size() == div.   children.size());
  assert(children.size() == select.children.size());

  vec->divideSome(*div.vec, *select.vec);

  if( vecl )
  {
     assert(div.vecl);
     assert(select.vecl);
     vecl->divideSome(*div.vecl, *select.vecl);
  }

  for(size_t it=0; it<children.size(); it++)
    children[it]->divideSome(*div.children[it], *select.children[it]);
}

void StochVector::copyIntoArray( double v[] ) const
{
  assert( "Not supported" && 0 );
}

void StochVector::copyFromArray( double v[] )
{
  assert( "Not supported" && 0 );
}

void StochVector::copyFromArray( char v[] )
{
  assert( "Not supported" && 0 );
}

<<<<<<< HEAD
void StochVector::removeEntries( const OoqpVector& select )
{
   const StochVector& selectStoch = dynamic_cast<const StochVector&>(select);

   assert(children.size() == selectStoch.children.size());

   vec->removeEntries(*selectStoch.vec);
   n = vec->n;

   if( vecl )
   {
      assert(selectStoch.vecl);
      vecl->removeEntries(*selectStoch.vecl);
   }

   for( size_t it = 0; it < children.size(); it++ )
   {
      children[it]->removeEntries(*selectStoch.children[it]);
      n += children[it]->n;
   }
=======
void StochVector::permuteVec0Entries(const std::vector<unsigned int>& permvec)
{
   dynamic_cast<SimpleVector*>(vec)->permuteEntries(permvec);
>>>>>>> 8d5ae25f
}

void StochVector::permuteLinkingEntries(const std::vector<unsigned int>& permvec)
{
   if( vecl )
      dynamic_cast<SimpleVector*>(vecl)->permuteEntries(permvec);
}
<|MERGE_RESOLUTION|>--- conflicted
+++ resolved
@@ -1369,7 +1369,6 @@
   assert( "Not supported" && 0 );
 }
 
-<<<<<<< HEAD
 void StochVector::removeEntries( const OoqpVector& select )
 {
    const StochVector& selectStoch = dynamic_cast<const StochVector&>(select);
@@ -1390,11 +1389,11 @@
       children[it]->removeEntries(*selectStoch.children[it]);
       n += children[it]->n;
    }
-=======
+}
+
 void StochVector::permuteVec0Entries(const std::vector<unsigned int>& permvec)
 {
    dynamic_cast<SimpleVector*>(vec)->permuteEntries(permvec);
->>>>>>> 8d5ae25f
 }
 
 void StochVector::permuteLinkingEntries(const std::vector<unsigned int>& permvec)
