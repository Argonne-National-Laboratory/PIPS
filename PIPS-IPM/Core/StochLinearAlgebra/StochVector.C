#include "SimpleVector.h"
#include "SimpleVectorHandle.h"
#include "VectorUtilities.h"
#include "StochVector.h"

#include <cassert>
#include <cstring>
#include <iostream>
#include <limits>
#include <math.h>

template<typename T>
StochVectorBase<T>::StochVectorBase(int n_, MPI_Comm mpiComm_, int isDistributed/*=-1*/)
  : OoqpVectorBase<T>(n_), vecl(NULL), parent(NULL), mpiComm(mpiComm_),
    iAmDistrib(isDistributed)
{
  vec = new SimpleVectorBase<T>(n_);

  if( -1 == iAmDistrib && MPI_COMM_NULL != mpiComm) {
    int size;
    MPI_Comm_size(mpiComm, &size);
    iAmDistrib = (size == 1) ? 0 : 1;
  }
  vecl = NULL;
}

template<typename T>
StochVectorBase<T>::StochVectorBase(int n_, int nl_, MPI_Comm mpiComm_, int isDistributed)
  : OoqpVectorBase<T>(n_), parent(NULL), mpiComm(mpiComm_),
    iAmDistrib(isDistributed)
{
  vec = new SimpleVectorBase<T>(n_);

  if( nl_ >= 0 )
    vecl = new SimpleVectorBase<T>(nl_);
  else
	 vecl = NULL;

  if( -1 == iAmDistrib && MPI_COMM_NULL != mpiComm) {
    int size;
    MPI_Comm_size(mpiComm, &size);
    iAmDistrib = (size == 1) ? 0 : 1;
  }

}

template<typename T>
void StochVectorBase<T>::AddChild(StochVectorBase<T>* child)
{
  child->parent = this;
  children.push_back(child);
  this->n += child->n;
}

template<typename T>
void StochVectorBase<T>::AddChild(OoqpVectorBase<T>* child_)
{
  StochVectorBase<T>* child = reinterpret_cast<StochVectorBase<T>*>(child_);
  AddChild(child);
}

template<typename T>
StochVectorBase<T>::~StochVectorBase()
{
  for (size_t it = 0; it < children.size(); it++)
    delete children[it];

  if( vec )
    delete vec;

  if( vecl )
	 delete vecl;
}

template<typename T>
OoqpVectorBase<T>* StochVectorBase<T>::dataClone() const
{
  assert(!vecl);
  OoqpVectorBase<T>* clone = new SimpleVectorBase<T>(vec->length());
  return clone;
}

template<typename T>
OoqpVectorBase<T>* StochVectorBase<T>::dataCloneLinkCons() const
{
  assert(vecl);
  OoqpVectorBase<T>* clone = new SimpleVectorBase<T>(vecl->length());
  return clone;
}

template<typename T>
StochVectorBase<T>* StochVectorBase<T>::clone() const
{
  StochVectorBase<T>* clone;
  if( vecl )
    clone = new StochVectorBase<T>(vec->length(), vecl->length(), mpiComm, -1);
  else
	 clone = new StochVectorBase<T>(vec->length(), mpiComm);

  for(size_t it = 0; it < children.size(); it++) {
    clone->AddChild(children[it]->clone());
  }
  return clone;
}

template<typename T>
StochVectorBase<T>* StochVectorBase<T>::cloneFull() const
{
   StochVectorBase<T>* clone = new StochVectorBase<T>(vec->length(), (vecl != NULL) ? vecl->length() : -1, mpiComm, -1);

   clone->vec->copyFrom(*vec);

   if( vecl )
      clone->vecl->copyFrom(*vecl);

   for( size_t it = 0; it < children.size(); it++ )
      clone->AddChild(children[it]->cloneFull());

   return clone;
}


template<typename T>
void StochVectorBase<T>::jointCopyFrom(const StochVectorBase<T>& v1, const StochVectorBase<T>& v2, const StochVectorBase<T>& v3)
{
  SimpleVectorBase<T>& sv  = dynamic_cast<SimpleVectorBase<T>&>(*this->vec);
  SimpleVectorBase<T>& sv1 = dynamic_cast<SimpleVectorBase<T>&>(*v1.vec);
  SimpleVectorBase<T>& sv2 = dynamic_cast<SimpleVectorBase<T>&>(*v2.vec);
  SimpleVectorBase<T>& sv3 = dynamic_cast<SimpleVectorBase<T>&>(*v3.vec);

  int n1 = sv1.length();
  int n2 = sv2.length();
  int n3 = sv3.length();

  assert( n1 + n2 + n3 == sv.length() );

  if( n1 > 0 )
    memcpy(&sv[0], &sv1[0], n1 * sizeof(T));

  if( n2 > 0 )
    memcpy(&sv[n1], &sv2[0], n2 * sizeof(T));

  if( n3 > 0 )
    memcpy(&sv[n1 + n2], &sv3[0], n3 * sizeof(T));

  for(size_t it = 0; it < children.size(); it++) {
    children[it]->jointCopyFrom(*v1.children[it],
				*v2.children[it],
				*v3.children[it]);
  }

}

template<typename T>
void StochVectorBase<T>::jointCopyFromLinkCons(const StochVectorBase<T>& vx, const StochVectorBase<T>& vy, const StochVectorBase<T>& vz)
{
  SimpleVectorBase<T>& sv  = dynamic_cast<SimpleVectorBase<T>&>(*this->vec);
  SimpleVectorBase<T>& svx = dynamic_cast<SimpleVectorBase<T>&>(*vx.vec);
  SimpleVectorBase<T>& svy = dynamic_cast<SimpleVectorBase<T>&>(*vy.vec);
  SimpleVectorBase<T>& svz = dynamic_cast<SimpleVectorBase<T>&>(*vz.vec);

  int n1 = svx.length();
  int n2 = svy.length();
  int n3 = svz.length();
  int n4 = 0;
  int n5 = 0;

  assert(n1+n2+n3 <= sv.length());
  assert( sizeof(T) == sizeof(sv[0]) );

  if( n1 > 0 )
    memcpy(&sv[0], &svx[0], n1 * sizeof(T));

  if( n2 > 0 )
    memcpy(&sv[n1], &svy[0], n2 * sizeof(T));

  if( n3 > 0 )
    memcpy(&sv[n1 + n2], &svz[0], n3 * sizeof(T));

  if( vy.vecl )
  {
    SimpleVectorBase<T>& svyl = dynamic_cast<SimpleVectorBase<T>&>(*vy.vecl);
    n4 = svyl.length();
    assert( n4 >= 0 );

    if( n4 > 0 )
      memcpy(&sv[n1 + n2 + n3], &svyl[0], n4 * sizeof(T));
  }

  if( vz.vecl )
  {
    SimpleVectorBase<T>& svzl = dynamic_cast<SimpleVectorBase<T>&>(*vz.vecl);
    n5 = svzl.length();
    assert( n5 >= 0 );

    if( n5 > 0 )
      memcpy(&sv[n1 + n2 + n3 + n4], &svzl[0], n5 * sizeof(T));
  }

  assert(n1+n2+n3+n4+n5 == sv.length());

  for(size_t it = 0; it < children.size(); it++) {
    children[it]->jointCopyFromLinkCons(*vx.children[it],
				*vy.children[it],
				*vz.children[it]);
  }
}


template<typename T>
void StochVectorBase<T>::jointCopyTo(StochVectorBase<T>& v1, StochVectorBase<T>& v2, StochVectorBase<T>& v3) const
{
  const SimpleVectorBase<T>& sv  = dynamic_cast<const SimpleVectorBase<T>&>(*this->vec);
  SimpleVectorBase<T>& sv1 = dynamic_cast<SimpleVectorBase<T>&>(*v1.vec);
  SimpleVectorBase<T>& sv2 = dynamic_cast<SimpleVectorBase<T>&>(*v2.vec);
  SimpleVectorBase<T>& sv3 = dynamic_cast<SimpleVectorBase<T>&>(*v3.vec);

  int n1 = sv1.length();
  int n2 = sv2.length();
  int n3 = sv3.length();

  assert(n1+n2+n3 == sv.length());

  if(n1 > 0)
    memcpy(&sv1[0], &sv[0], n1 * sizeof(T));

  if(n2 > 0)
    memcpy(&sv2[0], &sv[n1], n2 * sizeof(T));

  if(n3 > 0)
    memcpy(&sv3[0], &sv[n1+n2], n3 * sizeof(T));


  for(size_t it = 0; it < children.size(); it++) {
    children[it]->jointCopyTo(*v1.children[it],
			      *v2.children[it],
			      *v3.children[it]);
  }
}

template<typename T>
void StochVectorBase<T>::jointCopyToLinkCons(StochVectorBase<T>& vx, StochVectorBase<T>& vy, StochVectorBase<T>& vz) const
{
  const SimpleVectorBase<T>& sv  = dynamic_cast<const SimpleVectorBase<T>&>(*this->vec);
  SimpleVectorBase<T>& svx = dynamic_cast<SimpleVectorBase<T>&>(*vx.vec);
  SimpleVectorBase<T>& svy = dynamic_cast<SimpleVectorBase<T>&>(*vy.vec);
  SimpleVectorBase<T>& svz = dynamic_cast<SimpleVectorBase<T>&>(*vz.vec);

  int n1 = svx.length();
  int n2 = svy.length();
  int n3 = svz.length();
  int n4 = 0;
  int n5 = 0;

  assert( n1 + n2 + n3 <= sv.length() );
  assert( sizeof(T) == sizeof(sv[0]) );

  if(n1 > 0)
    memcpy(&svx[0], &sv[0], n1 * sizeof(T));

  if(n2 > 0)
    memcpy(&svy[0], &sv[n1], n2 * sizeof(T));

  if(n3 > 0)
    memcpy(&svz[0], &sv[n1 + n2], n3 * sizeof(T));

  if( vy.vecl )
  {
     SimpleVectorBase<T>& svyl = dynamic_cast<SimpleVectorBase<T>&>(*vy.vecl);
     n4 = svyl.length();
     assert(n4 >= 0);

     if( n4 > 0 )
       memcpy(&svyl[0], &sv[n1 + n2 + n3], n4 * sizeof(T));
  }

  if( vz.vecl )
  {
     SimpleVectorBase<T>& svzl = dynamic_cast<SimpleVectorBase<T>&>(*vz.vecl);
     n5 = svzl.length();
     assert(n5>= 0);

     if( n5 > 0 )
       memcpy(&svzl[0], &sv[n1 + n2 + n3 + n4], n5 * sizeof(T));
  }

  assert(n1 + n2 + n3 + n4 + n5 == sv.length());

  for(size_t it = 0; it < children.size(); it++) {
    children[it]->jointCopyToLinkCons(*vx.children[it],
			      *vy.children[it],
			      *vz.children[it]);
  }
}


template<typename T>
bool StochVectorBase<T>::isKindOf( int kind ) const
{
  return kind==kStochVector;
}

template<typename T>
void StochVectorBase<T>::scale( T alpha )
{
  vec->scale(alpha);

  if( vecl ) vecl->scale(alpha);

  for(size_t it = 0; it < children.size(); it++)
    children[it]->scale(alpha);
}

template<typename T>
bool StochVectorBase<T>::isZero() const
{
	bool is_zero = true;

	is_zero = (is_zero && dynamic_cast<SimpleVectorBase<T>&>(*vec).isZero());

	if(vecl)
		is_zero = (is_zero && dynamic_cast<SimpleVectorBase<T>&>(*vecl).isZero());

	for( size_t node = 0; node < children.size(); ++node )
		is_zero = (is_zero && children[node]->isZero());

	return is_zero;
}

template<typename T>
void StochVectorBase<T>::setToZero()
{
  vec->setToZero();

  if( vecl ) vecl->setToZero();

<<<<<<< HEAD
  for(size_t it = 0; it < children.size(); it++)
=======
  for(size_t it = 0; it<children.size(); it++)
>>>>>>> 29105dd6
    children[it]->setToZero();
}

template<typename T>
void StochVectorBase<T>::setToConstant( T c)
{
  vec->setToConstant(c);

  if( vecl ) vecl->setToConstant(c);

<<<<<<< HEAD
  for(size_t it = 0; it < children.size(); it++)
=======
  for(size_t it = 0; it<children.size(); it++)
>>>>>>> 29105dd6
    children[it]->setToConstant(c);
}

template<typename T>
void StochVectorBase<T>::randomize( T alpha, T beta, T *ix )
{
  assert( "Not implemented" && 0 );
}


template<typename T>
void StochVectorBase<T>::copyFrom( const OoqpVectorBase<T>& v_ )
{
  const StochVectorBase<T>& v = dynamic_cast<const StochVectorBase<T>&>(v_);

  this->vec->copyFrom(*v.vec);

  if( this->vecl )
  {
     assert(v.vecl);
     this->vecl->copyFrom(*v.vecl);
  }

  //assert tree compatibility
  assert(children.size() == v.children.size());

  for(size_t it  =0; it < children.size(); it++)
    children[it]->copyFrom(*v.children[it]);
}

template<typename T>
void StochVectorBase<T>::copyFromAbs(const OoqpVectorBase<T>& v_ )
{
  const StochVectorBase<T>& v = dynamic_cast<const StochVectorBase<T>&>(v_);

  this->vec->copyFromAbs(*v.vec);

  if( this->vecl )
  {
     assert(v.vecl);
     this->vecl->copyFromAbs(*v.vecl);
  }

  //assert tree compatibility
  assert(children.size() == v.children.size());

  for(size_t it = 0; it < children.size(); it++)
    children[it]->copyFromAbs(*v.children[it]);
}

template<typename T>
T StochVectorBase<T>::infnorm() const
{
  T infnrm;

  infnrm = 0.0;

  for(size_t it = 0; it < children.size(); it++)
    infnrm = std::max(infnrm, children[it]->infnorm());

  if(iAmDistrib) {
    T infnrmG = PIPS_MPIgetMax(infnrm, mpiComm);
    // MPI_Allreduce(&infnrm, &infnrmG, 1, MPI_DOUBLE, MPI_MAX, mpiComm); // not working properly in templated version
    infnrm = infnrmG;
  }

  infnrm = std::max(vec->infnorm(), infnrm);

  if( vecl ) infnrm = std::max(vecl->infnorm(), infnrm);

  return infnrm;
}

template<typename T>
double StochVectorBase<T>::twonorm() const
{
#if 0
  return sqrt(this->dotProductWith(*this));
#else
  const T scale = this->infnorm();
  assert(scale >= 0.0);

  if( PIPSisZero(scale) )
     return 0.0;

  return scale * sqrt(this->dotProductSelf(1 / scale));
#endif
}

template<typename T>
T StochVectorBase<T>::onenorm() const
{
  T onenrm = 0.0;

  for( size_t it = 0; it < children.size(); it++ )
     onenrm += children[it]->onenorm();

  if( iAmDistrib == 1 )
  {
     T sum = PIPS_MPIgetSum(onenrm, mpiComm);
     // MPI_Allreduce(&onenrm, &sum, 1, MPI_DOUBLE, MPI_SUM, mpiComm); // not working properly in templated version
     onenrm = sum;
  }

  onenrm += vec->onenorm();

  if( vecl )
     onenrm += vecl->onenorm();

  return onenrm;
}


template<typename T>
void StochVectorBase<T>::min( T& m, int& index ) const
{
  T lMin; int lInd;

  if(NULL == parent) {
    vec->min(m,index);
    if( vecl )
    {
       vecl->min(lMin,lInd);
       if( lMin < m )
       {
          m = lMin;
          index = lInd + vec->length();
       }
    }
  } else {
    vec->min(lMin,lInd);

    if( vecl )
    {
       T lMinlink;
       int lIndlink;
       vecl->min(lMinlink,lIndlink);
       if( lMinlink < lMin )
       {
          lMin = lMinlink;
          lInd = lIndlink + vec->length();
       }
    }

    if(lMin < m) {
      m = lMin;
      index = lInd + parent->n - this->n;
    }
  }

  for(size_t it  =0; it < children.size(); it++) {
    children[it]->min(m,index);
  }

  if(iAmDistrib == 1) {
    T minG = PIPS_MPIgetMin(m, mpiComm);
    // MPI_Allreduce(&m, &minG, 1, MPI_DOUBLE, MPI_MIN, mpiComm); // not working properly in templated version
    m = minG;
  }
}


template<typename T>
void StochVectorBase<T>::max( T& m, int& index ) const
{
   T lMax;
   int lInd;

   if( NULL == parent )
   {
      vec->max(m, index);
      if( vecl )
      {
         vecl->max(lMax, lInd);
         if( lMax > m )
         {
            m = lMax;
            index = lInd + vec->length();
         }
      }
   }
   else
   {
      vec->max(lMax, lInd);

      if( vecl )
      {
         T lMaxlink;
         int lIndlink;
         vecl->max(lMaxlink, lIndlink);
         if( lMaxlink > lMax )
         {
            lMax = lMaxlink;
            lInd = lIndlink + vec->length();
         }
      }

      if( lMax > m )
      {
         m = lMax;
         index = lInd + parent->n - this->n;
      }
   }

   for( size_t it = 0; it < children.size(); it++ )
      children[it]->max(m, index);

   if( iAmDistrib == 1 )
   {
      T maxG = PIPS_MPIgetMax(m, mpiComm);
      // MPI_Allreduce(&m, &maxG, 1, MPI_DOUBLE, MPI_MAX, mpiComm); // not working properly in templated version
      m = maxG;
   }
}

template<typename T>
void StochVectorBase<T>::absminVecUpdate(OoqpVectorBase<T>& absminvec) const
{
   StochVectorBase<T>& absminvecStoch = dynamic_cast<StochVectorBase<T>&>(absminvec);
   assert(absminvecStoch.children.size() == children.size());

   if( vecl )
   {
      assert(absminvecStoch.vecl);
      vecl->absminVecUpdate(*(absminvecStoch.vecl));
   }

   vec->absminVecUpdate(*(absminvecStoch.vec));

   for( size_t it = 0; it < children.size(); it++ )
      children[it]->absminVecUpdate(*(absminvecStoch.children[it]));
}

template<typename T>
void StochVectorBase<T>::absmaxVecUpdate(OoqpVectorBase<T>& absmaxvec) const
{
   StochVectorBase<T>& absmaxvecStoch = dynamic_cast<StochVectorBase<T>&>(absmaxvec);
   assert(absmaxvecStoch.children.size() == children.size());

   if( vecl )
   {
      assert(absmaxvecStoch.vecl);
      vecl->absmaxVecUpdate(*(absmaxvecStoch.vecl));
   }

   vec->absmaxVecUpdate(*(absmaxvecStoch.vec));

   for( size_t it = 0; it < children.size(); it++ )
      children[it]->absmaxVecUpdate(*(absmaxvecStoch.children[it]));
}

template<typename T>
void StochVectorBase<T>::absmin(T& m) const
{
   T lMin;

   if(NULL==parent) {
     vec->absmin(m);
     if( vecl )
     {
        vecl->absmin(lMin);
        if( lMin < m )
           m = lMin;
     }
   } else {
     vec->absmin(lMin);

     if( vecl )
     {
        T lMinlink;
        vecl->absmin(lMinlink);
        if( lMinlink < lMin )
           lMin = lMinlink;
     }

     if(lMin < m)
       m = lMin;
   }

   for(size_t it=0; it<children.size(); it++) {
     children[it]->absmin(m);
   }

   if(iAmDistrib == 1) {
     T minG = PIPS_MPIgetMin(m, mpiComm);
     // MPI_Allreduce(&m, &minG, 1, MPI_DOUBLE, MPI_MIN, mpiComm); // not working properly in templated version
     m = minG;
   }
   assert( m >= 0.0 );
}

template<typename T>
void StochVectorBase<T>::absminNonZero(T& m, T zero_eps) const
{
   T min;

   assert(zero_eps >= 0.0);

   vec->absminNonZero(m, zero_eps);

   assert(m >= zero_eps || m == -1.0);


   if( vecl )
   {
      vecl->absminNonZero(min, zero_eps);
      if( min >= 0.0 && (min < m  || m < 0.0) )
      {
         m = min;
         assert(m >= zero_eps || m == -1.0);
      }
   }

   for( size_t it = 0; it < children.size(); it++ )
   {
      children[it]->absminNonZero(min, zero_eps);

      if( min >= 0.0 && (min < m  || m < 0.0) )
      {
         m = min;
         assert(m >= zero_eps || m == -1.0);
      }
   }

   if( iAmDistrib == 1 )
   {
      T minG;
      if( m < 0.0 )
      {
         min = std::numeric_limits<T>::max();
      }
      else
      {
         min = m;
         assert(min >= zero_eps);
      }

      minG = PIPS_MPIgetMin(min, mpiComm);
      // MPI_Allreduce(&min, &minG, 1, MPI_DOUBLE, MPI_MIN, mpiComm); // not working properly in templated version

      if( minG < std::numeric_limits<T>::max() )
         m = minG;
      else
         m = -1.0;
   }
   assert(m >= zero_eps || m == -1.0);
}


template<typename T>
T StochVectorBase<T>::stepbound(const OoqpVectorBase<T> & v_, T maxStep ) const
{
  const StochVectorBase<T>& v = dynamic_cast<const StochVectorBase<T>&>(v_);

  T step = this->vec->stepbound(*v.vec, maxStep);

  if( vecl )
  {
     assert(v.vecl);
     T stepl = vecl->stepbound(*v.vecl, maxStep);
     if( stepl < step )
        step = stepl;
  }

  //check tree compatibility
  assert(children.size() == v.children.size());

  for(size_t it = 0; it < children.size(); it++)
    step = children[it]->stepbound(*v.children[it], step);

  if(iAmDistrib == 1) {
    T stepG = PIPS_MPIgetMin(step, mpiComm);
    // MPI_Allreduce(&step, &stepG, 1, MPI_DOUBLE, MPI_MIN, mpiComm); // not working properly in templated version
    step = stepG;
  }
  return step;
}

template<typename T>
T StochVectorBase<T>::findBlocking(const OoqpVectorBase<T> & wstep_vec,
			      const OoqpVectorBase<T> & u_vec,
			      const OoqpVectorBase<T> & ustep_vec,
			      T maxStep,
			      T *w_elt,
			      T *wstep_elt,
			      T *u_elt,
			      T *ustep_elt,
			      int& first_or_second) const
{
  const StochVectorBase<T>& w = *this;
  const StochVectorBase<T>& u = dynamic_cast<const StochVectorBase<T>&>(u_vec);

  const StochVectorBase<T>& wstep = dynamic_cast<const StochVectorBase<T>&>(wstep_vec);
  const StochVectorBase<T>& ustep = dynamic_cast<const StochVectorBase<T>&>(ustep_vec);
  const T local_eps = 1e-14;

  T step = maxStep;

  // todo only if i am special?
  if( w.vecl )
  {
    assert(wstep.vecl);
    assert(u.vecl);
    assert(ustep.vecl);

    step = w.vecl->findBlocking(*wstep.vecl, *u.vecl, *ustep.vecl, step,
                 w_elt, wstep_elt, u_elt, ustep_elt,
                 first_or_second);
  }

  step = w.vec->findBlocking(*wstep.vec, *u.vec, *ustep.vec, step,
			      w_elt, wstep_elt, u_elt, ustep_elt,
			      first_or_second);

  int nChildren=w.children.size();
  //check tree compatibility
  assert( nChildren - u.children.size() == 0);
  assert( wstep.children.size() == ustep.children.size() );
  assert( nChildren - ustep.children.size() == 0);

  for(int it = 0; it < nChildren; it++) {
    step = w.children[it]->findBlocking(*wstep.children[it],
			       *u.children[it],
			       *ustep.children[it],
			       step,
			       w_elt,
			       wstep_elt,u_elt,ustep_elt, first_or_second);
  }

  if(iAmDistrib == 1) {
    T stepG;
    assert(PIPSisLE(step, 1.0));
    assert(PIPSisLE(0.0, step));

    stepG = PIPS_MPIgetMin(step, mpiComm);
    // MPI_Allreduce(&step, &stepG, 1, MPI_DOUBLE, MPI_MIN, mpiComm); not working properly in templated version
    const bool iHaveMinStep = PIPSisEQ(step, stepG, local_eps);

    //we prefer a AllReduce instead of a bcast, since the step==stepG m
    //may occur for two different processes and a deadlock may occur.
    T buffer[5]; //0-primal val, 1-primal step, 2-dual value, 3-step, 4-1st or 2nd

    int count;
    if( iHaveMinStep ) {
      buffer[0]=*w_elt; buffer[1]=*wstep_elt;
      buffer[2]=*u_elt; buffer[3]=*ustep_elt;
      buffer[4]=first_or_second;

      count = 1;
    } else {

      count = 0;
      buffer[0]=buffer[1]=buffer[2]=buffer[3]=buffer[4]= -std::numeric_limits<T>::max();
    }

    count = PIPS_MPIgetSum(count, mpiComm);
    // MPI_Allreduce(MPI_IN_PLACE, &count, 1, MPI_INT, MPI_SUM, mpiComm); // not working properly in templated version
    assert(count >= 1);

    // is there more than one process with step==stepG?
    if( count > 1 )
    {
       int myrank;
       int mineqrank;

       MPI_Comm_rank(mpiComm, &myrank);

       if( iHaveMinStep )
          mineqrank = myrank;
       else
          mineqrank = std::numeric_limits<int>::max();

       mineqrank = PIPS_MPIgetMin(mineqrank, mpiComm);
       // MPI_Allreduce(MPI_IN_PLACE, &mineqrank, 1, MPI_INT, MPI_MIN, mpiComm); // not working properly in templated version

       // step==stepG and not smallest rank?
      if( iHaveMinStep && mineqrank != myrank )
         buffer[0]=buffer[1]=buffer[2]=buffer[3]=buffer[4]= -std::numeric_limits<T>::max();
    }

    T bufferOut[5];
    PIPS_MPImaxArray(buffer, bufferOut, 5, mpiComm);

    //MPI_Allreduce(buffer, bufferOut, 5, MPI_DOUBLE, MPI_MAX, mpiComm); // not working properly in templated version

    *w_elt = bufferOut[0]; *wstep_elt=bufferOut[1];
    *u_elt = bufferOut[2]; *ustep_elt=bufferOut[3];

    // negative or 0 means no blocking, so set first_or_second to 0.
    if( bufferOut[4] <= 0.5 )
       first_or_second = 0;
    else if( bufferOut[4] <= 1.5 )
       first_or_second = 1;
    else
       first_or_second = 2;

    step=stepG;
  }
  return step;
}

template<typename T>
void StochVectorBase<T>::findBlocking_pd(const OoqpVectorBase<T> & wstep_vec,
			      const OoqpVectorBase<T> & u_vec,
			      const OoqpVectorBase<T> & ustep_vec,
			      T& maxStepPri, T& maxStepDual,
			      T& w_elt_p, T& wstep_elt_p, T& u_elt_p, T& ustep_elt_p,
				   T& w_elt_d, T& wstep_elt_d, T& u_elt_d, T& ustep_elt_d,
				   bool& primalBlocking, bool& dualBlocking) const
{
  const StochVectorBase<T>& w = *this;
  const StochVectorBase<T>& u = dynamic_cast<const StochVectorBase<T>&>(u_vec);
  const T local_eps = 1e-14;

  const StochVectorBase<T>& wstep = dynamic_cast<const StochVectorBase<T>&>(wstep_vec);
  const StochVectorBase<T>& ustep = dynamic_cast<const StochVectorBase<T>&>(ustep_vec);

  // todo only if i am special?
  if( w.vecl )
  {
    assert(wstep.vecl);
    assert(u.vecl);
    assert(ustep.vecl);

    w.vecl->findBlocking_pd(*wstep.vecl, *u.vecl, *ustep.vecl, maxStepPri, maxStepDual,
                 w_elt_p, wstep_elt_p, u_elt_p, ustep_elt_p,
				     w_elt_d, wstep_elt_d, u_elt_d, ustep_elt_d,
                 primalBlocking, dualBlocking);
  }

  w.vec->findBlocking_pd(*wstep.vec, *u.vec, *ustep.vec, maxStepPri, maxStepDual,
		  	  	  w_elt_p, wstep_elt_p, u_elt_p, ustep_elt_p,
				  w_elt_d, wstep_elt_d, u_elt_d, ustep_elt_d,
				  primalBlocking, dualBlocking);

  int nChildren=w.children.size();
  //check tree compatibility
  assert( nChildren             - u.children.size() == 0);
  assert( wstep.children.size() == ustep.children.size() );
  assert( nChildren             - ustep.children.size() == 0);

  for(int it=0; it<nChildren; it++) {
    w.children[it]->findBlocking_pd(*wstep.children[it],
			       *u.children[it],
			       *ustep.children[it],
			       maxStepPri, maxStepDual,
				    w_elt_p, wstep_elt_p, u_elt_p, ustep_elt_p,
				    w_elt_d, wstep_elt_d, u_elt_d, ustep_elt_d,
				    primalBlocking, dualBlocking);
   }

   if( iAmDistrib == 1 )
   {
      T maxStepGlobalPri, maxStepGlobalDual;
      assert(PIPSisLE(maxStepPri, 1.0) && PIPSisLE(maxStepDual, 1.0));
      assert(PIPSisLE(0.0, maxStepPri) && PIPSisLE(0.0, maxStepDual));

      maxStepGlobalPri = PIPS_MPIgetMin(maxStepPri, mpiComm);
      maxStepGlobalDual = PIPS_MPIgetMin(maxStepDual, mpiComm);
      // MPI_Allreduce(&maxStepPri, &maxStepGlobalPri, 1, MPI_DOUBLE, MPI_MIN, mpiComm);
      // MPI_Allreduce(&maxStepDual, &maxStepGlobalDual, 1, MPI_DOUBLE, MPI_MIN, mpiComm);
      const bool iHaveMinStepPri = PIPSisEQ(maxStepPri, maxStepGlobalPri, local_eps);
      const bool iHaveMinStepDual = PIPSisEQ(maxStepDual, maxStepGlobalDual, local_eps);

      //we prefer a AllReduce instead of a bcast, since the step==stepG
      //may occur for two different processes and a deadlock may occur.
      T buffer[10];
      int count[2];
      //values for computation of the primal steplength:
      //0-primal val, 1-primal step, 2-dual value, 3-dual step, 4-primalBlocking
      if( iHaveMinStepPri )
      {
         buffer[0] = w_elt_p;
         buffer[1] = wstep_elt_p;
         buffer[2] = u_elt_p;
         buffer[3] = ustep_elt_p;
         buffer[4] = primalBlocking ? 1.0 : 0.0;

         count[0] = 1;
      }
      else
      {
         buffer[0] = buffer[1] = buffer[2] = buffer[3] = buffer[4] =
               -std::numeric_limits<T>::max();
         count[0] = 0;
      }

      //values for computation of the dual steplength:
      //5-primal val, 6-primal step, 7-dual value, 8-dual step, 9-dualBlocking
      if( iHaveMinStepDual )
      {
         buffer[5] = w_elt_d;
         buffer[6] = wstep_elt_d;
         buffer[7] = u_elt_d;
         buffer[8] = ustep_elt_d;
         buffer[9] = dualBlocking ? 1.0 : 0.0;

         count[1] = 1;
      }
      else
      {
         buffer[5] = buffer[6] = buffer[7] = buffer[8] = buffer[9] =
               -std::numeric_limits<T>::max();
         count[1] = 0;
      }

      PIPS_MPIsumArrayInPlace(count, 2, mpiComm);
      // MPI_Allreduce(MPI_IN_PLACE, count, 2, MPI_INT, MPI_SUM, mpiComm);

      assert(count[0] >= 1 && count[1] >= 1);

      int myrank;
      MPI_Comm_rank(mpiComm, &myrank);

      // is there more than one process with maxStepPri==stepG?
      if( count[0] > 1 )
      {
         int mineqrank;

         if( iHaveMinStepPri )
            mineqrank = myrank;
         else
            mineqrank = std::numeric_limits<int>::max();

          mineqrank = PIPS_MPIgetMin(mineqrank, mpiComm);
         // MPI_Allreduce(MPI_IN_PLACE, &mineqrank, 1, MPI_INT, MPI_MIN, mpiComm);

         // step==stepG and not smallest rank?
         if( iHaveMinStepPri && mineqrank != myrank )
            buffer[0] = buffer[1] = buffer[2] = buffer[3]=buffer[4]= -std::numeric_limits<T>::max();
      }

      // is there more than one process with maxStepDual==stepF?
      if( count[1] > 1 )
      {
         int mineqrank;

         if( iHaveMinStepDual )
            mineqrank = myrank;
         else
            mineqrank = std::numeric_limits<int>::max();

          mineqrank = PIPS_MPIgetMin(mineqrank, mpiComm);
         // MPI_Allreduce(MPI_IN_PLACE, &mineqrank, 1, MPI_INT, MPI_MIN, mpiComm);

         // stepDual==stepF and not smallest rank?
         if( iHaveMinStepDual && mineqrank != myrank )
            buffer[5]=buffer[6]=buffer[7]=buffer[8]=buffer[9]= -std::numeric_limits<T>::max();
      }

      T bufferOut[10];
      PIPS_MPIsumArray(buffer, bufferOut, 10, mpiComm);
      // MPI_Allreduce(buffer, bufferOut, 10, MPI_DOUBLE, MPI_MAX, mpiComm); // not working properly in templated version

      w_elt_p = bufferOut[0];
      wstep_elt_p = bufferOut[1];
      u_elt_p = bufferOut[2];
      ustep_elt_p = bufferOut[3];

      w_elt_d = bufferOut[5];
      wstep_elt_d = bufferOut[6];
      u_elt_d = bufferOut[7];
      ustep_elt_d = bufferOut[8];

      primalBlocking = bufferOut[4] <= 0.5 ? false : true;
      maxStepPri = maxStepGlobalPri;

      dualBlocking = bufferOut[9] <= 0.5 ? false : true;
      maxStepDual = maxStepGlobalDual;
   }
}

<<<<<<< HEAD
void StochVector::componentMult( const OoqpVector& v_ )
{
  const StochVector& v = dynamic_cast<const StochVector&>(v_);
=======
template<typename T>
void StochVectorBase<T>::componentMult( const OoqpVectorBase<T>& v_ )
{
  const StochVectorBase<T>& v = dynamic_cast<const StochVectorBase<T>&>(v_);
>>>>>>> 29105dd6
  assert(v.children.size() == children.size());

  vec->componentMult(*v.vec);
  if( vecl ) vecl->componentMult(*v.vecl);

  for(size_t it = 0; it < children.size(); it++)
    children[it]->componentMult(*v.children[it]);
}

<<<<<<< HEAD
void StochVector::componentDiv ( const OoqpVector& v_ )
{
  const StochVector& v = dynamic_cast<const StochVector&>(v_);
=======
template<typename T>
void StochVectorBase<T>::componentDiv ( const OoqpVectorBase<T>& v_ )
{
  const StochVectorBase<T>& v = dynamic_cast<const StochVectorBase<T>&>(v_);
>>>>>>> 29105dd6
  assert(v.children.size() == children.size());

  vec->componentDiv(*v.vec);
  if( vecl ) vecl->componentDiv(*v.vecl);

  for(size_t it = 0; it < children.size(); it++)
    children[it]->componentDiv(*v.children[it]);
}

<<<<<<< HEAD
bool StochVector::componentEqual( const OoqpVector& v_, double tol) const
{
   const StochVector& v = dynamic_cast<const StochVector&>(v_);
   assert(v.children.size() == children.size());

   bool component_equal = true;
   component_equal = (component_equal && vec->componentEqual(*v.vec, tol));
   if(!component_equal)
   {
      std::cout << "not equal in root node non-link" << std::endl;
      return component_equal;
   }

   if( vecl )
      component_equal = (component_equal && vecl->componentEqual(*v.vecl, tol));
   if( !component_equal )
   {
      std::cout << "not equal in root node link" << std::endl;
      return component_equal;
   }

   for(size_t child = 0; child < children.size(); child++)
   {
      component_equal = (component_equal && children[child]->componentEqual(*v.children[child], tol));
      if( !component_equal )
      {
         std::cout << "not equal in root child node " << child << std::endl;
         return component_equal;
      }
   }
   return component_equal;
}

void StochVector::scalarMult( double num )
=======
template<typename T>
void StochVectorBase<T>::scalarMult( T num )
>>>>>>> 29105dd6
{
  vec->scalarMult(num);
  if( vecl ) vecl->scalarMult(num);

  for(size_t it = 0; it < children.size(); it++)
    children[it]->scalarMult(num);
}

template<typename T>
void StochVectorBase<T>::writeToStreamAll( std::ostream& out ) const
{
   int rank;
   MPI_Comm_rank(mpiComm, &rank);
   int world_size;
   MPI_Comm_size(mpiComm, &world_size);
   MPI_Status status;
   int l;
   std::stringstream sout;

   if( rank == 0)
   {
      sout << "----" << std::endl;
      vec->writeToStreamAllStringStream(sout);

      for( size_t it = 0; it < children.size(); it++ )
         children[it]->writeToStreamAllChild(sout);

      out << sout.str();
      sout.str(std::string());

      for( int p = 1; p < world_size; p++ )
      {
         MPI_Probe(p, p, mpiComm, &status);
         MPI_Get_count(&status, MPI_CHAR, &l);
         char *buf = new char[l];
         MPI_Recv(buf, l, MPI_CHAR, p, p, mpiComm, &status);
         std::string rowPartFromP(buf, l);
         out << rowPartFromP;
         delete[] buf;
      }
      if( vecl )
      {
         sout << "---" << std::endl;
         vecl->writeToStreamAllStringStream(sout);
      }
      sout << "----" << std::endl;
      out << sout.str();
   }
   else if( iAmDistrib==1 )
   { // rank != 0
      for( size_t it = 0; it < children.size(); it++ )
         children[it]->writeToStreamAllChild(sout);

      std::string str = sout.str();
      MPI_Ssend(str.c_str(), str.length(), MPI_CHAR, 0, rank, mpiComm);

   }

   if( iAmDistrib == 1 )
      MPI_Barrier(mpiComm);
}

template<typename T>
void StochVectorBase<T>::writeToStreamAllChild( std::stringstream& sout ) const
{
   sout << "--" << std::endl;
   vec->writeToStreamAllStringStream(sout);

   for( size_t it = 0; it < children.size(); it++ ){
      sout << "-- " << std::endl;
      children[it]->writeToStreamAllChild(sout);
   }

   if( vecl )
   {
      sout << "---" << std::endl;
      vecl->writeToStreamAllStringStream(sout);
   }
}

template<typename T>
void StochVectorBase<T>::writeToStream( std::ostream& out ) const
{
  out << "---" << std::endl;
  vec->writeToStream(out);
  if( vecl ) vecl->writeToStream(out);
  out << "~~~" << std::endl;
  //for(size_t it=0; it<children.size(); it++)
  //  children[it]->writeToStream(out);
}

template<typename T>
void StochVectorBase<T>::writefToStream( std::ostream& out,
				  const char format[] ) const
{
  vec->writefToStream(out, format);
  if( vecl ) vecl->writefToStream(out, format);

  for(size_t it=0; it<children.size(); it++)
    children[it]->writefToStream(out, format);
}

template<typename T>
void StochVectorBase<T>::writeMPSformatRhs( std::ostream& out, int rowType, const OoqpVectorBase<T>* irhs) const
{
   int myRank;
   MPI_Comm_rank(mpiComm, &myRank);
   std::string rt;
   if( rowType == 0 )
      rt = "E";
   else if( rowType == 1 )
      rt = "L";
   else if( rowType == 2 )
      rt = "G";
   else
      assert(0);

   const StochVectorBase<T>* ic = NULL;
   if( irhs )
      ic = dynamic_cast<const StochVectorBase<T>*>(irhs);

   if( myRank == 0 )
   {
      std::string rowNameStub = " B row_";
      rowNameStub += rt;
      rowNameStub += "_R_";
      if( irhs && ic )
         vec->writeMPSformatOnlyRhs( out, rowNameStub, dynamic_cast<const SimpleVectorBase<T>*>(ic->vec));
      else
         vec->writeMPSformatOnlyRhs( out, rowNameStub, NULL);
      if(vecl)
      {
         rowNameStub = " B row_";
         rowNameStub += rt;
         rowNameStub += "_L_";
         if( irhs )
            vecl->writeMPSformatOnlyRhs( out, rowNameStub, dynamic_cast<const SimpleVectorBase<T>*>(ic->vecl));
         else
            vecl->writeMPSformatOnlyRhs( out, rowNameStub, NULL);
      }
   }
   for(int it=0; it<(int)children.size(); it++)
   {
      std::stringstream sstm;
      sstm << " B row_" << rt << "_" << it << "_";
      std::string rowNameStub = sstm.str();
      if( irhs )
         children[it]->vec->writeMPSformatOnlyRhs( out, rowNameStub, dynamic_cast<const SimpleVectorBase<T>*>(ic->children[it]->vec));
      else
         children[it]->vec->writeMPSformatOnlyRhs( out, rowNameStub, NULL);
   }
}

template<typename T>
void StochVectorBase<T>::writeMPSformatBounds(std::ostream& out, const OoqpVectorBase<T>* ix, bool upperBound) const
{
   int myRank;
   MPI_Comm_rank(mpiComm, &myRank);

   const StochVectorBase<T>* ixStoch = dynamic_cast<const StochVectorBase<T>*>(ix);

   if( myRank==0 )
   {
      std::string varNameStub = "var_L_";
      vec->writeMPSformatBoundsWithVar(out, varNameStub, (ixStoch->vec), upperBound);
   }
   for(int it=0; it<(int)children.size(); it++)
   {
      std::stringstream sstm2;
      sstm2 << "var_" << it << "_";
      std::string varNameStub = sstm2.str();
      children[it]->vec->writeMPSformatBoundsWithVar(out, varNameStub, (ixStoch->children[it]->vec), upperBound);
   }
}

/** this += alpha * x */
template<typename T>
void StochVectorBase<T>::axpy ( T alpha, const OoqpVectorBase<T>& x_ )
{
  const StochVectorBase<T>& x = dynamic_cast<const StochVectorBase<T>&>(x_);
  assert(x.children.size() == children.size());

  if( alpha == 0.0)
     return;

  vec->axpy(alpha, *x.vec);

  if( vecl )
  {
     assert(x.vecl);
     vecl->axpy(alpha, *x.vecl);
  }

  for(size_t it = 0; it<children.size(); it++)
    children[it]->axpy(alpha, *x.children[it]);
}

/** this += alpha * x * z */
template<typename T>
void StochVectorBase<T>::axzpy ( T alpha, const OoqpVectorBase<T>& x_, const OoqpVectorBase<T>& z_ )
{
  const StochVectorBase<T>& x = dynamic_cast<const StochVectorBase<T>&>(x_);
  const StochVectorBase<T>& z = dynamic_cast<const StochVectorBase<T>&>(z_);
  assert(x.children.size() == children.size());
  assert(z.children.size() == children.size());

  vec->axzpy(alpha, *x.vec, *z.vec);

  if( vecl )
  {
     assert(x.vecl);
     assert(z.vecl);
     vecl->axzpy(alpha, *x.vecl, *z.vecl);
  }

  for(size_t it = 0; it < children.size(); it++)
    children[it]->axzpy(alpha, *x.children[it], *z.children[it]);
}

/** this += alpha * x / z */
template<typename T>
void StochVectorBase<T>::axdzpy( T alpha, const OoqpVectorBase<T>& x_, const OoqpVectorBase<T>& z_ )
{
  const StochVectorBase<T>& x = dynamic_cast<const StochVectorBase<T>&>(x_);
  const StochVectorBase<T>& z = dynamic_cast<const StochVectorBase<T>&>(z_);
  assert(x.children.size() == children.size());
  assert(z.children.size() == children.size());

  vec->axdzpy(alpha, *x.vec, *z.vec);

  if( vecl )
  {
    assert(x.vecl);
    assert(z.vecl);
    vecl->axdzpy(alpha, *x.vecl, *z.vecl);
  }

  for(size_t it = 0; it < children.size(); it++)
    children[it]->axdzpy(alpha, *x.children[it], *z.children[it]);
}


template<typename T>
void StochVectorBase<T>::addConstant( T c )
{
  vec->addConstant(c);

  if( vecl ) vecl->addConstant(c);

  for(size_t it = 0; it < children.size(); it++)
    children[it]->addConstant(c);
}


template<typename T>
void StochVectorBase<T>::gondzioProjection( T rmin, T rmax )
{
  vec->gondzioProjection( rmin, rmax );


  if( vecl ) vecl->gondzioProjection( rmin, rmax );

  for(size_t it = 0; it < children.size(); it++)
    children[it]->gondzioProjection( rmin, rmax );
}

template<typename T>
T StochVectorBase<T>::dotProductWith( const OoqpVectorBase<T>& v_ ) const
{
  const StochVectorBase<T>& v = dynamic_cast<const StochVectorBase<T>&>(v_);
  assert(v.children.size() == children.size());

  T dotProd = 0.0;

  for(size_t it = 0; it < children.size(); it++)
    dotProd += children[it]->dotProductWith(*v.children[it]);

  assert(!vecl || v.vecl);

  if(iAmDistrib == 1) {
    T dotProdG = 0.0;

    dotProdG = PIPS_MPIgetSum(dotProd, mpiComm);
    // MPI_Allreduce(&dotProd, &dotProdG, 1, MPI_DOUBLE, MPI_SUM, mpiComm); // not working properly in templated version

    dotProd = dotProdG;
  }

  dotProd += vec->dotProductWith(*v.vec);

  if( vecl )
    dotProd += vecl->dotProductWith(*v.vecl);

  return dotProd;
}

template<typename T>
T StochVectorBase<T>::dotProductSelf(T scaleFactor) const
{
  T dotSelf = 0.0;

  for(size_t it = 0; it < children.size(); it++)
     dotSelf += children[it]->dotProductSelf(scaleFactor);

  if(iAmDistrib == 1) {
    T dotSelfG = PIPS_MPIgetSum(dotSelf, mpiComm);
    // MPI_Allreduce(&dotSelf, &dotSelfG, 1, MPI_DOUBLE, MPI_SUM, mpiComm); // not working properly in templated version

    dotSelf = dotSelfG;
  }

  dotSelf += vec->dotProductSelf(scaleFactor);

  if( vecl )
     dotSelf += vecl->dotProductSelf(scaleFactor);

  return dotSelf;
}

/** Return the inner product <this + alpha * mystep, yvec + beta * ystep >
 */
template<typename T>
T StochVectorBase<T>::shiftedDotProductWith( T alpha, const OoqpVectorBase<T>& mystep_,
					const OoqpVectorBase<T>& yvec_,
					T beta,  const OoqpVectorBase<T>& ystep_ ) const
{
  const StochVectorBase<T>& mystep = dynamic_cast<const StochVectorBase<T>&>(mystep_);
  const StochVectorBase<T>& yvec   = dynamic_cast<const StochVectorBase<T>&>(yvec_);
  const StochVectorBase<T>& ystep  = dynamic_cast<const StochVectorBase<T>&>(ystep_);


  T dotProd = 0.0;
  for(size_t it=0; it<children.size(); it++)
    dotProd += children[it]->shiftedDotProductWith(alpha, *mystep.children[it],
						   *yvec.children[it],
						   beta, *ystep.children[it]);
  if(iAmDistrib) {
    T dotProdG=0.0;
    dotProdG = PIPS_MPIgetSum(dotProd, mpiComm);
    // MPI_Allreduce(&dotProd, &dotProdG, 1, MPI_DOUBLE, MPI_SUM, mpiComm); // not working properly in templated version
    dotProd = dotProdG;
  }

  dotProd += vec->shiftedDotProductWith(alpha, *mystep.vec,
					*yvec.vec,
					beta, *ystep.vec);

  if( vecl )
  {
	 assert(mystep.vecl);
	 assert(yvec.vecl);
	 assert(ystep.vecl);
    dotProd += vecl->shiftedDotProductWith(alpha, *mystep.vecl,  *yvec.vecl, beta, *ystep.vecl);
  }

  return dotProd;
}

template<typename T>
void StochVectorBase<T>::negate()
{
  vec->negate();
  if( vecl ) vecl->negate();

  for(size_t it = 0; it < children.size(); it++)
    children[it]->negate();
}

template<typename T>
void StochVectorBase<T>::invert()
{
  vec->invert();

  if( vecl ) vecl->invert();

  for(size_t it = 0; it < children.size(); it++)
    children[it]->invert();
}

template<typename T>
void StochVectorBase<T>::invertSave(T zeroReplacementVal)
{
  vec->invertSave(zeroReplacementVal);

  if( vecl ) vecl->invertSave(zeroReplacementVal);

  for( size_t it = 0; it < children.size(); it++ )
    children[it]->invertSave(zeroReplacementVal);
}

template<typename T>
void StochVectorBase<T>::applySqrt()
{
   vec->applySqrt();

   if(vecl) vecl->applySqrt();

   for( size_t it = 0; it < children.size(); it++ )
      children[it]->applySqrt();
}

template<typename T>
void StochVectorBase<T>::roundToPow2()
{
  vec->roundToPow2();

  if( vecl ) vecl->roundToPow2();

  for( size_t it = 0; it < children.size(); it++ )
     children[it]->roundToPow2();
}

template<typename T>
bool StochVectorBase<T>::allPositive() const
{
  //!parallel
  bool allPos = vec->allPositive() && ((vecl != NULL) ? vecl->allPositive() : true);
  if (!allPos) return false;

  for(size_t it = 0; it < children.size() && allPos; it++)
    allPos = children[it]->allPositive();

  return allPos;
}

template<typename T>
bool StochVectorBase<T>::matchesNonZeroPattern( const OoqpVectorBase<T>& select_ ) const
{
  const StochVectorBase<T>& select = dynamic_cast<const StochVectorBase<T>&>(select_);
  assert(children.size() == select.children.size());

  bool match = vec->matchesNonZeroPattern(*select.vec);

  if( vecl )
  {
     assert(select.vecl);
     match = match && vecl->matchesNonZeroPattern(*select.vecl);
  }

  if(!match) return false;

  for(size_t it = 0; it < children.size() && match; it++)
    match = children[it]->matchesNonZeroPattern(*select.children[it]);

  return match;
}

template<typename T>
void StochVectorBase<T>::selectNonZeros( const OoqpVectorBase<T>& select_ )
{
  const StochVectorBase<T>& select = dynamic_cast<const StochVectorBase<T>&>(select_);
  assert(children.size() == select.children.size());

  vec->selectNonZeros(*select.vec);

  if( vecl )
  {
     assert(select.vecl);
     vecl->selectNonZeros(*select.vecl);
  }

  for(size_t it = 0; it < children.size(); it++)
    children[it]->selectNonZeros(*select.children[it]);
}

template<typename T>
long long StochVectorBase<T>::numberOfNonzeros() const
{
  //!opt - store the number of nnz to avoid communication
  long long nnz = 0;

  for(size_t it = 0; it < children.size(); it++)
    nnz += children[it]->numberOfNonzeros();

  if(iAmDistrib) {
    long long nnzG = 0;
    nnzG = PIPS_MPIgetSum(nnz, mpiComm);
    // MPI_Allreduce(&nnz, &nnzG, 1, MPI_LONG_LONG, MPI_SUM, mpiComm);
    nnz = nnzG;
  }
  nnz += vec->numberOfNonzeros();

  if( vecl ) nnz += vecl->numberOfNonzeros();

  return nnz;
}

template<typename T>
void StochVectorBase<T>::addSomeConstants( T c, const OoqpVectorBase<T>& select_ )
{
  const StochVectorBase<T>& select = dynamic_cast<const StochVectorBase<T>&>(select_);
  assert(children.size() == select.children.size());

  vec->addSomeConstants(c, *select.vec);

  if( vecl )
  {
     assert(select.vecl);
     vecl->addSomeConstants(c, *select.vecl);
  }

  for(size_t it = 0; it < children.size(); it++)
    children[it]->addSomeConstants(c, *select.children[it]);
}

template<typename T>
void StochVectorBase<T>::writefSomeToStream( std::ostream& out,
			 const char format[],
			 const OoqpVectorBase<T>& select_ ) const
{
  assert( "Have not been yet implemented" && 0 );
}

template<typename T>
void StochVectorBase<T>::axdzpy( T alpha, const OoqpVectorBase<T>& x_,
		       const OoqpVectorBase<T>& z_, const OoqpVectorBase<T>& select_ )
{
  const StochVectorBase<T>& select = dynamic_cast<const StochVectorBase<T>&>(select_);
  const StochVectorBase<T>&      x = dynamic_cast<const StochVectorBase<T>&>(x_);
  const StochVectorBase<T>&      z = dynamic_cast<const StochVectorBase<T>&>(z_);

  assert(children.size() == select.children.size());
  assert(children.size() == x.     children.size());
  assert(children.size() == z.     children.size());

  vec->axdzpy(alpha, *x.vec, *z.vec, *select.vec);

  if( vecl )
  {
     assert(x.vecl);
     assert(z.vecl);
     assert(select.vecl);
     vecl->axdzpy(alpha, *x.vecl, *z.vecl, *select.vecl);
  }

  for(size_t it = 0; it < children.size(); it++)
    children[it]->axdzpy(alpha, *x.children[it], *z.children[it], *select.children[it]);
}

template<typename T>
bool StochVectorBase<T>::somePositive( const OoqpVectorBase<T>& select_ ) const
{
  const StochVectorBase<T>& select = dynamic_cast<const StochVectorBase<T>&>(select_);
  assert(children.size() == select.children.size());

  //!parallel stuff needed

  bool somePos = vec->somePositive(*select.vec);

  if( vecl )
  {
    assert(select.vecl);
    somePos = somePos && vecl->somePositive(*select.vecl);
  }

  for(size_t it = 0; it < children.size() && somePos; it++)
    somePos = children[it]->somePositive(*select.children[it]);

  return somePos;
}

template<typename T>
void StochVectorBase<T>::divideSome( const OoqpVectorBase<T>& div_, const OoqpVectorBase<T>& select_ )
{
  const StochVectorBase<T>& div    = dynamic_cast<const StochVectorBase<T>&>(div_);
  const StochVectorBase<T>& select = dynamic_cast<const StochVectorBase<T>&>(select_);

  assert(children.size() == div.   children.size());
  assert(children.size() == select.children.size());

  vec->divideSome(*div.vec, *select.vec);

  if( vecl )
  {
     assert(div.vecl);
     assert(select.vecl);
     vecl->divideSome(*div.vecl, *select.vecl);
  }

  for(size_t it=0; it<children.size(); it++)
    children[it]->divideSome(*div.children[it], *select.children[it]);
}

template<typename T>
void StochVectorBase<T>::copyIntoArray( T v[] ) const
{
  assert( "Not supported" && 0 );
}

template<typename T>
void StochVectorBase<T>::copyFromArray( const T v[] )
{
  assert( "Not supported" && 0 );
}

template<typename T>
void StochVectorBase<T>::copyFromArray( const char v[] )
{
  assert( "Not supported" && 0 );
}

template<typename T>
void StochVectorBase<T>::removeEntries( const OoqpVectorBase<T>& select )
{
   const StochVectorBase<T>& selectStoch = dynamic_cast<const StochVectorBase<T>&>(select);

   assert(children.size() == selectStoch.children.size());

   vec->removeEntries(*selectStoch.vec);
   this->n = vec->n;

   if( vecl )
   {
      assert(selectStoch.vecl);
      vecl->removeEntries(*selectStoch.vecl);
   }

   for( size_t it = 0; it < children.size(); it++ )
   {
      children[it]->removeEntries(*selectStoch.children[it]);
      this->n += children[it]->n;
   }
}

template<typename T>
void StochVectorBase<T>::permuteVec0Entries(const std::vector<unsigned int>& permvec)
{
   dynamic_cast<SimpleVectorBase<T>*>(vec)->permuteEntries(permvec);
}

template<typename T>
void StochVectorBase<T>::permuteLinkingEntries(const std::vector<unsigned int>& permvec)
{
   if( vecl )
      dynamic_cast<SimpleVectorBase<T>*>(vecl)->permuteEntries(permvec);
}

<<<<<<< HEAD
// is root node data of StochVector same on all procs?
bool StochVector::isRootNodeInSync() const
{
   assert(vec);
   assert(mpiComm);

   bool in_sync = true;
   const SimpleVector& vec_simple = dynamic_cast<const SimpleVector&>(*vec);

   /* no need to check if not distributed or not at root node */
   if( !iAmDistrib || parent != NULL)
      return in_sync;

   int my_rank, world_size;
   MPI_Comm_rank(mpiComm, &my_rank);
   MPI_Comm_size(mpiComm, &world_size);

   /* if there is a linking part we have to check it as well */
   const int vec_length = vec_simple.length();
   const int vecl_length = (vecl) ? dynamic_cast<const SimpleVector&>(*vecl).length() : 0;

   const int count = vec_length + vecl_length;

   assert( count < std::numeric_limits<int>::max());

   /* mpi reduce on vector */
   std::vector<double> sendbuf(count, 0.0);
   std::vector<double> recvbuf(count, 0.0);
   std::copy(vec_simple.elements(), vec_simple.elements() + vec_simple.length(), sendbuf.begin());

   if( vecl )
   {
      const SimpleVector& vecl_simple = dynamic_cast<const SimpleVector&>(*vecl);
      std::copy(vecl_simple.elements(), vecl_simple.elements() + vecl_simple.length(),
            sendbuf.begin() + vec_simple.length());
   }
   MPI_Allreduce(&sendbuf[0], &recvbuf[0], count, MPI_DOUBLE, MPI_MAX, mpiComm);
   for( int i = 0; i < count; ++i )
   {
      if( !PIPSisEQ(sendbuf[i], recvbuf[i]) )
      {
         /* someone else had a higher value here */
         in_sync = false;
      }
   }

   return in_sync;
 }

std::vector<double> StochVector::gatherStochVector() const
=======
template<typename T>
std::vector<T> StochVectorBase<T>::gatherStochVector() const
>>>>>>> 29105dd6
{
   const SimpleVectorBase<T>& firstvec = dynamic_cast<const SimpleVectorBase<T>&>(*vec);
   const size_t nChildren = children.size();

   int myrank;
   MPI_Comm_rank(mpiComm, &myrank);
   int mysize;
   MPI_Comm_size(mpiComm, &mysize);

   std::vector<T> gatheredVecLocal(0);

   for( size_t i = 0; i < nChildren; ++i )
   {
      const SimpleVectorBase<T>& vec = dynamic_cast<const SimpleVectorBase<T>&>(*children[i]->vec);

      if( vec.length() > 0 )
         gatheredVecLocal.insert(gatheredVecLocal.end(), &vec[0], &vec[0] + vec.length());
   }

   size_t solLength = firstvec.length();

   // final vector
   std::vector<T> gatheredVec(0);

   if( mysize > 0 )
   {
      // get all lengths
      std::vector<int> recvcounts(mysize);
      std::vector<int> recvoffsets(mysize);

      int mylength = int(gatheredVecLocal.size());

      PIPS_MPIallgather(&mylength, 1, &recvcounts[0], 1, mpiComm);
      // MPI_Allgather(&mylength, 1, MPI_INT, &recvcounts[0], 1, MPI_INT, mpiComm);

      // all-gather local components
      recvoffsets[0] = 0;
      for( size_t i = 1; i < size_t(mysize); ++i )
         recvoffsets[i] = recvoffsets[i - 1] + recvcounts[i - 1];

      if( myrank == 0 )
      {
         solLength += recvoffsets[mysize - 1] + recvcounts[mysize - 1];
         gatheredVec = std::vector<T>(solLength);

         PIPS_MPIgatherv(&gatheredVecLocal[0], mylength, &gatheredVec[0] + firstvec.length(),
            &recvcounts[0], &recvoffsets[0], 0, mpiComm);
         // MPI_Gatherv(&gatheredVecLocal[0], mylength, MPI_DOUBLE,
         //       &gatheredVec[0] + firstvec.length(), &recvcounts[0],
         //       &recvoffsets[0], MPI_DOUBLE, 0, mpiComm);
      }
      else
      {
        T dummy;
        PIPS_MPIgatherv(&gatheredVecLocal[0], mylength, &dummy, &recvcounts[0], &recvoffsets[0], 0, mpiComm);
         // MPI_Gatherv(&gatheredVecLocal[0], mylength, MPI_DOUBLE, 0,
         //       &recvcounts[0], &recvoffsets[0], MPI_DOUBLE, 0, mpiComm);
      }
   }
   else
   {
      solLength += gatheredVecLocal.size();

      gatheredVec = std::vector<T>(solLength);

      std::copy(gatheredVecLocal.begin(), gatheredVecLocal.end(), gatheredVec.begin() + firstvec.length());
   }

   if( myrank == 0 )
   {
      std::copy(&firstvec[0], &firstvec[0] + firstvec.length(), &gatheredVec[0]);

      if( vecl && vecl->length() > 0 )
      {
         const SimpleVectorBase<T>& linkvec = dynamic_cast<const SimpleVectorBase<T>&>(*vecl);
         gatheredVec.insert(gatheredVec.end(), &linkvec[0], &linkvec[0] + linkvec.length());
      }
   }
   return gatheredVec;
<<<<<<< HEAD
}
=======
}

// is root node data of StochVector same on all procs?
template<typename T>
bool StochVectorBase<T>::isRootNodeInSync() const
{
   assert( vec);
   assert(mpiComm);

   bool in_sync = true;
   const SimpleVectorBase<T>& vec_simple = dynamic_cast<const SimpleVectorBase<T>&>(*vec);

   /* no need to check if not distributed or not at root node */
   if( !iAmDistrib || parent != NULL)
      return in_sync;

   int my_rank, world_size;
   MPI_Comm_rank(mpiComm, &my_rank);
   MPI_Comm_size(mpiComm, &world_size);

   /* if there is a linking part we have to chekc it as well */
   const int vec_length = vec_simple.length();
   const int vecl_length = (vecl) ? dynamic_cast<const SimpleVectorBase<T>&>(*vecl).length() : 0;

   const long long count = vec_length + vecl_length;

   assert( count < std::numeric_limits<int>::max());

   /* mpi reduce on vector */
   std::vector<T> sendbuf(count, 0.0);
   std::vector<T> recvbuf(count, 0.0);
   std::copy(vec_simple.elements(), vec_simple.elements() + vec_simple.length(), sendbuf.begin());

   if( vecl )
   {
      const SimpleVectorBase<T>& vecl_simple = dynamic_cast<const SimpleVectorBase<T>&>(*vecl);
      std::copy(vecl_simple.elements(), vecl_simple.elements() + vecl_simple.length(),
            sendbuf.begin() + vec_simple.length());
   }
   PIPS_MPImaxArray(&sendbuf[0], &recvbuf[0], count, mpiComm);
   // MPI_Allreduce(&sendbuf[0], &recvbuf[0], count, MPI_DOUBLE, MPI_MAX, mpiComm); // not working properly in templated version

   for( int i = 0; i < count; ++i )
   {
      if( !PIPSisEQ(sendbuf[i], recvbuf[i]) )
      {
         /* someone else had a higher value here */
         in_sync = false;
      }
   }

   return in_sync;
}

template class StochVectorBase<int>;
// template class StochVectorBase<bool>;
template class StochVectorBase<double>;
>>>>>>> 29105dd6
<|MERGE_RESOLUTION|>--- conflicted
+++ resolved
@@ -334,11 +334,7 @@
 
   if( vecl ) vecl->setToZero();
 
-<<<<<<< HEAD
-  for(size_t it = 0; it < children.size(); it++)
-=======
-  for(size_t it = 0; it<children.size(); it++)
->>>>>>> 29105dd6
+  for(size_t it = 0; it < children.size(); it++)
     children[it]->setToZero();
 }
 
@@ -349,11 +345,7 @@
 
   if( vecl ) vecl->setToConstant(c);
 
-<<<<<<< HEAD
-  for(size_t it = 0; it < children.size(); it++)
-=======
-  for(size_t it = 0; it<children.size(); it++)
->>>>>>> 29105dd6
+  for(size_t it = 0; it < children.size(); it++)
     children[it]->setToConstant(c);
 }
 
@@ -416,7 +408,6 @@
 
   if(iAmDistrib) {
     T infnrmG = PIPS_MPIgetMax(infnrm, mpiComm);
-    // MPI_Allreduce(&infnrm, &infnrmG, 1, MPI_DOUBLE, MPI_MAX, mpiComm); // not working properly in templated version
     infnrm = infnrmG;
   }
 
@@ -454,7 +445,6 @@
   if( iAmDistrib == 1 )
   {
      T sum = PIPS_MPIgetSum(onenrm, mpiComm);
-     // MPI_Allreduce(&onenrm, &sum, 1, MPI_DOUBLE, MPI_SUM, mpiComm); // not working properly in templated version
      onenrm = sum;
   }
 
@@ -510,7 +500,6 @@
 
   if(iAmDistrib == 1) {
     T minG = PIPS_MPIgetMin(m, mpiComm);
-    // MPI_Allreduce(&m, &minG, 1, MPI_DOUBLE, MPI_MIN, mpiComm); // not working properly in templated version
     m = minG;
   }
 }
@@ -564,7 +553,6 @@
    if( iAmDistrib == 1 )
    {
       T maxG = PIPS_MPIgetMax(m, mpiComm);
-      // MPI_Allreduce(&m, &maxG, 1, MPI_DOUBLE, MPI_MAX, mpiComm); // not working properly in templated version
       m = maxG;
    }
 }
@@ -639,7 +627,6 @@
 
    if(iAmDistrib == 1) {
      T minG = PIPS_MPIgetMin(m, mpiComm);
-     // MPI_Allreduce(&m, &minG, 1, MPI_DOUBLE, MPI_MIN, mpiComm); // not working properly in templated version
      m = minG;
    }
    assert( m >= 0.0 );
@@ -692,7 +679,6 @@
       }
 
       minG = PIPS_MPIgetMin(min, mpiComm);
-      // MPI_Allreduce(&min, &minG, 1, MPI_DOUBLE, MPI_MIN, mpiComm); // not working properly in templated version
 
       if( minG < std::numeric_limits<T>::max() )
          m = minG;
@@ -726,7 +712,6 @@
 
   if(iAmDistrib == 1) {
     T stepG = PIPS_MPIgetMin(step, mpiComm);
-    // MPI_Allreduce(&step, &stepG, 1, MPI_DOUBLE, MPI_MIN, mpiComm); // not working properly in templated version
     step = stepG;
   }
   return step;
@@ -789,7 +774,6 @@
     assert(PIPSisLE(0.0, step));
 
     stepG = PIPS_MPIgetMin(step, mpiComm);
-    // MPI_Allreduce(&step, &stepG, 1, MPI_DOUBLE, MPI_MIN, mpiComm); not working properly in templated version
     const bool iHaveMinStep = PIPSisEQ(step, stepG, local_eps);
 
     //we prefer a AllReduce instead of a bcast, since the step==stepG m
@@ -836,8 +820,6 @@
 
     T bufferOut[5];
     PIPS_MPImaxArray(buffer, bufferOut, 5, mpiComm);
-
-    //MPI_Allreduce(buffer, bufferOut, 5, MPI_DOUBLE, MPI_MAX, mpiComm); // not working properly in templated version
 
     *w_elt = bufferOut[0]; *wstep_elt=bufferOut[1];
     *u_elt = bufferOut[2]; *ustep_elt=bufferOut[3];
@@ -913,8 +895,6 @@
 
       maxStepGlobalPri = PIPS_MPIgetMin(maxStepPri, mpiComm);
       maxStepGlobalDual = PIPS_MPIgetMin(maxStepDual, mpiComm);
-      // MPI_Allreduce(&maxStepPri, &maxStepGlobalPri, 1, MPI_DOUBLE, MPI_MIN, mpiComm);
-      // MPI_Allreduce(&maxStepDual, &maxStepGlobalDual, 1, MPI_DOUBLE, MPI_MIN, mpiComm);
       const bool iHaveMinStepPri = PIPSisEQ(maxStepPri, maxStepGlobalPri, local_eps);
       const bool iHaveMinStepDual = PIPSisEQ(maxStepDual, maxStepGlobalDual, local_eps);
 
@@ -1006,7 +986,6 @@
 
       T bufferOut[10];
       PIPS_MPIsumArray(buffer, bufferOut, 10, mpiComm);
-      // MPI_Allreduce(buffer, bufferOut, 10, MPI_DOUBLE, MPI_MAX, mpiComm); // not working properly in templated version
 
       w_elt_p = bufferOut[0];
       wstep_elt_p = bufferOut[1];
@@ -1026,16 +1005,10 @@
    }
 }
 
-<<<<<<< HEAD
-void StochVector::componentMult( const OoqpVector& v_ )
-{
-  const StochVector& v = dynamic_cast<const StochVector&>(v_);
-=======
 template<typename T>
 void StochVectorBase<T>::componentMult( const OoqpVectorBase<T>& v_ )
 {
   const StochVectorBase<T>& v = dynamic_cast<const StochVectorBase<T>&>(v_);
->>>>>>> 29105dd6
   assert(v.children.size() == children.size());
 
   vec->componentMult(*v.vec);
@@ -1045,16 +1018,10 @@
     children[it]->componentMult(*v.children[it]);
 }
 
-<<<<<<< HEAD
-void StochVector::componentDiv ( const OoqpVector& v_ )
-{
-  const StochVector& v = dynamic_cast<const StochVector&>(v_);
-=======
 template<typename T>
 void StochVectorBase<T>::componentDiv ( const OoqpVectorBase<T>& v_ )
 {
   const StochVectorBase<T>& v = dynamic_cast<const StochVectorBase<T>&>(v_);
->>>>>>> 29105dd6
   assert(v.children.size() == children.size());
 
   vec->componentDiv(*v.vec);
@@ -1064,10 +1031,10 @@
     children[it]->componentDiv(*v.children[it]);
 }
 
-<<<<<<< HEAD
-bool StochVector::componentEqual( const OoqpVector& v_, double tol) const
-{
-   const StochVector& v = dynamic_cast<const StochVector&>(v_);
+template<typename T>
+bool StochVectorBase<T>::componentEqual( const OoqpVectorBase<T>& v_, T tol) const
+{
+   const StochVectorBase<T>& v = dynamic_cast<const StochVectorBase<T>&>(v_);
    assert(v.children.size() == children.size());
 
    bool component_equal = true;
@@ -1098,11 +1065,8 @@
    return component_equal;
 }
 
-void StochVector::scalarMult( double num )
-=======
 template<typename T>
 void StochVectorBase<T>::scalarMult( T num )
->>>>>>> 29105dd6
 {
   vec->scalarMult(num);
   if( vecl ) vecl->scalarMult(num);
@@ -1386,7 +1350,6 @@
     T dotProdG = 0.0;
 
     dotProdG = PIPS_MPIgetSum(dotProd, mpiComm);
-    // MPI_Allreduce(&dotProd, &dotProdG, 1, MPI_DOUBLE, MPI_SUM, mpiComm); // not working properly in templated version
 
     dotProd = dotProdG;
   }
@@ -1409,7 +1372,6 @@
 
   if(iAmDistrib == 1) {
     T dotSelfG = PIPS_MPIgetSum(dotSelf, mpiComm);
-    // MPI_Allreduce(&dotSelf, &dotSelfG, 1, MPI_DOUBLE, MPI_SUM, mpiComm); // not working properly in templated version
 
     dotSelf = dotSelfG;
   }
@@ -1442,7 +1404,6 @@
   if(iAmDistrib) {
     T dotProdG=0.0;
     dotProdG = PIPS_MPIgetSum(dotProd, mpiComm);
-    // MPI_Allreduce(&dotProd, &dotProdG, 1, MPI_DOUBLE, MPI_SUM, mpiComm); // not working properly in templated version
     dotProd = dotProdG;
   }
 
@@ -1740,61 +1701,8 @@
       dynamic_cast<SimpleVectorBase<T>*>(vecl)->permuteEntries(permvec);
 }
 
-<<<<<<< HEAD
-// is root node data of StochVector same on all procs?
-bool StochVector::isRootNodeInSync() const
-{
-   assert(vec);
-   assert(mpiComm);
-
-   bool in_sync = true;
-   const SimpleVector& vec_simple = dynamic_cast<const SimpleVector&>(*vec);
-
-   /* no need to check if not distributed or not at root node */
-   if( !iAmDistrib || parent != NULL)
-      return in_sync;
-
-   int my_rank, world_size;
-   MPI_Comm_rank(mpiComm, &my_rank);
-   MPI_Comm_size(mpiComm, &world_size);
-
-   /* if there is a linking part we have to check it as well */
-   const int vec_length = vec_simple.length();
-   const int vecl_length = (vecl) ? dynamic_cast<const SimpleVector&>(*vecl).length() : 0;
-
-   const int count = vec_length + vecl_length;
-
-   assert( count < std::numeric_limits<int>::max());
-
-   /* mpi reduce on vector */
-   std::vector<double> sendbuf(count, 0.0);
-   std::vector<double> recvbuf(count, 0.0);
-   std::copy(vec_simple.elements(), vec_simple.elements() + vec_simple.length(), sendbuf.begin());
-
-   if( vecl )
-   {
-      const SimpleVector& vecl_simple = dynamic_cast<const SimpleVector&>(*vecl);
-      std::copy(vecl_simple.elements(), vecl_simple.elements() + vecl_simple.length(),
-            sendbuf.begin() + vec_simple.length());
-   }
-   MPI_Allreduce(&sendbuf[0], &recvbuf[0], count, MPI_DOUBLE, MPI_MAX, mpiComm);
-   for( int i = 0; i < count; ++i )
-   {
-      if( !PIPSisEQ(sendbuf[i], recvbuf[i]) )
-      {
-         /* someone else had a higher value here */
-         in_sync = false;
-      }
-   }
-
-   return in_sync;
- }
-
-std::vector<double> StochVector::gatherStochVector() const
-=======
 template<typename T>
 std::vector<T> StochVectorBase<T>::gatherStochVector() const
->>>>>>> 29105dd6
 {
    const SimpleVectorBase<T>& firstvec = dynamic_cast<const SimpleVectorBase<T>&>(*vec);
    const size_t nChildren = children.size();
@@ -1828,7 +1736,6 @@
       int mylength = int(gatheredVecLocal.size());
 
       PIPS_MPIallgather(&mylength, 1, &recvcounts[0], 1, mpiComm);
-      // MPI_Allgather(&mylength, 1, MPI_INT, &recvcounts[0], 1, MPI_INT, mpiComm);
 
       // all-gather local components
       recvoffsets[0] = 0;
@@ -1842,16 +1749,11 @@
 
          PIPS_MPIgatherv(&gatheredVecLocal[0], mylength, &gatheredVec[0] + firstvec.length(),
             &recvcounts[0], &recvoffsets[0], 0, mpiComm);
-         // MPI_Gatherv(&gatheredVecLocal[0], mylength, MPI_DOUBLE,
-         //       &gatheredVec[0] + firstvec.length(), &recvcounts[0],
-         //       &recvoffsets[0], MPI_DOUBLE, 0, mpiComm);
       }
       else
       {
         T dummy;
         PIPS_MPIgatherv(&gatheredVecLocal[0], mylength, &dummy, &recvcounts[0], &recvoffsets[0], 0, mpiComm);
-         // MPI_Gatherv(&gatheredVecLocal[0], mylength, MPI_DOUBLE, 0,
-         //       &recvcounts[0], &recvoffsets[0], MPI_DOUBLE, 0, mpiComm);
       }
    }
    else
@@ -1874,9 +1776,6 @@
       }
    }
    return gatheredVec;
-<<<<<<< HEAD
-}
-=======
 }
 
 // is root node data of StochVector same on all procs?
@@ -1917,7 +1816,6 @@
             sendbuf.begin() + vec_simple.length());
    }
    PIPS_MPImaxArray(&sendbuf[0], &recvbuf[0], count, mpiComm);
-   // MPI_Allreduce(&sendbuf[0], &recvbuf[0], count, MPI_DOUBLE, MPI_MAX, mpiComm); // not working properly in templated version
 
    for( int i = 0; i < count; ++i )
    {
@@ -1933,5 +1831,4 @@
 
 template class StochVectorBase<int>;
 // template class StochVectorBase<bool>;
-template class StochVectorBase<double>;
->>>>>>> 29105dd6
+template class StochVectorBase<double>;