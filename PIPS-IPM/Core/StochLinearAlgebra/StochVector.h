--- conflicted
+++ resolved
@@ -244,12 +244,9 @@
   virtual void copyIntoArray( double v[] ) const{};
   virtual void copyFromArray( double v[] ){};
   virtual void copyFromArray( char v[] ){};
-<<<<<<< HEAD
+
   virtual void removeEntries( const OoqpVector& select ) {};
-
-=======
   virtual void permuteLinkingEntries(const std::vector<unsigned int>& permvec) {};
->>>>>>> af3e3b53
 
   int getSize() { return 0; };
 };
