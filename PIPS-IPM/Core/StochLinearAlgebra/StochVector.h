#ifndef STOCHVECTOR_H
#define STOCHVECTOR_H

#include "OoqpVector.h"
#include "SimpleVector.h"
#include "StochVector_fwd.h"
#include "StochVectorHandle.h"
#include "mpi.h"

#include <vector>

class StochTree;

template <typename T>
class StochVectorBase : public OoqpVectorBase<T> {
private:

<<<<<<< HEAD
  virtual void writeToStreamAllChild( std::stringstream& sout ) const;
=======
  void writeToStreamAllChild( std::stringstream& sout ) const override;
>>>>>>> e77572fb

public:
  StochVectorBase( int n, MPI_Comm mpiComm, int isDistributed = -1);
  StochVectorBase( int n, int nl, MPI_Comm mpiComm, int isDistributed);
  virtual ~StochVectorBase();

  virtual void AddChild(StochVectorBase<T>* child);
  virtual void AddChild(OoqpVectorBase<T>* child);

  /** The data for this node. */
  OoqpVectorBase<T>*               vec;

  /** The linking constraint data for this node. */
  OoqpVectorBase<T>*               vecl;

  /** Children of this node */
  std::vector<StochVectorBase<T>*> children;

  /** Link to the parent of this node. Needed when we multiply a matrix
      with this vector
  */
  StochVectorBase<T>*              parent;


  /* MPI communicator */
  MPI_Comm mpiComm;
  /* flag used to indicate if the children are distributed or not. */
  int iAmDistrib;

  /** Creates and returns a vector of the type used to store data in this node,
      i.e., same type as 'vec'.
      NO data is copied, for this use one of the 'copy...' functions.
  */
  virtual OoqpVectorBase<T>* dataClone() const;
  virtual OoqpVectorBase<T>* dataCloneLinkCons() const;
<<<<<<< HEAD

  OoqpVectorBase<T>* clone() const override;
  /* copy vector entries as well */
  OoqpVectorBase<T>* cloneFull() const override;
=======
  virtual OoqpVectorBase<T>* clone() const override;
  /* copy vector entries as well */
  virtual OoqpVectorBase<T>* cloneFull() const override;
>>>>>>> e77572fb

  virtual void jointCopyFrom(const StochVectorBase<T>& v1, const StochVectorBase<T>& v2, const StochVectorBase<T>& v3);
  virtual void jointCopyFromLinkCons(const StochVectorBase<T>& vx, const StochVectorBase<T>& vy, const StochVectorBase<T>& vz);
  virtual void jointCopyTo(StochVectorBase<T>& v1, StochVectorBase<T>& v2, StochVectorBase<T>& v3) const;
  virtual void jointCopyToLinkCons(StochVectorBase<T>& vx, StochVectorBase<T>& vy,StochVectorBase<T>& vz) const;

  bool isKindOf( int kind ) const override;
  void setToZero() override;
  void setToConstant( T c ) override;
  bool isZero() const;

   void randomize( T alpha, T beta, T *ix ) override;
   void copyFrom( const OoqpVectorBase<T>& v ) override;
   void copyFromAbs(const OoqpVectorBase<T>& v) override;
   double twonorm() const override;
   T infnorm() const override;
   T onenorm() const override;
   void min( T& m, int& index ) const override;
   void max( T& m, int& index ) const override;
<<<<<<< HEAD
   void absminVecUpdate( OoqpVectorBase<T>& absminvec) const override;
   void absmaxVecUpdate( OoqpVectorBase<T>& absmaxvec) const override;
=======
   void absminVecUpdate(OoqpVectorBase<T>& absminvec) const override;
   void absmaxVecUpdate(OoqpVectorBase<T>& absmaxvec) const override;
>>>>>>> e77572fb
   void absmin( T& m ) const override;
   void absminNonZero(T& m, T zero_eps) const override;
   T stepbound(const OoqpVectorBase<T> & v, T maxStep ) const override;
   T findBlocking(const OoqpVectorBase<T> & wstep_vec,
			      const OoqpVectorBase<T> & u_vec,
			      const OoqpVectorBase<T> & ustep_vec,
			      T maxStep,
			      T *w_elt,
			      T *wstep_elt,
			      T *u_elt,
			      T *ustep_elt,
			      int& first_or_second) const override;
   void findBlocking_pd(const OoqpVectorBase<T>& wstep_vec,
               const OoqpVectorBase<T>& u_vec,
  			      const OoqpVectorBase<T>& ustep_vec,
  			      T& maxStepPri, T& maxStepDual,
  			      T& w_elt_p, T& wstep_elt_p, T& u_elt_p, T& ustep_elt_p,
  				   T& w_elt_d, T& wstep_elt_d, T& u_elt_d, T& ustep_elt_d,
				   bool& primalBlocking, bool& dualBlocking) const override;

   void componentMult( const OoqpVectorBase<T>& v ) override;
   void componentDiv ( const OoqpVectorBase<T>& v ) override;
<<<<<<< HEAD
   bool componentEqual( const OoqpVectorBase<T>& v , T tol) const override;

   void scalarMult( T num) override;
=======
   void scalarMult( T num ) override;
>>>>>>> e77572fb
   void writeToStream(std::ostream& out) const override;
   void writeToStreamAll(std::ostream& out) const override;
   void writefToStream( std::ostream& out,
			       const char format[] ) const override;
   void writeMPSformatOnlyRhs(std::ostream& out, const std::string rowName, const OoqpVectorBase<T>* irhs) const override {};
   void writeMPSformatRhs(std::ostream& out, int rowType, const OoqpVectorBase<T>* irhs) const override;
   void writeMPSformatBounds(std::ostream& out, const OoqpVectorBase<T>* ix, bool upperBound) const override;
   void writeMPSformatBoundsWithVar(std::ostream& out, const std::string varStub, const OoqpVectorBase<T>* ix, bool upperBound) const override {};

   void scale( T alpha ) override;

  /** this += alpha * x */
   void axpy  ( T alpha, const OoqpVectorBase<T>& x ) override;
  /** this += alpha * x * z */
   void axzpy ( T alpha, const OoqpVectorBase<T>& x, const OoqpVectorBase<T>& z ) override;
  /** this += alpha * x / z */
   void axdzpy( T alpha, const OoqpVectorBase<T>& x, const OoqpVectorBase<T>& z ) override;

   void addConstant( T c ) override;
   void gondzioProjection( T rmin, T rmax ) override;
   T dotProductWith( const OoqpVectorBase<T>& v ) const override;
   T dotProductSelf( T scaleFactor) const override;

  /** Return the inner product <this + alpha * mystep, yvec + beta * ystep >
   */
   T shiftedDotProductWith( T alpha, const OoqpVectorBase<T>& mystep,
					const OoqpVectorBase<T>& yvec,
					T beta, const OoqpVectorBase<T>& ystep ) const override;
   void negate() override;
   void invert() override;
   void invertSave( T zeroReplacementVal = 0.0 ) override;
   void applySqrt() override;
   void roundToPow2() override;

   bool allPositive() const override;

   bool matchesNonZeroPattern( const OoqpVectorBase<T>& select ) const override;
   void selectNonZeros( const OoqpVectorBase<T>& select ) override;
   long long numberOfNonzeros() const override;
   void addSomeConstants( T c, const OoqpVectorBase<T>& select ) override;
   void writefSomeToStream( std::ostream& out,
				   const char format[],
				   const OoqpVectorBase<T>& select ) const override;
   void axdzpy( T alpha, const OoqpVectorBase<T>& x,
		       const OoqpVectorBase<T>& z, const OoqpVectorBase<T>& select ) override;

   bool somePositive( const OoqpVectorBase<T>& select ) const override;
   void divideSome( const OoqpVectorBase<T>& div, const OoqpVectorBase<T>& select ) override;
   void copyIntoArray( T v[] ) const override;
   void copyFromArray( const T v[] ) override;
   void copyFromArray( const char v[] ) override;
   virtual void permuteVec0Entries(const std::vector<unsigned int>& permvec);
   virtual void permuteLinkingEntries(const std::vector<unsigned int>& permvec);
   virtual std::vector<T> gatherStochVector() const;

   /** remove entries i for which select[i] == 0 */
<<<<<<< HEAD
   void removeEntries( const OoqpVectorBase<int>& select ) override;
=======
   void removeEntries( const OoqpVectorBase<T>& select ) override;
>>>>>>> e77572fb

   virtual int getSize() const { return this->n; };

   virtual bool isRootNodeInSync() const;

};

/** DUMMY VERSION
 *
 */
template <typename T>
class StochDummyVectorBase : public StochVectorBase<T> {
protected:

public:
<<<<<<< HEAD
  StochDummyVectorBase(  )
=======
  StochDummyVectorBase()
>>>>>>> e77572fb
    : StochVectorBase<T>(0, MPI_COMM_NULL) {};

  virtual ~StochDummyVectorBase(){};

  void AddChild(StochVectorBase<T>* child) override {};
  void AddChild(OoqpVectorBase<T>* child) override {};

  /** Creates and returns a vector of the type used to store data in this node,
      i.e., same type as 'vec'.
      NO data is copied, for this use one of the 'copy...' functions.
  */
   OoqpVectorBase<T>* dataClone() const override { return new SimpleVectorBase<T>(0);}
   StochVectorBase<T>* clone() const override { return new StochDummyVectorBase<T>();}
   StochVectorBase<T>* cloneFull() const override { return new StochDummyVectorBase<T>();}

   void jointCopyFrom(const StochVectorBase<T>& v1, const StochVectorBase<T>& v2, const StochVectorBase<T>& v3) override {};
   void jointCopyTo(StochVectorBase<T>& v1, StochVectorBase<T>& v2, StochVectorBase<T>& v3) const override {};

   bool isKindOf( int kind ) const override {return kind == kStochDummy;}
<<<<<<< HEAD
   void setToZero()override {};
   bool isZero() const override { return true; };

   void setToConstant( T c )override {};
=======
   void setToZero() override {};
   bool isZero() const override { return true; };

   void setToConstant( T c ) override {};
>>>>>>> e77572fb
   void randomize( T alpha, T beta, T *ix ) override {};
   void copyFrom( const OoqpVectorBase<T>& v ) override {};
   void copyFromAbs(const OoqpVectorBase<T>& v) override {};
   double twonorm() const override {return 0.0;}
   T infnorm() const override {return 0.0;}
   T onenorm() const override {return 0.0;}
   void min( T& m, int& index ) const override {};
   void max( T& m, int& index ) const override {};
   void absminVecUpdate(OoqpVectorBase<T>& absminvec) const override {};
   void absmaxVecUpdate(OoqpVectorBase<T>& absmaxvec) const override {};
   void absmin( T& m) const override {};
   void absminNonZero(T& m, T zero_eps) const override {m=-1.0;};
   T stepbound( const OoqpVectorBase<T> & v, T maxStep ) const override { return maxStep; }
   T findBlocking(const OoqpVectorBase<T> & wstep_vec,
			      const OoqpVectorBase<T> & u_vec,
			      const OoqpVectorBase<T> & ustep_vec,
			      T maxStep,
			      T *w_elt,
			      T *wstep_elt,
			      T *u_elt,
			      T *ustep_elt,
			      int& first_or_second) const override {return maxStep;}

   void findBlocking_pd(const OoqpVectorBase<T>& wstep_vec,
               const OoqpVectorBase<T>& u_vec,
               const OoqpVectorBase<T>& ustep_vec,
               T& maxStepPri, T& maxStepDual,
               T& w_elt_p, T& wstep_elt_p, T& u_elt_p, T& ustep_elt_p,
               T& w_elt_d, T& wstep_elt_d, T& u_elt_d, T& ustep_elt_d,
               bool& primalBlocking, bool& dualBlocking) const override {};

<<<<<<< HEAD
   void componentMult( const OoqpVectorBase<T>& v )override {};
   void componentDiv ( const OoqpVectorBase<T>& v )override {};
   bool componentEqual( const OoqpVectorBase<T>& v, T tol) const override { if(!v.isKindOf(kStochDummy)) std::cout << "one should never end up here"
     << std::endl; return v.isKindOf(kStochDummy); };
=======
   void componentMult( const OoqpVectorBase<T>& v ) override {};
   void componentDiv ( const OoqpVectorBase<T>& v ) override {};
>>>>>>> e77572fb
   void scalarMult( T num) override {};
   void writeToStream(std::ostream& out) const override {};
   void writeToStreamAll(std::ostream& out) const override {};
   void writeToStreamAllChild( std::stringstream& sout ) const override {};
   void writefToStream( std::ostream& out,
			       const char format[] ) const override {};
   void writeMPSformatOnlyRhs(std::ostream& out, const std::string rowName, const OoqpVectorBase<T>* irhs) const override {};
   void writeMPSformatRhs(std::ostream& out, int rowType, const OoqpVectorBase<T>* irhs) const override {};
   void writeMPSformatBounds(std::ostream& out, const OoqpVectorBase<T>* ix, bool upperBound) const override {};
   void writeMPSformatBoundsWithVar(std::ostream& out, const std::string varStub, const OoqpVectorBase<T>* ix, bool upperBound) const override {};

<<<<<<< HEAD
   void scale( T alpha )override {};
=======
   void scale( T alpha ) override {};
>>>>>>> e77572fb

  /** this += alpha * x */
   void axpy  ( T alpha, const OoqpVectorBase<T>& x ) override {};
  /** this += alpha * x * z */
   void axzpy ( T alpha, const OoqpVectorBase<T>& x, const OoqpVectorBase<T>& z ) override {};
  /** this += alpha * x / z */
   void axdzpy( T alpha, const OoqpVectorBase<T>& x, const OoqpVectorBase<T>& z ) override {};

<<<<<<< HEAD
   void addConstant( T c )override {};
   void gondzioProjection( T rmin, T rmax )override {};
=======
   void addConstant( T c ) override {};
   void gondzioProjection( T rmin, T rmax ) override {};
>>>>>>> e77572fb
   T dotProductWith( const OoqpVectorBase<T>& v ) const override {return 0.0;}
   T dotProductSelf(T scaleFactor = 1.0) const override {return 0.0;};

  /** Return the inner product <this + alpha * mystep, yvec + beta * ystep >
   */
   T shiftedDotProductWith( T alpha, const OoqpVectorBase<T>& mystep,
					const OoqpVectorBase<T>& yvec,
					T beta,  const OoqpVectorBase<T>& ystep ) const override {return 0.0;}
   void negate()override {};
   void invert()override {};
   void invertSave( T zeroReplacementVal = 0.0 ) override {};
   void applySqrt() override {};
   void roundToPow2() override {};
   bool allPositive() const override {return true;}

   bool matchesNonZeroPattern( const OoqpVectorBase<T>& select ) const override {return true;}
   void selectNonZeros( const OoqpVectorBase<T>& select ) override {};
   long long numberOfNonzeros() const override {return 0;}
<<<<<<< HEAD
   void addSomeConstants( T c, const OoqpVectorBase<T>& select )override {};
=======
   void addSomeConstants( T c, const OoqpVectorBase<T>& select ) override {};
>>>>>>> e77572fb
   void writefSomeToStream( std::ostream& out,
				   const char format[],
				   const OoqpVectorBase<T>& select ) const override {};
   void axdzpy( T alpha, const OoqpVectorBase<T>& x,
<<<<<<< HEAD
		       const OoqpVectorBase<T>& z, const OoqpVectorBase<T>& select )override {};
=======
		       const OoqpVectorBase<T>& z, const OoqpVectorBase<T>& select ) override {};
>>>>>>> e77572fb

   bool somePositive( const OoqpVectorBase<T>& select ) const override {return 1;}
   void divideSome( const OoqpVectorBase<T>& div, const OoqpVectorBase<T>& select )override {};
   void copyIntoArray( T v[] ) const override {};
<<<<<<< HEAD
   void copyFromArray( const T v[] )override {};
   void copyFromArray( const char v[] )override {};

   void removeEntries( const OoqpVectorBase<int>& select ) override {};
=======
   void copyFromArray( const T v[] ) override {};
   void copyFromArray( const char v[] ) override {};

   void removeEntries( const OoqpVectorBase<T>& select ) override {};
>>>>>>> e77572fb
   void permuteVec0Entries(const std::vector<unsigned int>& permvec) override {};
   void permuteLinkingEntries(const std::vector<unsigned int>& permvec) override {};
   std::vector<T> gatherStochVector() const override {return std::vector<T>(0);};

   int getSize() const override { return 0; };

   bool isRootNodeInSync() const override { return true; };
};

using StochDummyVector = StochDummyVectorBase<double>;

#endif<|MERGE_RESOLUTION|>--- conflicted
+++ resolved
@@ -15,11 +15,7 @@
 class StochVectorBase : public OoqpVectorBase<T> {
 private:
 
-<<<<<<< HEAD
-  virtual void writeToStreamAllChild( std::stringstream& sout ) const;
-=======
   void writeToStreamAllChild( std::stringstream& sout ) const override;
->>>>>>> e77572fb
 
 public:
   StochVectorBase( int n, MPI_Comm mpiComm, int isDistributed = -1);
@@ -55,16 +51,10 @@
   */
   virtual OoqpVectorBase<T>* dataClone() const;
   virtual OoqpVectorBase<T>* dataCloneLinkCons() const;
-<<<<<<< HEAD
 
   OoqpVectorBase<T>* clone() const override;
   /* copy vector entries as well */
   OoqpVectorBase<T>* cloneFull() const override;
-=======
-  virtual OoqpVectorBase<T>* clone() const override;
-  /* copy vector entries as well */
-  virtual OoqpVectorBase<T>* cloneFull() const override;
->>>>>>> e77572fb
 
   virtual void jointCopyFrom(const StochVectorBase<T>& v1, const StochVectorBase<T>& v2, const StochVectorBase<T>& v3);
   virtual void jointCopyFromLinkCons(const StochVectorBase<T>& vx, const StochVectorBase<T>& vy, const StochVectorBase<T>& vz);
@@ -84,13 +74,8 @@
    T onenorm() const override;
    void min( T& m, int& index ) const override;
    void max( T& m, int& index ) const override;
-<<<<<<< HEAD
    void absminVecUpdate( OoqpVectorBase<T>& absminvec) const override;
    void absmaxVecUpdate( OoqpVectorBase<T>& absmaxvec) const override;
-=======
-   void absminVecUpdate(OoqpVectorBase<T>& absminvec) const override;
-   void absmaxVecUpdate(OoqpVectorBase<T>& absmaxvec) const override;
->>>>>>> e77572fb
    void absmin( T& m ) const override;
    void absminNonZero(T& m, T zero_eps) const override;
    T stepbound(const OoqpVectorBase<T> & v, T maxStep ) const override;
@@ -113,13 +98,9 @@
 
    void componentMult( const OoqpVectorBase<T>& v ) override;
    void componentDiv ( const OoqpVectorBase<T>& v ) override;
-<<<<<<< HEAD
    bool componentEqual( const OoqpVectorBase<T>& v , T tol) const override;
 
-   void scalarMult( T num) override;
-=======
    void scalarMult( T num ) override;
->>>>>>> e77572fb
    void writeToStream(std::ostream& out) const override;
    void writeToStreamAll(std::ostream& out) const override;
    void writefToStream( std::ostream& out,
@@ -176,11 +157,7 @@
    virtual std::vector<T> gatherStochVector() const;
 
    /** remove entries i for which select[i] == 0 */
-<<<<<<< HEAD
    void removeEntries( const OoqpVectorBase<int>& select ) override;
-=======
-   void removeEntries( const OoqpVectorBase<T>& select ) override;
->>>>>>> e77572fb
 
    virtual int getSize() const { return this->n; };
 
@@ -196,11 +173,7 @@
 protected:
 
 public:
-<<<<<<< HEAD
-  StochDummyVectorBase(  )
-=======
   StochDummyVectorBase()
->>>>>>> e77572fb
     : StochVectorBase<T>(0, MPI_COMM_NULL) {};
 
   virtual ~StochDummyVectorBase(){};
@@ -220,17 +193,9 @@
    void jointCopyTo(StochVectorBase<T>& v1, StochVectorBase<T>& v2, StochVectorBase<T>& v3) const override {};
 
    bool isKindOf( int kind ) const override {return kind == kStochDummy;}
-<<<<<<< HEAD
-   void setToZero()override {};
    bool isZero() const override { return true; };
-
-   void setToConstant( T c )override {};
-=======
    void setToZero() override {};
-   bool isZero() const override { return true; };
-
    void setToConstant( T c ) override {};
->>>>>>> e77572fb
    void randomize( T alpha, T beta, T *ix ) override {};
    void copyFrom( const OoqpVectorBase<T>& v ) override {};
    void copyFromAbs(const OoqpVectorBase<T>& v) override {};
@@ -262,15 +227,10 @@
                T& w_elt_d, T& wstep_elt_d, T& u_elt_d, T& ustep_elt_d,
                bool& primalBlocking, bool& dualBlocking) const override {};
 
-<<<<<<< HEAD
-   void componentMult( const OoqpVectorBase<T>& v )override {};
-   void componentDiv ( const OoqpVectorBase<T>& v )override {};
+   void componentMult( const OoqpVectorBase<T>& v ) override {};
+   void componentDiv ( const OoqpVectorBase<T>& v ) override {};
    bool componentEqual( const OoqpVectorBase<T>& v, T tol) const override { if(!v.isKindOf(kStochDummy)) std::cout << "one should never end up here"
      << std::endl; return v.isKindOf(kStochDummy); };
-=======
-   void componentMult( const OoqpVectorBase<T>& v ) override {};
-   void componentDiv ( const OoqpVectorBase<T>& v ) override {};
->>>>>>> e77572fb
    void scalarMult( T num) override {};
    void writeToStream(std::ostream& out) const override {};
    void writeToStreamAll(std::ostream& out) const override {};
@@ -282,11 +242,7 @@
    void writeMPSformatBounds(std::ostream& out, const OoqpVectorBase<T>* ix, bool upperBound) const override {};
    void writeMPSformatBoundsWithVar(std::ostream& out, const std::string varStub, const OoqpVectorBase<T>* ix, bool upperBound) const override {};
 
-<<<<<<< HEAD
-   void scale( T alpha )override {};
-=======
    void scale( T alpha ) override {};
->>>>>>> e77572fb
 
   /** this += alpha * x */
    void axpy  ( T alpha, const OoqpVectorBase<T>& x ) override {};
@@ -295,13 +251,8 @@
   /** this += alpha * x / z */
    void axdzpy( T alpha, const OoqpVectorBase<T>& x, const OoqpVectorBase<T>& z ) override {};
 
-<<<<<<< HEAD
-   void addConstant( T c )override {};
-   void gondzioProjection( T rmin, T rmax )override {};
-=======
    void addConstant( T c ) override {};
    void gondzioProjection( T rmin, T rmax ) override {};
->>>>>>> e77572fb
    T dotProductWith( const OoqpVectorBase<T>& v ) const override {return 0.0;}
    T dotProductSelf(T scaleFactor = 1.0) const override {return 0.0;};
 
@@ -320,35 +271,20 @@
    bool matchesNonZeroPattern( const OoqpVectorBase<T>& select ) const override {return true;}
    void selectNonZeros( const OoqpVectorBase<T>& select ) override {};
    long long numberOfNonzeros() const override {return 0;}
-<<<<<<< HEAD
-   void addSomeConstants( T c, const OoqpVectorBase<T>& select )override {};
-=======
    void addSomeConstants( T c, const OoqpVectorBase<T>& select ) override {};
->>>>>>> e77572fb
    void writefSomeToStream( std::ostream& out,
 				   const char format[],
 				   const OoqpVectorBase<T>& select ) const override {};
    void axdzpy( T alpha, const OoqpVectorBase<T>& x,
-<<<<<<< HEAD
-		       const OoqpVectorBase<T>& z, const OoqpVectorBase<T>& select )override {};
-=======
 		       const OoqpVectorBase<T>& z, const OoqpVectorBase<T>& select ) override {};
->>>>>>> e77572fb
 
    bool somePositive( const OoqpVectorBase<T>& select ) const override {return 1;}
    void divideSome( const OoqpVectorBase<T>& div, const OoqpVectorBase<T>& select )override {};
    void copyIntoArray( T v[] ) const override {};
-<<<<<<< HEAD
-   void copyFromArray( const T v[] )override {};
-   void copyFromArray( const char v[] )override {};
-
-   void removeEntries( const OoqpVectorBase<int>& select ) override {};
-=======
    void copyFromArray( const T v[] ) override {};
    void copyFromArray( const char v[] ) override {};
 
-   void removeEntries( const OoqpVectorBase<T>& select ) override {};
->>>>>>> e77572fb
+   void removeEntries( const OoqpVectorBase<int>& select ) override {};
    void permuteVec0Entries(const std::vector<unsigned int>& permvec) override {};
    void permuteLinkingEntries(const std::vector<unsigned int>& permvec) override {};
    std::vector<T> gatherStochVector() const override {return std::vector<T>(0);};
