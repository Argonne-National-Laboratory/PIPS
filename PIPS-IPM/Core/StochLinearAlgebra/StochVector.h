--- conflicted
+++ resolved
@@ -53,64 +53,6 @@
   virtual OoqpVectorBase<T>* dataCloneLinkCons() const;
   virtual StochVectorBase<T>* clone() const;
   /* copy vector entries as well */
-<<<<<<< HEAD
-  virtual StochVector* cloneFull() const;
-
-  virtual void jointCopyFrom(StochVector& v1, StochVector& v2, StochVector& v3);
-  virtual void jointCopyFromLinkCons(StochVector& vx, StochVector& vy, StochVector& vz);
-  virtual void jointCopyTo(StochVector& v1, StochVector& v2, StochVector& v3);
-  virtual void jointCopyToLinkCons(StochVector& vx, StochVector& vy, StochVector& vz);
-
-  virtual int isKindOf( int kind ) const;
-  virtual void setToZero();
-  virtual void setToConstant( double c );
-  virtual bool isZero() const;
-
-  virtual void randomize( double alpha, double beta, double *ix );
-  virtual void copyFrom( OoqpVector& v );
-  virtual void copyFromAbs(const OoqpVector& v);
-  virtual double twonorm() const;
-  virtual double infnorm() const;
-  virtual double onenorm() const;
-  virtual void min( double& m, int& index ) const;
-  virtual void max( double& m, int& index ) const;
-  virtual void absminVecUpdate(OoqpVector& absminvec) const;
-  virtual void absmaxVecUpdate(OoqpVector& absmaxvec) const;
-  virtual void absmin( double& m ) const;
-  virtual void absminNonZero(double& m, double zero_eps) const;
-  virtual double stepbound(OoqpVector & v, double maxStep );
-  virtual double findBlocking(OoqpVector & wstep_vec,
-			      OoqpVector & u_vec,
-			      OoqpVector & ustep_vec,
-			      double maxStep,
-			      double *w_elt,
-			      double *wstep_elt,
-			      double *u_elt,
-			      double *ustep_elt,
-			      int& first_or_second);
-  virtual void findBlocking_pd(const OoqpVector& wstep_vec,
-               const OoqpVector& u_vec,
-  			      const OoqpVector& ustep_vec,
-  			      double& maxStepPri, double& maxStepDual,
-  			      double& w_elt_p, double& wstep_elt_p, double& u_elt_p, double& ustep_elt_p,
-  				   double& w_elt_d, double& wstep_elt_d, double& u_elt_d, double& ustep_elt_d,
-				   bool& primalBlocking, bool& dualBlocking) const;
-
-  virtual void componentMult( const OoqpVector& v );
-  virtual void componentDiv ( const OoqpVector& v );
-  virtual bool componentEqual( const OoqpVector& v, double tol) const;
-  virtual void scalarMult( double num);
-  virtual void writeToStream(ostream& out) const;
-  virtual void writeToStreamAll(ostream& out) const;
-  virtual void writefToStream( ostream& out,
-			       const char format[] ) const;
-  virtual void writeMPSformatOnlyRhs(ostream& out, string rowName, OoqpVector* irhs) const {};
-  virtual void writeMPSformatRhs(ostream& out, int rowType, OoqpVector* irhs) const;
-  virtual void writeMPSformatBounds(ostream& out, OoqpVector* ix, bool upperBound) const;
-  virtual void writeMPSformatBoundsWithVar(ostream& out, string varStub, OoqpVector* ix, bool upperBound) const {};
-
-  virtual void scale( double alpha );
-=======
   virtual StochVectorBase<T>* cloneFull() const;
 
   virtual void jointCopyFrom(const StochVectorBase<T>& v1, const StochVectorBase<T>& v2, const StochVectorBase<T>& v3);
@@ -131,8 +73,8 @@
    T onenorm() const override;
    void min( T& m, int& index ) const override;
    void max( T& m, int& index ) const override;
-   void absminVecUpdate(OoqpVectorBase<T>& absminvec) const override;
-   void absmaxVecUpdate(OoqpVectorBase<T>& absmaxvec) const override;
+   void absminVecUpdate( OoqpVectorBase<T>& absminvec) const override;
+   void absmaxVecUpdate( OoqpVectorBase<T>& absmaxvec) const override;
    void absmin( T& m ) const override;
    void absminNonZero(T& m, T zero_eps) const override;
    T stepbound(const OoqpVectorBase<T> & v, T maxStep ) const override;
@@ -155,6 +97,8 @@
 
    void componentMult( const OoqpVectorBase<T>& v ) override;
    void componentDiv ( const OoqpVectorBase<T>& v ) override;
+   bool componentEqual( const OoqpVectorBase<T>& v , T tol) const override;
+
    void scalarMult( T num) override;
    void writeToStream(std::ostream& out) const override;
    void writeToStreamAll(std::ostream& out) const override;
@@ -166,7 +110,6 @@
    void writeMPSformatBoundsWithVar(std::ostream& out, const std::string varStub, const OoqpVectorBase<T>* ix, bool upperBound) const override {};
 
    void scale( T alpha ) override;
->>>>>>> 29105dd6
 
   /** this += alpha * x */
    void axpy  ( T alpha, const OoqpVectorBase<T>& x ) override;
@@ -241,67 +184,6 @@
       i.e., same type as 'vec'.
       NO data is copied, for this use one of the 'copy...' functions.
   */
-<<<<<<< HEAD
-  virtual OoqpVector* dataClone() const { return new SimpleVector(0);}
-  virtual StochVector* clone() const { return new StochDummyVector();}
-  virtual StochVector* cloneFull() const { return new StochDummyVector();}
-
-  virtual void jointCopyFrom(StochVector& v1, StochVector& v2, StochVector& v3){};
-  virtual void jointCopyTo(StochVector& v1, StochVector& v2, StochVector& v3){};
-
-  virtual int isKindOf( int kind ) const {return kind == kStochDummy;}
-  virtual void setToZero(){};
-  virtual bool isZero() const { return true; };
-
-  virtual void setToConstant( double c ){};
-  virtual void randomize( double alpha, double beta, double *ix ){};
-  virtual void copyFrom( OoqpVector& v ){};
-  virtual void copyFromAbs(const OoqpVector& v) {};
-  virtual double twonorm() const {return 0.0;}
-  virtual double infnorm() const {return 0.0;}
-  virtual double onenorm() const {return 0.0;}
-  virtual void min( double& m, int& index ) const {};
-  virtual void max( double& m, int& index ) const {};
-  virtual void absminVecUpdate(OoqpVector& absminvec) const {};
-  virtual void absmaxVecUpdate(OoqpVector& absmaxvec) const {};
-  virtual void absmin( double& m) const {};
-  virtual void absminNonZero(double& m, double zero_eps) const {m=-1.0;};
-  virtual double stepbound(OoqpVector & v, double maxStep ){return maxStep;}
-  virtual double findBlocking(OoqpVector & wstep_vec,
-			      OoqpVector & u_vec,
-			      OoqpVector & ustep_vec,
-			      double maxStep,
-			      double *w_elt,
-			      double *wstep_elt,
-			      double *u_elt,
-			      double *ustep_elt,
-			      int& first_or_second){return maxStep;}
-
-  virtual void findBlocking_pd(const OoqpVector& wstep_vec,
-               const OoqpVector& u_vec,
-               const OoqpVector& ustep_vec,
-               double& maxStepPri, double& maxStepDual,
-               double& w_elt_p, double& wstep_elt_p, double& u_elt_p, double& ustep_elt_p,
-               double& w_elt_d, double& wstep_elt_d, double& u_elt_d, double& ustep_elt_d,
-               bool& primalBlocking, bool& dualBlocking) const {};
-
-  virtual void componentMult( const OoqpVector& v ){};
-  virtual void componentDiv ( const OoqpVector& v ){};
-  virtual bool componentEqual( const OoqpVector& v, double tol) const { if(!v.isKindOf(kStochDummy)) std::cout << "lol one should never end up here"
-        << std::endl; return v.isKindOf(kStochDummy); };
-  virtual void scalarMult( double num){};
-  virtual void writeToStream(ostream& out) const{};
-  virtual void writeToStreamAll(ostream& out) const{};
-  virtual void writeToStreamAllChild( stringstream& sout ) const{};
-  virtual void writefToStream( ostream& out,
-			       const char format[] ) const{};
-  virtual void writeMPSformatOnlyRhs(ostream& out, string rowName, OoqpVector* irhs) const{};
-  virtual void writeMPSformatRhs(ostream& out, int rowType, OoqpVector* irhs) const{};
-  virtual void writeMPSformatBounds(ostream& out, OoqpVector* ix, bool upperBound) const {};
-  virtual void writeMPSformatBoundsWithVar(ostream& out, string varStub, OoqpVector* ix, bool upperBound) const {};
-
-  virtual void scale( double alpha ){};
-=======
    OoqpVectorBase<T>* dataClone() const override { return new SimpleVectorBase<T>(0);}
    StochVectorBase<T>* clone() const override { return new StochDummyVectorBase<T>();}
    StochVectorBase<T>* cloneFull() const override { return new StochDummyVectorBase<T>();}
@@ -347,6 +229,8 @@
 
    void componentMult( const OoqpVectorBase<T>& v )override {};
    void componentDiv ( const OoqpVectorBase<T>& v )override {};
+   bool componentEqual( const OoqpVector& v, double tol) const override { if(!v.isKindOf(kStochDummy)) std::cout << "one should never end up here"
+     << std::endl; return v.isKindOf(kStochDummy); };
    void scalarMult( T num) override {};
    void writeToStream(std::ostream& out) const override {};
    void writeToStreamAll(std::ostream& out) const override {};
@@ -359,7 +243,6 @@
    void writeMPSformatBoundsWithVar(std::ostream& out, const std::string varStub, const OoqpVectorBase<T>* ix, bool upperBound) const override {};
 
    void scale( T alpha )override {};
->>>>>>> 29105dd6
 
   /** this += alpha * x */
    void axpy  ( T alpha, const OoqpVectorBase<T>& x ) override {};
