--- conflicted
+++ resolved
@@ -91,15 +91,14 @@
   virtual void getColMinMaxVec( bool getMin, bool initializeVec,
         const OoqpVector* rowScaleVec, const OoqpVector* rowScaleParent, OoqpVector& minmaxVec, OoqpVector* minmaxParent );
 
-<<<<<<< HEAD
   virtual void initTransposedChild(bool dynamic);
 
   virtual void initStaticStorageFromDynamic(const OoqpVector& rowNnzVec, const OoqpVector& colNnzVec, const OoqpVector* rowLinkVec, const OoqpVector* colParentVec);
-=======
+
   virtual void writeToStreamDenseChild(ostream& out, int index) const;
   virtual void writeToStreamDenseChildRow(stringstream& out, int offset) const;
   virtual std::string writeToStreamDenseRowLink(int rowidx) const;
->>>>>>> c474a7e3
+
 
  public:
   virtual void updateTransposed();
