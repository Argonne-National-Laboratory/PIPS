--- conflicted
+++ resolved
@@ -190,14 +190,12 @@
      getColMinMaxVec(getMin, initializeVec, rowScaleVec, NULL, minmaxVec, NULL);
   };
 
-<<<<<<< HEAD
   virtual void initStaticStorageFromDynamic(const OoqpVector& rowNnzVec, const OoqpVector& colNnzVec)
   {
      initStaticStorageFromDynamic(rowNnzVec, colNnzVec, NULL, NULL);
   };
-
   virtual void freeDynamicStorage();
-=======
+
   /** returns Simple Vector indicating which linking rows have entries in exactly two blocks (indicated by 1.0 versus 0.0)*/
   virtual std::vector<int> get2LinkStartBlocks() const;
 
@@ -205,7 +203,6 @@
   virtual void updateKLinkConsCount(std::vector<int>& linkCount) const;
 
   virtual void permuteLinkingRows(const std::vector<unsigned int>& permvec);
->>>>>>> af3e3b53
 };
 
 
@@ -335,20 +332,17 @@
   virtual void getColMinMaxVec( bool getMin, bool initializeVec,
         const OoqpVector* rowScaleVec, OoqpVector& minmaxVec ){};
 
-<<<<<<< HEAD
   virtual void initStaticStorageFromDynamic(const OoqpVector& rowNnzVec, const OoqpVector& colNnzVec) {};
-
   virtual void initStaticStorageFromDynamic(const OoqpVector& rowNnzVec, const OoqpVector& colNnzVec, const OoqpVector* rowLinkVec, const OoqpVector* colParentVec) {};
 
   virtual void freeDynamicStorage() {};
-=======
+
   virtual std::vector<int> get2LinkStartBlocks() const {return std::vector<int>();};
 
   virtual void updateKLinkVarsCount(std::vector<int>& linkCount) const {};
   virtual void updateKLinkConsCount(std::vector<int>& linkCount) const {};
 
   virtual void permuteLinkingRows(const std::vector<unsigned int>& permvec) {};
->>>>>>> af3e3b53
 };
 
 
