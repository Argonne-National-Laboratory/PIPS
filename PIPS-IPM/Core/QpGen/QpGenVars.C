/* OOQP                                                               *
 * Authors: E. Michael Gertz, Stephen J. Wright                       *
 * (C) 2001 University of Chicago. See Copyright Notification in OOQP */

#include "QpGenVars.h"
#include "QpGenData.h"
#include "OoqpVector.h"
#include "Data.h"
#include "QpGenResiduals.h"
#include "QpGenLinsys.h"
#include "SimpleVector.h"
#include "MpsReader.h"

#include "LinearAlgebraPackage.h"

#include <iostream> 
#include <fstream>
using namespace std;

QpGenVars::QpGenVars( OoqpVector * x_in, OoqpVector * s_in,
		      OoqpVector * y_in, OoqpVector * z_in,
		      OoqpVector * v_in, OoqpVector * gamma_in,
		      OoqpVector * w_in, OoqpVector * phi_in,
		      OoqpVector * t_in, OoqpVector * lambda_in,
		      OoqpVector * u_in, OoqpVector * pi_in,
		      OoqpVector * ixlow_in, OoqpVector * ixupp_in,
		      OoqpVector * iclow_in, OoqpVector * icupp_in )
{
  SpReferTo( x, x_in );
  SpReferTo( s, s_in );
  SpReferTo( y, y_in );
  SpReferTo( z, z_in );
  SpReferTo( v, v_in );
  SpReferTo( phi, phi_in );
  SpReferTo( w, w_in );
  SpReferTo( gamma, gamma_in );
  SpReferTo( t, t_in );
  SpReferTo( lambda, lambda_in );
  SpReferTo( u, u_in );
  SpReferTo( pi, pi_in );
  SpReferTo( ixlow, ixlow_in );
  SpReferTo( ixupp, ixupp_in );
  SpReferTo( iclow, iclow_in );
  SpReferTo( icupp, icupp_in );

  nx = x->length();
  my = y->length();
  mz = z->length();

  assert( nx == ixlow->length() || 0 == ixlow->length() );
  assert( nx == ixlow->length() || 0 == ixlow->length() );
  assert( mz == iclow->length() || 0 == iclow->length() );
  assert( mz == icupp->length() || 0 == icupp->length() );
  
  nxlow = ixlow->numberOfNonzeros();
  nxupp = ixupp->numberOfNonzeros();
  mclow = iclow->numberOfNonzeros();
  mcupp = icupp->numberOfNonzeros();
  nComplementaryVariables = mclow + mcupp + nxlow + nxupp;

  assert( mz == s->length() );
  assert( nx == v     ->length() || ( 0 == v     ->length() && nxlow == 0 ));
  assert( nx == gamma ->length() || ( 0 == gamma ->length() && nxlow == 0 ));

  assert( nx == w     ->length() || ( 0 == w     ->length() && nxupp == 0 ));
  assert( nx == phi   ->length() || ( 0 == phi   ->length() && nxupp == 0 ));

  assert( mz == t     ->length() || ( 0 == t     ->length() && mclow == 0 ));
  assert( mz == lambda->length() || ( 0 == lambda->length() && mclow == 0 ));

  assert( mz == u     ->length() || ( 0 == u     ->length() && mcupp == 0 ));
  assert( mz == pi    ->length() || ( 0 == pi    ->length() && mcupp == 0 ));
}

QpGenVars::QpGenVars( LinearAlgebraPackage * la,
		      long long nx_, long long my_, long long mz_,
		      OoqpVector * ixlow_in, OoqpVector * ixupp_in,
		      OoqpVector * iclow_in, OoqpVector * icupp_in )
{
  SpReferTo( ixlow, ixlow_in );
  SpReferTo( ixupp, ixupp_in );
  SpReferTo( iclow, iclow_in );
  SpReferTo( icupp, icupp_in );

  nx = nx_;
  my = my_;
  mz = mz_;

  assert( nx == ixlow->length() || 0 == ixlow->length() );
  nxlow = ixlow->numberOfNonzeros();
  
  assert( nx == ixlow->length() || 0 == ixlow->length() );
  nxupp = ixupp->numberOfNonzeros();

  assert( mz == iclow->length()  || 0 == iclow->length() );
  mclow = iclow->numberOfNonzeros();
  
  assert( mz == icupp->length() || 0 == icupp->length() );
  mcupp = icupp->numberOfNonzeros();
  
  s = OoqpVectorHandle( la->newVector( mz ) );
  if ( mclow > 0 ) {
    t      = OoqpVectorHandle( la->newVector( mz ) );
    lambda = OoqpVectorHandle( la->newVector( mz ) );
  } else {
    t      = OoqpVectorHandle( la->newVector( 0 ) );
    lambda = OoqpVectorHandle( la->newVector( 0 ) );
  }
  if( mcupp > 0 ) {
    u  = OoqpVectorHandle( la->newVector( mz ) );
    pi = OoqpVectorHandle( la->newVector( mz ) );
  } else {
    u  = OoqpVectorHandle( la->newVector( 0 ) );
    pi = OoqpVectorHandle( la->newVector( 0 ) );
  }
  if( nxlow > 0 ) {
    v     = OoqpVectorHandle( la->newVector( nx ) );
    gamma = OoqpVectorHandle( la->newVector( nx ) );
  } else {
    v     = OoqpVectorHandle( la->newVector( 0 ) );
    gamma = OoqpVectorHandle( la->newVector( 0 ) );
  }
	
  if( nxupp > 0 ) {
    w   = OoqpVectorHandle( la->newVector( nx ) );
    phi = OoqpVectorHandle( la->newVector( nx ) );
  } else {
    w   = OoqpVectorHandle( la->newVector( 0 ) );
    phi = OoqpVectorHandle( la->newVector( 0 ) );
  }

  x = OoqpVectorHandle( la->newVector( nx ) );
  y = OoqpVectorHandle( la->newVector( my ) );
  z = OoqpVectorHandle( la->newVector( mz ) );
  nComplementaryVariables = mclow + mcupp + nxlow + nxupp;

}

QpGenVars::QpGenVars( const QpGenVars& vars) : Variables(vars)
{
<<<<<<< HEAD
   ixlow = OoqpVectorHandle(vars.ixlow);
   ixupp = OoqpVectorHandle(vars.ixupp);
   iclow = OoqpVectorHandle(vars.iclow);
   icupp = OoqpVectorHandle(vars.icupp);
=======
   ixlow = OoqpVectorHandle( vars.ixlow->cloneFull() );
   ixupp = OoqpVectorHandle( vars.ixupp->cloneFull() );
   iclow = OoqpVectorHandle( vars.iclow->cloneFull() );
   icupp = OoqpVectorHandle( vars.icupp->cloneFull() );
>>>>>>> 2bf1d5e0

   nx = vars.nx;
   my = vars.my;
   mz = vars.mz;

   nxlow = ixlow->numberOfNonzeros();
   nxupp = ixupp->numberOfNonzeros();
   mclow = iclow->numberOfNonzeros();
   mcupp = icupp->numberOfNonzeros();
  
   s = OoqpVectorHandle( vars.s->cloneFull() );

   t = OoqpVectorHandle( vars.t->cloneFull() );
   lambda = OoqpVectorHandle( vars.lambda->cloneFull() );

   u = OoqpVectorHandle( vars.u->cloneFull() );
   pi = OoqpVectorHandle( vars.pi->cloneFull() );

   v = OoqpVectorHandle( vars.v->cloneFull() );
   gamma = OoqpVectorHandle( vars.gamma->cloneFull() );
 	
   w = OoqpVectorHandle( vars.w->cloneFull() );
   phi = OoqpVectorHandle( vars.phi->cloneFull() );
 
   x = OoqpVectorHandle( vars.x->cloneFull() );
   y = OoqpVectorHandle( vars.y->cloneFull() );
   z = OoqpVectorHandle( vars.z->cloneFull() );
   nComplementaryVariables = mclow + mcupp + nxlow + nxupp;
}

double QpGenVars::mu()
{
  double mu  = 0.0;
  if ( nComplementaryVariables == 0 ) {
    return 0.0;
  } else {

    if( mclow > 0 ) mu += t->dotProductWith( *lambda );
    if( mcupp > 0 ) mu += u->dotProductWith( *pi );
    if( nxlow > 0 ) mu += v->dotProductWith( *gamma );
    if( nxupp > 0 ) mu += w->dotProductWith( *phi );

    mu /= nComplementaryVariables;
    return mu;
  }
}

double QpGenVars::mustep(Variables * step_in, double alpha)
{
	QpGenVars * step = (QpGenVars *) step_in;
	double mu = 0.0;
	if (nComplementaryVariables == 0) {
		return 0.0;
	} else {
		if (mclow > 0) {
			mu += t->shiftedDotProductWith(alpha, *step->t, *lambda, alpha,
					*step->lambda);
		}
		if (mcupp > 0) {
			mu += u->shiftedDotProductWith(alpha, *step->u, *pi, alpha,
					*step->pi);
		}
		if (nxlow > 0) {
			mu += v->shiftedDotProductWith(alpha, *step->v, *gamma, alpha,
					*step->gamma);
		}
		if (nxupp > 0) {
			mu += w->shiftedDotProductWith(alpha, *step->w, *phi, alpha,
					*step->phi);
		}
		mu /= nComplementaryVariables;
		return mu;
	}
}

double QpGenVars::mustep_pd( Variables *step_in, double alpha_primal, double alpha_dual )
{
	QpGenVars * step = (QpGenVars *) step_in;
	double mu = 0.0;
	if (nComplementaryVariables == 0) {
		return 0.0;
	} else {
		if (mclow > 0) {
			mu += t->shiftedDotProductWith(alpha_primal, *step->t, *lambda,
					alpha_dual, *step->lambda);
		}
		if (mcupp > 0) {
			mu += u->shiftedDotProductWith(alpha_primal, *step->u, *pi,
					alpha_dual, *step->pi);
		}
		if (nxlow > 0) {
			mu += v->shiftedDotProductWith(alpha_primal, *step->v, *gamma,
					alpha_dual, *step->gamma);
		}
		if (nxupp > 0) {
			mu += w->shiftedDotProductWith(alpha_primal, *step->w, *phi,
					alpha_dual, *step->phi);
		}
		mu /= nComplementaryVariables;
		return mu;
	}
}

void QpGenVars::saxpy( Variables *b_in, double alpha )
{
	QpGenVars * b = (QpGenVars *) b_in;

	x->axpy(alpha, *b->x);
	y->axpy(alpha, *b->y);
	z->axpy(alpha, *b->z);
	s->axpy(alpha, *b->s);
	if (mclow > 0) {
		assert(
				b->t->matchesNonZeroPattern(*iclow)
						&& b->lambda->matchesNonZeroPattern(*iclow));

		t->axpy(alpha, *b->t);
		lambda->axpy(alpha, *b->lambda);
	}
	if (mcupp > 0) {
		assert(
				b->u->matchesNonZeroPattern(*icupp)
						&& b->pi->matchesNonZeroPattern(*icupp));

		u->axpy(alpha, *b->u);
		pi->axpy(alpha, *b->pi);
	}
	if (nxlow > 0) {
		assert(
				b->v->matchesNonZeroPattern(*ixlow)
						&& b->gamma->matchesNonZeroPattern(*ixlow));

		v->axpy(alpha, *b->v);
		gamma->axpy(alpha, *b->gamma);
	}
	if (nxupp > 0) {
		assert(
				b->w->matchesNonZeroPattern(*ixupp)
						&& b->phi->matchesNonZeroPattern(*ixupp));

		w->axpy(alpha, *b->w);
		phi->axpy(alpha, *b->phi);
	}
}

void QpGenVars::saxpy_pd( Variables *b_in, double alpha_primal, double alpha_dual)
{
	QpGenVars * b = (QpGenVars *) b_in;

	x->axpy(alpha_primal, *b->x);
	y->axpy(alpha_dual, *b->y);
	z->axpy(alpha_dual, *b->z);
	s->axpy(alpha_primal, *b->s);
	if (mclow > 0) {
		assert(
				b->t->matchesNonZeroPattern(*iclow)
						&& b->lambda->matchesNonZeroPattern(*iclow));

		t->axpy(alpha_primal, *b->t);
		lambda->axpy(alpha_dual, *b->lambda);
	}
	if (mcupp > 0) {
		assert(
				b->u->matchesNonZeroPattern(*icupp)
						&& b->pi->matchesNonZeroPattern(*icupp));

		u->axpy(alpha_primal, *b->u);
		pi->axpy(alpha_dual, *b->pi);
	}
	if (nxlow > 0) {
		assert(
				b->v->matchesNonZeroPattern(*ixlow)
						&& b->gamma->matchesNonZeroPattern(*ixlow));

		v->axpy(alpha_primal, *b->v);
		gamma->axpy(alpha_dual, *b->gamma);
	}
	if (nxupp > 0) {
		assert(
				b->w->matchesNonZeroPattern(*ixupp)
						&& b->phi->matchesNonZeroPattern(*ixupp));

		w->axpy(alpha_primal, *b->w);
		phi->axpy(alpha_dual, *b->phi);
	}
}


void QpGenVars::negate()
{
  s->negate();
  x->negate();
  y->negate();
  z->negate();
  if( mclow > 0 ) {
    t     ->negate();
    lambda->negate();
  }
  if( mcupp > 0 ) {
    u     ->negate();
    pi    ->negate();
  }
  if( nxlow > 0 ) {
    v     ->negate();
    gamma ->negate();
  }
  if( nxupp > 0 ) {
    w     ->negate();
    phi   ->negate();
  }
}

double QpGenVars::stepbound( Variables * b_in )
{
	QpGenVars * b = (QpGenVars *) b_in;
	double maxStep;

	maxStep = 1.0;

	if (mclow > 0) {
		assert(t->somePositive(*iclow));
		assert(lambda->somePositive(*iclow));

		maxStep = t->stepbound(*b->t, maxStep);
		maxStep = lambda->stepbound(*b->lambda, maxStep);
	}

	if (mcupp > 0) {
		assert(u->somePositive(*icupp));
		assert(pi->somePositive(*icupp));

		maxStep = u->stepbound(*b->u, maxStep);
		maxStep = pi->stepbound(*b->pi, maxStep);
	}

	if (nxlow > 0) {
		assert(v->somePositive(*ixlow));
		assert(gamma->somePositive(*ixlow));

		maxStep = v->stepbound(*b->v, maxStep);
		maxStep = gamma->stepbound(*b->gamma, maxStep);
	}

	if (nxupp > 0) {
		assert(w->somePositive(*ixupp));
		assert(phi->somePositive(*ixupp));

		maxStep = w->stepbound(*b->w, maxStep);
		maxStep = phi->stepbound(*b->phi, maxStep);
	}

	return maxStep;
}

void QpGenVars::stepbound_pd( Variables *b_in, double & alpha_primal, double & alpha_dual )
{
	QpGenVars * b = (QpGenVars *) b_in;
	double maxStep_primal, maxStep_dual;

	maxStep_primal = 1.0;
	maxStep_dual = 1.0;

	if (mclow > 0) {
		assert(t->somePositive(*iclow));
		assert(lambda->somePositive(*iclow));

		maxStep_primal = t->stepbound(*b->t, maxStep_primal);
		maxStep_dual = lambda->stepbound(*b->lambda, maxStep_dual);
	}

	if (mcupp > 0) {
		assert(u->somePositive(*icupp));
		assert(pi->somePositive(*icupp));

		maxStep_primal = u->stepbound(*b->u, maxStep_primal);
		maxStep_dual = pi->stepbound(*b->pi, maxStep_dual);
	}

	if (nxlow > 0) {
		assert(v->somePositive(*ixlow));
		assert(gamma->somePositive(*ixlow));

		maxStep_primal = v->stepbound(*b->v, maxStep_primal);
		maxStep_dual = gamma->stepbound(*b->gamma, maxStep_dual);
	}

	if (nxupp > 0) {
		assert(w->somePositive(*ixupp));
		assert(phi->somePositive(*ixupp));

		maxStep_primal = w->stepbound(*b->w, maxStep_primal);
		maxStep_dual = phi->stepbound(*b->phi, maxStep_dual);
	}

	alpha_primal = maxStep_primal;
	alpha_dual = maxStep_dual;
}
  
int QpGenVars::isInteriorPoint()
{
  int interior = 1;
  if( mclow > 0 ) {
    interior = interior &&
      t     ->somePositive( *iclow ) &&
      lambda->somePositive( *iclow );
  }

  if( mcupp > 0 ) {
    interior = interior &&
      u ->somePositive( *icupp ) &&
      pi->somePositive( *icupp );
  }
  
  if( nxlow > 0 ) {
    interior = interior &&
      v    ->somePositive( *ixlow ) &&
      gamma->somePositive( *ixlow );
  }

  if( nxupp > 0 ) {
    interior = interior &&
      w  ->somePositive( *ixupp ) &&
      phi->somePositive( *ixupp );
  }

  return interior;
}

double QpGenVars::findBlocking( Variables * step, 
				double & primalValue,
				double & primalStep,
				double & dualValue,
				double & dualStep,
				int& firstOrSecond )
{
  double alpha = 1.0;
  firstOrSecond = 0;

  QpGenVars * d = (QpGenVars *) step;

  if( mclow > 0 ) {
    alpha = t->findBlocking( *d->t, *lambda, *d->lambda, alpha,
			     &primalValue, &primalStep,
			     &dualValue, &dualStep,	
			     firstOrSecond );
  }

  if( mcupp > 0 ) {
    alpha = u->findBlocking( *d->u, *pi, *d->pi, alpha,
			     &primalValue, &primalStep,
			     &dualValue, &dualStep,
			     firstOrSecond );
  }
  
  if( nxlow > 0 ) {
    alpha = v->findBlocking( *d->v, *gamma, *d->gamma, alpha,
			     &primalValue, &primalStep,
			     &dualValue, &dualStep,
			     firstOrSecond );
  }

  if( nxupp > 0 ) {
    alpha = w->findBlocking( *d->w, *phi, *d->phi, alpha,
			     &primalValue, &primalStep,
			     &dualValue, &dualStep,
			     firstOrSecond );
  }

  return alpha;
}

void QpGenVars::findBlocking_pd( Variables * step,
				double & primalValue,
				double & primalStep,
				double & dualValue,
				double & dualStep,
				double & primalValue_d, double & primalStep_d, double & dualValue_d, double & dualStep_d,
				double& alphaPrimal, double& alphaDual,
				bool& primalBlocking, bool& dualBlocking )
{
  alphaPrimal = 1.0, alphaDual = 1.0;
  primalBlocking = false, dualBlocking = false;

  QpGenVars * d = (QpGenVars *) step;

  if( mclow > 0 ) {
    t->findBlocking_pd( *d->t, *lambda, *d->lambda, alphaPrimal, alphaDual,
			     primalValue, primalStep, dualValue, dualStep,
				  primalValue_d, primalStep_d, dualValue_d, dualStep_d,
			     primalBlocking, dualBlocking );
  }

  if( mcupp > 0 ) {
    u->findBlocking_pd( *d->u, *pi, *d->pi, alphaPrimal, alphaDual,
			    primalValue, primalStep, dualValue, dualStep,
				 primalValue_d, primalStep_d, dualValue_d, dualStep_d,
				 primalBlocking, dualBlocking );
  }

  if( nxlow > 0 ) {
    v->findBlocking_pd( *d->v, *gamma, *d->gamma, alphaPrimal, alphaDual,
			    primalValue, primalStep, dualValue, dualStep,
				 primalValue_d, primalStep_d, dualValue_d, dualStep_d,
				 primalBlocking, dualBlocking );
  }

  if( nxupp > 0 ) {
    w->findBlocking_pd( *d->w, *phi, *d->phi, alphaPrimal, alphaDual,
			    primalValue, primalStep, dualValue, dualStep,
				 primalValue_d, primalStep_d, dualValue_d, dualStep_d,
				 primalBlocking, dualBlocking );
  }
}



//  void QpGenVars::start(Data *prob, Residuals * resid, LinearSystem * sys,
//  		      Variables * step )
//  {
//    s->setToZero();
//    x->setToZero();
//    y->setToZero();
//    z->setToZero();

//    // set the r3 component of the rhs to -(norm of data), and calculate
//    // the residuals that are obtained when all values are zero.

//    double sdatanorm = prob->datanorm();
//    double alpha  = 0.0;
//    double beta   = 0.0;
//    double calpha = 0.0;
//    double cbeta  = 0.0;

//    if( nxlow > 0 ) {
//      v     ->setToConstant ( alpha );
//      v     ->selectNonZeros( ixlow );
//      gamma ->setToConstant ( beta  );
//      gamma ->selectNonZeros( ixlow );
//    }
//    if( nxupp > 0 ) {
//      w     ->setToConstant ( alpha );
//      w     ->selectNonZeros( ixupp );
//      phi   ->setToConstant ( beta  );
//      phi   ->selectNonZeros( ixupp );
//    }

//    if( mclow > 0 ) {
//      t      ->setToConstant ( calpha );
//      t      ->selectNonZeros( iclow );
//      lambda ->setToConstant ( cbeta  );
//      lambda ->selectNonZeros( iclow );
//    }
//    if( mcupp > 0 ) {
//      u      ->setToConstant ( calpha );
//      u      ->selectNonZeros( icupp );
//      pi     ->setToConstant ( cbeta  );
//      pi     ->selectNonZeros( icupp );
//    }
//    resid->set_r3_xz_alpha( this, -sdatanorm );
//    resid->calcresids( prob, this );

//    // next, assign 1 to all the complementary variables, so that there
//    // are identities in the coefficient matrix when we do the solve.

//    alpha  = 1.0;
//    beta   = 1.0;
//    calpha = 1.0;
//    cbeta  = 1.0;

//    if( nxlow > 0 ) {
//      v     ->setToConstant ( alpha );
//      v     ->selectNonZeros( ixlow );
//      gamma ->setToConstant ( beta  );
//      gamma ->selectNonZeros( ixlow );
//    }
//    if( nxupp > 0 ) {
//      w     ->setToConstant ( alpha );
//      w     ->selectNonZeros( ixupp );
//      phi   ->setToConstant ( beta  );
//      phi   ->selectNonZeros( ixupp );
//    }

//    if( mclow > 0 ) {
//      t      ->setToConstant ( calpha );
//      t      ->selectNonZeros( iclow );
//      lambda ->setToConstant ( cbeta  );
//      lambda ->selectNonZeros( iclow );
//    }
//    if( mcupp > 0 ) {
//      u      ->setToConstant ( calpha );
//      u      ->selectNonZeros( icupp );
//      pi     ->setToConstant ( cbeta  );
//      pi     ->selectNonZeros( icupp );
//    }

//    //  resid->calcresids( prob, this);

//    sys->factor(prob, this);
//    sys->solve (prob, this, resid, step);
//    step->negate();

//    // copy the "step" into the current vector

//    this->copy(step);
//    double violation = 0.0, cmin = 0.0;
//    int iblock;

//    if( nxlow > 0 ) {
//      v->min( cmin, iblock );
//      if( cmin < violation ) violation = cmin;
    
//      gamma->min( cmin, iblock );
//      if( cmin < violation ) violation = cmin;
//    }
//    if( nxupp > 0 ) {
//      w->min( cmin, iblock );
//      if( cmin < violation ) violation = cmin;
    
//      phi->min( cmin, iblock );
//      if( cmin < violation ) violation = cmin;
//    }
//    if( mclow > 0 ) {
//      t->min( cmin, iblock );
//      if( cmin < violation ) violation = cmin;
    
//      lambda->min( cmin, iblock );
//      if( cmin < violation ) violation = cmin;
//    }
//    if( mcupp > 0 ) {
//      u->min( cmin, iblock );
//      if( cmin < violation ) violation = cmin;
    
//      pi->min( cmin, iblock );
//      if( cmin < violation ) violation = cmin;
//    }

//    //  cout << "violation is " << violation << endl;
//    double shift = 0.0;
//    if(violation <= 0.0) shift = -1.5 * violation;

//    if( nxlow > 0 ) {
//      v     ->addSomeConstants( shift, ixlow );
//      gamma ->addSomeConstants( shift, ixlow );
//    }
//    if( nxupp > 0 ) {
//      w     ->addSomeConstants( shift, ixupp );
//      phi   ->addSomeConstants( shift, ixupp );
//    }
//    if( mclow > 0 ) {
//      t     ->addSomeConstants( shift, iclow );
//      lambda->addSomeConstants( shift, iclow );
//    }
//    if( mcupp > 0 ) {
//      u     ->addSomeConstants( shift, icupp );
//      pi    ->addSomeConstants( shift, icupp );
//    }

//    // do Mehrotra-type adjustment

//    double mutemp = this->mu();
//    double snorm=0.e0, xnorm=0.e0;
//    if( nxlow > 0 ) {
//      xnorm += v->onenorm();
//      snorm += gamma->onenorm();
//    }
//    if( nxupp > 0 ) {
//      xnorm += w->onenorm();
//      snorm += phi->onenorm();
//    }
//    if( mclow > 0 ) {
//      xnorm += t->onenorm();
//      snorm += lambda->onenorm();
//    }
//    if( mcupp > 0 ) {
//      xnorm += u->onenorm();
//      snorm += pi->onenorm();
//    }

//    cout << "xnorm = " << xnorm << endl;
//    cout << "snorm = " << snorm << endl;

//    double deltax = 0.5 * (nxlow+nxupp+mclow+mcupp) * mutemp / snorm;
//    double deltas = 0.5 * (nxlow+nxupp+mclow+mcupp) * mutemp / xnorm;

//    if( nxlow > 0 ) {
//      v     ->addSomeConstants( deltax, ixlow );
//      gamma ->addSomeConstants( deltas, ixlow );
//    }
//    if( nxupp > 0 ) {
//      w     ->addSomeConstants( deltax, ixupp );
//      phi   ->addSomeConstants( deltas, ixupp );
//    }
//    if( mclow > 0 ) {
//      t     ->addSomeConstants( deltax, iclow );
//      lambda->addSomeConstants( deltas, iclow );
//    }
//    if( mcupp > 0 ) {
//      u     ->addSomeConstants( deltax, icupp );
//      pi    ->addSomeConstants( deltas, icupp );
//    }

//  }

void QpGenVars::interiorPoint( double alpha, double beta )
{
  s->setToZero();
  x->setToZero();
  y->setToZero();
  z->setToZero();

  if( nxlow > 0 ) {
    v     ->setToConstant ( alpha );
    v     ->selectNonZeros( *ixlow );
    gamma ->setToConstant ( beta  );
    gamma ->selectNonZeros( *ixlow );
  }
  if( nxupp > 0 ) {
    w     ->setToConstant ( alpha );
    w     ->selectNonZeros( *ixupp );
    phi   ->setToConstant ( beta  );
    phi   ->selectNonZeros( *ixupp );
  }

  if( mclow > 0 ) {
    t      ->setToConstant ( alpha );
    t      ->selectNonZeros( *iclow );
    lambda ->setToConstant ( beta  );
    lambda ->selectNonZeros( *iclow );
  }
  if( mcupp > 0 ) {
    u      ->setToConstant ( alpha );
    u      ->selectNonZeros( *icupp );
    pi     ->setToConstant ( beta  );
    pi     ->selectNonZeros( *icupp );
  }
}
    
double QpGenVars::violation()
{
  double viol = 0.0, cmin = 0.0;
  int iblock;

  if( nxlow > 0 ) {
    v->min( cmin, iblock );
    if( cmin < viol ) viol = cmin;
    
    gamma->min( cmin, iblock );
    if( cmin < viol ) viol = cmin;
  }
  if( nxupp > 0 ) {
    w->min( cmin, iblock );
    if( cmin < viol ) viol = cmin;
    
    phi->min( cmin, iblock );
    if( cmin < viol ) viol = cmin;
  }
  if( mclow > 0 ) {
    t->min( cmin, iblock );
    if( cmin < viol ) viol = cmin;
    
    lambda->min( cmin, iblock );
    if( cmin < viol ) viol = cmin;
  }
  if( mcupp > 0 ) {
    u->min( cmin, iblock );
    if( cmin < viol ) viol = cmin;
    
    pi->min( cmin, iblock );
    if( cmin < viol ) viol = cmin;
  }
  return -viol;
}

void QpGenVars::shiftBoundVariables( double alpha, double beta )
{
  if( nxlow > 0 ) {
    v     ->addSomeConstants( alpha, *ixlow );
    gamma ->addSomeConstants( beta,  *ixlow );
  }
  if( nxupp > 0 ) {
    w     ->addSomeConstants( alpha, *ixupp );
    phi   ->addSomeConstants( beta,  *ixupp );
  }
  if( mclow > 0 ) {
    t     ->addSomeConstants( alpha, *iclow );
    lambda->addSomeConstants( beta,  *iclow );
  }
  if( mcupp > 0 ) {
    u     ->addSomeConstants( alpha, *icupp );
    pi    ->addSomeConstants( beta,  *icupp );
  }
}


void QpGenVars::print()
{
  x->writeToStream(cout);
  //x->writefToStream( cout, "x[%{index}] = %{value}" );
  //s->writefToStream( cout, "s[%{index}] = %{value}" );
  //y->writefToStream( cout, "y[%{index}] = %{value}" );
  //z->writefToStream( cout, "z[%{index}] = %{value}" );
  /*
  if( nxlow > 0 ) {
    v->writefToStream( cout, "v[%{index}] = %{value}" );
    gamma->writefToStream( cout, "gamma[%{index}] = %{value}" );
  }
  if( nxupp > 0 ) {
    w->writefToStream( cout, "w[%{index}] = %{value}" );
    phi->writefToStream( cout, "phi[%{index}] = %{value}" );
  }

  if( mclow > 0 ) {
    t->writefToStream( cout, "t[%{index}] = %{value}" );
    lambda->writefToStream( cout, "lambda[%{index}] = %{value}" );
  }

  if( mcupp > 0 ) {
    u->writefToStream( cout, "u[%{index}] = %{value}" );
    pi->writefToStream( cout, "pi[%{index}] = %{value}" );
  }
  */
}
  
void QpGenVars::copy(Variables *b_in)
{
  QpGenVars * b = (QpGenVars *) b_in;
  
  s->copyFrom( *b->s );
  if( nxlow > 0 ) {
    v->copyFrom( *b->v );
    gamma ->copyFrom( *b->gamma );
  }
  if( nxupp > 0 ) {
    w->copyFrom( *b->w );
    phi   ->copyFrom( *b->phi );
  }
  if( mclow > 0 ) {
    t->copyFrom( *b->t );
    lambda->copyFrom( *b->lambda );
  }
  if( mcupp > 0 ) {
    u->copyFrom( *b->u );
    pi    ->copyFrom( *b->pi );
  }
  x->copyFrom( *b->x );
  y->copyFrom( *b->y );
  z->copyFrom( *b->z );
  
}

double QpGenVars::onenorm()
{
  double norm;
  norm  = x->onenorm();
  norm += s->onenorm();
  norm += y->onenorm();
  norm += z->onenorm();

  norm += v->onenorm();
  norm += phi->onenorm();
  norm += w->onenorm();
  norm += gamma->onenorm();
  norm += t->onenorm();
  norm += lambda->onenorm();
  norm += u->onenorm();
  norm += pi->onenorm();

  return norm;
}


double QpGenVars::infnorm()
{
  double norm, temp;
  norm = 0.0;

  temp  = x->infnorm();
  if(temp > norm) norm = temp;
  temp = s->infnorm();
  if(temp > norm) norm = temp;
  temp = y->infnorm();
  if(temp > norm) norm = temp;
  temp = z->infnorm();
  if(temp > norm) norm = temp;

  temp = v->infnorm();
  if(temp > norm) norm = temp;
  temp = phi->infnorm();
  if(temp > norm) norm = temp;

  temp = w->infnorm();
  if(temp > norm) norm = temp;
  temp = gamma->infnorm();
  if(temp > norm) norm = temp;

  temp = t->infnorm();
  if(temp > norm) norm = temp;
  temp = lambda->infnorm();
  if(temp > norm) norm = temp;

  temp = u->infnorm();
  if(temp > norm) norm = temp;
  temp = pi->infnorm();
  if(temp > norm) norm = temp;

  return norm;
}

QpGenVars::~QpGenVars()
{
}

int QpGenVars::validNonZeroPattern()
{
  if( nxlow > 0 && 
      ( !v    ->matchesNonZeroPattern( *ixlow ) ||
	!gamma->matchesNonZeroPattern( *ixlow ) ) ) {

    if ( !v    ->matchesNonZeroPattern( *ixlow )) printf("invalidNonZeroPattern v\n");
    if ( !gamma ->matchesNonZeroPattern( *ixlow )) printf("invalidNonZeroPattern gamma\n");
    return 0;
  }

  if( nxupp > 0 &&
      ( !w  ->matchesNonZeroPattern( *ixupp ) ||
	!phi->matchesNonZeroPattern( *ixupp ) ) ) {
    if ( !w    ->matchesNonZeroPattern( *ixupp )) printf("invalidNonZeroPattern w\n");
    if ( !phi  ->matchesNonZeroPattern( *ixupp )) printf("invalidNonZeroPattern phi\n");
    return 0;
  }
  if( mclow > 0 &&
      ( !t     ->matchesNonZeroPattern( *iclow ) ||
	!lambda->matchesNonZeroPattern( *iclow ) ) ) {
    if ( !t     ->matchesNonZeroPattern( *iclow )) printf("invalidNonZeroPattern t\n");
    if ( !lambda->matchesNonZeroPattern( *iclow )) printf("invalidNonZeroPattern lambda\n");
    return 0;
  }

  if( mcupp > 0 &&
      ( !u ->matchesNonZeroPattern( *icupp ) ||
	!pi->matchesNonZeroPattern( *icupp ) ) ) {
    if ( !u    ->matchesNonZeroPattern( *icupp )) printf("invalidNonZeroPattern u\n");
    if ( !phi  ->matchesNonZeroPattern( *icupp )) printf("invalidNonZeroPattern phi\n");
    return 0;
  }
  
  return 1;
}

void QpGenVars::unscaleSolution(QpGenData * data)
{

// Modifying sx is equivalent to modifying x
SimpleVector & sx = (SimpleVector &) *this->x;

// x = D * x'
sx.componentMult(data->scale());
}

void QpGenVars::unscaleBounds(QpGenData * data)
{

SimpleVector & sxlow = (SimpleVector &) data-> xlowerBound();
SimpleVector & sxupp = (SimpleVector &) data-> xupperBound();

// l = D * l' 
sxlow.componentMult(data->scale());

// u = D * u'
sxupp.componentMult(data->scale());
}

void QpGenVars::printSolution( MpsReader * reader, QpGenData * data,
			       int& iErr )
{
  assert( x->isKindOf( kSimpleVector ) ); // Otherwise this routine
  // cannot be used.
  double objective;
  {
    SimpleVectorHandle temp( new SimpleVector(nx) );
    data->getg( *temp );
    data->Qmult( 1.0, *temp, 0.5, *x );
    objective = temp->dotProductWith( *x );
  }

  SimpleVector & sx      = (SimpleVector &) *this->x;
  SimpleVector & sxlow   = (SimpleVector &) data-> xlowerBound();
  SimpleVector & sixlow  = (SimpleVector &) data->ixlowerBound();
  SimpleVector & sxupp   = (SimpleVector &) data-> xupperBound();
  SimpleVector & sixupp  = (SimpleVector &) data->ixupperBound();
  SimpleVector & sgamma  = (SimpleVector &) *this->gamma;
  SimpleVector & sphi    = (SimpleVector &) *this->phi;
  SimpleVector & sy      = (SimpleVector &) *this->y;
  SimpleVector & ss      = (SimpleVector &) *this->s;
  SimpleVector & slambda = (SimpleVector &) *this->lambda;
  SimpleVector & spi     = (SimpleVector &) *this->pi;
  SimpleVector & sz      = (SimpleVector &) *this->z;
  SimpleVector & sclow   = (SimpleVector &) data-> slowerBound();
  SimpleVector & siclow  = (SimpleVector &) data->islowerBound();
  SimpleVector & scupp   = (SimpleVector &) data-> supperBound();
  SimpleVector & sicupp  = (SimpleVector &) data->isupperBound();

  char * cxupp = new char[nx];
  char * cxlow = new char[nx];
  for( int j = 0; j < nx; j++ ) {
    if( nxupp > 0 && sixupp[j] != 0 ) {
      cxupp[j] = 1;
    } else {
      cxupp[j] = 0;
    }
    if( nxlow > 0 && sixlow[j] != 0 ) {
      cxlow[j] = 1;
    } else {
      cxlow[j] = 0;
    }
  }
  char *cclow, *ccupp;
  if( mz <= 0 ) {
    cclow = 0; ccupp = 0;
  } else {
    cclow = new char[mz];
    ccupp = new char[mz];
    for( int i = 0; i < mz; i++ ) {
      if( mclow > 0 && siclow[i] != 0.0 ) {
	cclow[i] = 1;
      } else {
	cclow[i] = 0;
      }
      if( mcupp > 0 && sicupp[i] != 0.0 ) {
	ccupp[i] = 1;
      } else {
	ccupp[i] = 0;
      }
    }
  }

  if( reader->scalingOption == 1){
      // Unscale the solution and bounds before printing
      this->unscaleSolution( data);
      this->unscaleBounds( data);
      }

  reader->printSolution( sx.elements(), nx,
			 sxlow.elements(), cxlow, sxupp.elements(), cxupp,
			 sgamma.elements(), sphi.elements(),
			 sy.elements(), my,
			 ss.elements(), mz,
			 sclow.elements(), cclow,
			 scupp.elements(), ccupp,
			 slambda.elements(), spi.elements(),
			 sz.elements(), 
			 objective,
			 iErr );
  delete [] cclow;
  delete [] ccupp;
  delete [] cxlow;
  delete [] cxupp;
}<|MERGE_RESOLUTION|>--- conflicted
+++ resolved
@@ -138,17 +138,10 @@
 
 QpGenVars::QpGenVars( const QpGenVars& vars) : Variables(vars)
 {
-<<<<<<< HEAD
-   ixlow = OoqpVectorHandle(vars.ixlow);
-   ixupp = OoqpVectorHandle(vars.ixupp);
-   iclow = OoqpVectorHandle(vars.iclow);
-   icupp = OoqpVectorHandle(vars.icupp);
-=======
    ixlow = OoqpVectorHandle( vars.ixlow->cloneFull() );
    ixupp = OoqpVectorHandle( vars.ixupp->cloneFull() );
    iclow = OoqpVectorHandle( vars.iclow->cloneFull() );
    icupp = OoqpVectorHandle( vars.icupp->cloneFull() );
->>>>>>> 2bf1d5e0
 
    nx = vars.nx;
    my = vars.my;
