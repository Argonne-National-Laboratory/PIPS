/* OOQP                                                               *
 * Authors: E. Michael Gertz, Stephen J. Wright                       *
 * (C) 2001 University of Chicago. See Copyright Notification in OOQP */

#include "QpGenResiduals.h"
#include "QpGenVars.h"
#include "QpGenData.h"

#include "OoqpVector.h"
#include "LinearAlgebraPackage.h"

#include "pipsdef.h"

#include <iostream>
#include <fstream>

#include "mpi.h"

QpGenResiduals::QpGenResiduals( LinearAlgebraPackage * la,
				long long nx_, long long my_, long long mz_,
				OoqpVector * ixlow_in, OoqpVector * ixupp_in,
				OoqpVector * iclow_in, OoqpVector * icupp_in )
{
  /* constructor not in use in PIPS-IPM */
  assert(false); 
  nx = nx_;
  my = my_;
  mz = mz_;

  SpReferTo( ixlow, ixlow_in );
  nxlow = ixlow->numberOfNonzeros();

  SpReferTo( ixupp, ixupp_in );
  nxupp = ixupp->numberOfNonzeros();

  SpReferTo( iclow, iclow_in );
  mclow = iclow->numberOfNonzeros();

  SpReferTo( icupp, icupp_in );
  mcupp = icupp->numberOfNonzeros();

  rQ = OoqpVectorHandle( la->newVector( nx ) );
  rA = OoqpVectorHandle( la->newVector( my ) );
  rC = OoqpVectorHandle( la->newVector( mz ) );

  rz = OoqpVectorHandle( la->newVector( mz ) );
  if ( mclow > 0 ) {
    rt      = OoqpVectorHandle( la->newVector( mz ) );
    rlambda = OoqpVectorHandle( la->newVector( mz ) );
  }
  if ( mcupp > 0 ) {
    ru     = OoqpVectorHandle( la->newVector( mz ) );
    rpi    = OoqpVectorHandle( la->newVector( mz ) );
  }
  if( nxlow > 0 ) {
    rv     = OoqpVectorHandle( la->newVector( nx ) );
    rgamma = OoqpVectorHandle( la->newVector( nx ) );
  }
  if( nxupp > 0 ) {
    rw   = OoqpVectorHandle( la->newVector( nx ) );
    rphi = OoqpVectorHandle( la->newVector( nx ) );
  }
}

QpGenResiduals::QpGenResiduals( const QpGenResiduals& res) : Residuals(res)
{
  nx = res.nx;
  my = res.my;
  mz = res.mz;

  ixlow = OoqpVectorHandle( res.ixlow->cloneFull() );
  nxlow = res.nxlow;

  ixupp = OoqpVectorHandle( res.ixupp->cloneFull() );
  nxupp = res.nxupp;

  iclow = OoqpVectorHandle( res.iclow->cloneFull() );
  mclow = res.mclow;

  icupp = OoqpVectorHandle( res.icupp->cloneFull() );
  mcupp = res.mcupp;

  rQ = OoqpVectorHandle(res.rQ->cloneFull());
  rA = OoqpVectorHandle(res.rA->cloneFull());
  rC = OoqpVectorHandle(res.rC->cloneFull());

  rz = OoqpVectorHandle(res.rz->cloneFull());

  rt = OoqpVectorHandle(res.rt->cloneFull());
  rlambda = OoqpVectorHandle(res.rlambda->cloneFull());

  ru = OoqpVectorHandle(res.ru->cloneFull());
  rpi = OoqpVectorHandle(res.rpi->cloneFull());

  rv = OoqpVectorHandle(res.rv->cloneFull());
  rgamma = OoqpVectorHandle(res.rgamma->cloneFull());
  
  rw = OoqpVectorHandle(res.rw->cloneFull());
  rphi = OoqpVectorHandle(res.rphi->cloneFull());
}


void QpGenResiduals::calcresids(Data *prob_in, Variables *vars_in, bool print_resids)
{
#ifdef TIMING
  print_resids = true;
#endif
  const int myRank = PIPS_MPIgetRank();
  QpGenVars * vars = (QpGenVars *) vars_in;
  QpGenData * prob = (QpGenData *) prob_in;

  double componentNorm, norm = 0.0, gap = 0.0;
 
  prob->getg( *rQ );
  prob->Qmult( 1.0, *rQ,  1.0, *vars->x );

  // calculate x^T (g+Qx) - contribution to the duality gap
  gap += rQ->dotProductWith(*vars->x); 

  prob->ATransmult( 1.0, *rQ, -1.0, *vars->y );
  prob->CTransmult( 1.0, *rQ, -1.0, *vars->z );

  vars->gamma->selectNonZeros(*ixlow);
  vars->phi->selectNonZeros( *ixupp );
  if( nxlow > 0 ) rQ->axpy( -1.0, *vars->gamma );
  if( nxupp > 0 ) rQ->axpy(  1.0, *vars->phi );

  componentNorm = rQ->infnorm();

  if( print_resids )
  {
     const double rQtwonorm=rQ->twonorm();
     if( 0 == myRank )
     {
//        std::cout << gap << std::endl;
        std::cout << " rQ infnorm = " << componentNorm << " | twonorm = " << rQtwonorm << std::endl;
     }
  }

  if( componentNorm > norm ) norm = componentNorm;

  prob->getbA( *rA );
  prob->Amult( -1.0, *rA, 1.0, *vars->x );

  //printf("gap2=%20.16f\n", gap);
  
  // contribution -d^T y to duality gap
  gap -= prob->bA->dotProductWith(*vars->y);

  componentNorm = rA->infnorm();
  if( print_resids )
  {
     if( 0 == myRank )
     {
//        std::cout << gap << std::endl;
        std::cout << " rA norm = " << componentNorm << std::endl;
     }
  }
  if( componentNorm > norm ) norm = componentNorm;

  rC->copyFrom( *vars->s );
  prob->Cmult( -1.0, *rC, 1.0, *vars->x );

  componentNorm = rC->infnorm();
  if( print_resids )
  {
     if( 0 == myRank )
        std::cout << " rC norm = " << componentNorm << std::endl;
  }
  if( componentNorm > norm ) norm = componentNorm;

  rz->copyFrom( *vars->z );

  if( mclow > 0 ) {
    rz->axpy( -1.0, *vars->lambda );

#ifdef TIMING
    componentNorm =  (vars->lambda)->infnorm();
    if( 0 == myRank )
       std::cout << "lambda norm " << componentNorm << std::endl;
#endif


    rt->copyFrom( *vars->s );
    rt->axpy( -1.0, prob->slowerBound() );
    rt->selectNonZeros( *iclow );
    rt->axpy( -1.0, *vars->t );
    gap -= prob->bl->dotProductWith(*vars->lambda);

    componentNorm = rt->infnorm();
    if( print_resids )
    {
       if( 0 == myRank )
       {
//          std::cout << gap << std::endl;
          std::cout << " rt norm = " << componentNorm << std::endl;
       }
    }
    if( componentNorm > norm ) norm = componentNorm;
  }
  if( mcupp > 0 )
  {
    rz->axpy(  1.0, *vars->pi );
#ifdef TIMING
    componentNorm = (vars->pi)->infnorm();
    if( 0 == myRank )
       std::cout << "pi norm " << componentNorm << std::endl;
#endif

    ru->copyFrom( *vars->s );
    ru->axpy( -1.0, prob->supperBound() );
    ru->selectNonZeros( *icupp );
    ru->axpy( 1.0, *vars->u );

    gap += prob->bu->dotProductWith(*vars->pi);

    componentNorm = ru->infnorm();
    if( print_resids )
    {
       if( 0 == myRank )
       {
//          std::cout << gap << std::endl;
          std::cout << " ru norm = " << componentNorm << std::endl;
       }
    }
    if( componentNorm > norm ) norm = componentNorm;
  }
  componentNorm = rz->infnorm();
  if( print_resids )
  {
     if( 0 == myRank )
        std::cout << " rz norm = " << componentNorm << std::endl;

  }
  if( componentNorm > norm ) norm = componentNorm;

  if( nxlow > 0 )
  {
    rv->copyFrom( *vars->x );
    rv->axpy( -1.0, prob->xlowerBound() );
    rv->selectNonZeros( *ixlow );
    rv->axpy( -1.0, *vars->v );

    gap -= prob->blx->dotProductWith(*vars->gamma);

    componentNorm = rv->infnorm();
    if( print_resids )
    {
       if( 0 == myRank )
       {
//          std::cout << gap << std::endl;
          std::cout << " rv norm = " << componentNorm << std::endl;
       }
    }
    if( componentNorm > norm ) norm = componentNorm;
  }
  if( nxupp > 0 )
  {
    rw->copyFrom( *vars->x );
    rw->axpy( -1.0, prob->xupperBound() );
    rw->selectNonZeros( *ixupp );
    rw->axpy(  1.0, *vars->w );

    gap += prob->bux->dotProductWith(*vars->phi);

    componentNorm = rw->infnorm();
    if( print_resids )
    {
       if( 0 == myRank )
       {
//          std::cout << gap << std::endl;
          std::cout << " rw norm = " << componentNorm << std::endl;
       }
    }
    if( componentNorm > norm ) norm = componentNorm;
  }
   
  mDualityGap = gap;
  mResidualNorm = norm;

  if( print_resids && myRank == 0)
  {
     std::cout << "Norm residuals: " << mResidualNorm << "\tduality gap: " << mDualityGap << std::endl;
  }
}

<<<<<<< HEAD
void QpGenResiduals::add_r3_xz_alpha(const Variables *vars_in, double alpha)
=======
double QpGenResiduals::recomputeResidualNorm()
{
   mResidualNorm = 0.0;

   double componentNorm = 0.0;
   componentNorm = rQ->infnorm();

   if( componentNorm > mResidualNorm )
      mResidualNorm = componentNorm;

   componentNorm = rA->infnorm();
   if( componentNorm > mResidualNorm )
      mResidualNorm = componentNorm;

   componentNorm = rC->infnorm();
   if( componentNorm > mResidualNorm )
      mResidualNorm= componentNorm;

   if( mclow > 0 )
   {
     componentNorm = rt->infnorm();
     if( componentNorm > mResidualNorm )
        mResidualNorm = componentNorm;
   }

   if( mcupp > 0 )
   {
     componentNorm = ru->infnorm();
     if( componentNorm > mResidualNorm )
        mResidualNorm = componentNorm;
   }

   componentNorm = rz->infnorm();
   if( componentNorm > mResidualNorm )
      mResidualNorm = componentNorm;

   if( nxlow > 0 )
   {
     componentNorm = rv->infnorm();
     if( componentNorm > mResidualNorm )
        mResidualNorm = componentNorm;
   }

   if( nxupp > 0 )
   {
     componentNorm = rw->infnorm();
     if( componentNorm > mResidualNorm )
        mResidualNorm = componentNorm;
   }
   return mResidualNorm;
}

void QpGenResiduals::add_r3_xz_alpha(Variables *vars_in, double alpha)
>>>>>>> 921add54
{
  QpGenVars * vars = (QpGenVars *) vars_in;

  if( mclow > 0 ) rlambda->axzpy( 1.0, *vars->t, *vars->lambda );
  if( mcupp > 0 ) rpi    ->axzpy( 1.0, *vars->u, *vars->pi );
  if( nxlow > 0 ) rgamma ->axzpy( 1.0, *vars->v, *vars->gamma );
  if( nxupp > 0 ) rphi   ->axzpy( 1.0, *vars->w, *vars->phi );

  if( alpha != 0.0 ) {
    if( mclow > 0 ) rlambda->addSomeConstants( alpha, *iclow );
    if( mcupp > 0 ) rpi    ->addSomeConstants( alpha, *icupp );
    if( nxlow > 0 ) rgamma ->addSomeConstants( alpha, *ixlow );
    if( nxupp > 0 ) rphi   ->addSomeConstants( alpha, *ixupp );
  }
}

void QpGenResiduals::set_r3_xz_alpha(const Variables *vars, double alpha)
{
  this->clear_r3();
  this->add_r3_xz_alpha( vars, alpha );
}
  
void QpGenResiduals::clear_r3()
{
  if( mclow > 0 ) rlambda->setToZero();
  if( mcupp > 0 ) rpi    ->setToZero();
  if( nxlow > 0 ) rgamma ->setToZero();
  if( nxupp > 0 ) rphi   ->setToZero();
}
  
void QpGenResiduals::clear_r1r2()
{
  rQ->setToZero();
  rA->setToZero();
  rC->setToZero();
  rz->setToZero();
  if( nxlow > 0 ) rv->setToZero();
  if( nxupp > 0 ) rw->setToZero();
  if( mclow > 0 ) rt->setToZero();
  if( mcupp > 0 ) ru->setToZero();
}

void QpGenResiduals::project_r3(double rmin, double rmax)
{
  if( mclow > 0 ) {
    rlambda->gondzioProjection( rmin, rmax );
    rlambda->selectNonZeros( *iclow );
  }
  if( mcupp > 0 ) {
    rpi    ->gondzioProjection( rmin, rmax );
    rpi    ->selectNonZeros( *icupp );
  }
  if( nxlow > 0 ) {
    rgamma ->gondzioProjection( rmin, rmax );
    rgamma ->selectNonZeros( *ixlow );
  }
  if( nxupp > 0 ) {
    rphi   ->gondzioProjection( rmin, rmax );
    rphi   ->selectNonZeros( *ixupp );
  }

}
  

int QpGenResiduals::validNonZeroPattern()
{
  if( nxlow > 0 && 
      ( !rv    ->matchesNonZeroPattern( *ixlow ) ||
	!rgamma->matchesNonZeroPattern( *ixlow ) ) ) {
    return 0;
  }

  if( nxupp > 0 &&
      ( !rw  ->matchesNonZeroPattern( *ixupp ) ||
	!rphi->matchesNonZeroPattern( *ixupp ) ) ) {
    return 0;
  }
  if( mclow > 0 &&
      ( !rt     ->matchesNonZeroPattern( *iclow ) ||
	!rlambda->matchesNonZeroPattern( *iclow ) ) ) {
    return 0;
  }

  if( mcupp > 0 &&
      ( !ru ->matchesNonZeroPattern( *icupp ) ||
	!rpi->matchesNonZeroPattern( *icupp ) ) ) {
    return 0;
  }
  
  return 1;
}

QpGenResiduals::~QpGenResiduals()
{
}

void QpGenResiduals::writeToStream(std::ostream& out)
{
  /*
  printf("--------------rQ\n");
  rQ->writeToStream(out);printf("---------------------------\n");
  
  printf("rA\n");
  rA->writeToStream(out);printf("---------------------------\n");
  */
  printf("rC\n");
  rC->writeToStream(out);printf("---------------------------\n");


  printf("rz\n");
  rz->writeToStream(out);printf("---------------------------\n");
  /*  
  if ( mclow > 0 ) {
    printf("rt\n");
    rt->writeToStream(out);printf("---------------------------\n");
    printf("rlambda\n");
    rlambda->writeToStream(out);printf("---------------------------\n");
  }
  if ( mcupp > 0 ) {
    printf("ru\n");
    ru->writeToStream(out);printf("---------------------------\n");
    printf("rpi\n");
    rpi->writeToStream(out);printf("---------------------------\n");
  }

  
  if( nxlow > 0 ) {
    printf("rv\n");
    rv->writeToStream(out);printf("---------------------------\n");
    printf("rgamma\n");
    rgamma->writeToStream(out);printf("---------------------------\n");
  }
  if( nxupp > 0 ) {
    printf("rw\n");
    rw->writeToStream(out);printf("---------------------------\n");
    printf("rphi\n");
    rphi->writeToStream(out);printf("---------------------------\n");
    }
  */
}<|MERGE_RESOLUTION|>--- conflicted
+++ resolved
@@ -284,9 +284,6 @@
   }
 }
 
-<<<<<<< HEAD
-void QpGenResiduals::add_r3_xz_alpha(const Variables *vars_in, double alpha)
-=======
 double QpGenResiduals::recomputeResidualNorm()
 {
    mResidualNorm = 0.0;
@@ -339,8 +336,7 @@
    return mResidualNorm;
 }
 
-void QpGenResiduals::add_r3_xz_alpha(Variables *vars_in, double alpha)
->>>>>>> 921add54
+void QpGenResiduals::add_r3_xz_alpha(const Variables *vars_in, double alpha)
 {
   QpGenVars * vars = (QpGenVars *) vars_in;
 
