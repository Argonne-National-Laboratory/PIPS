/* OOQP                                                               *
 * Authors: E. Michael Gertz, Stephen J. Wright                       *
 * (C) 2001 University of Chicago. See Copyright Notification in OOQP */

#ifndef QPGENRESIDUALS
#define QPGENRESIDUALS

#include <iostream>
#include <fstream>

#include "Residuals.h"
#include "OoqpVectorHandle.h"

class QpGen;
class QpGenData;
class Variables;
class LinearAlgebraPackage;

/** 
 * Residuals for the general QP formulation 
 *
 * @ingroup QpGen
 */

class QpGenResiduals : public Residuals {
protected:
  long long nx, my, mz;

  long long nxupp;
  OoqpVectorHandle ixupp;

  long long nxlow;
  OoqpVectorHandle ixlow;

  long long mcupp;
  OoqpVectorHandle icupp;

  long long mclow;
  OoqpVectorHandle iclow;

  QpGenResiduals() {};

public:
  OoqpVectorHandle rQ;
  OoqpVectorHandle rA;
  OoqpVectorHandle rC;
  OoqpVectorHandle rz;
  OoqpVectorHandle rv;
  OoqpVectorHandle rw;
  OoqpVectorHandle rt;
  OoqpVectorHandle ru;
  OoqpVectorHandle rgamma;
  OoqpVectorHandle rphi;
  OoqpVectorHandle rlambda;
  OoqpVectorHandle rpi;

  QpGenResiduals( LinearAlgebraPackage * la,
		  long long nx, long long my, long long mz,
		  OoqpVector * ixlow, OoqpVector * ixupp,
		  OoqpVector * iclow, OoqpVector * icupp );

  QpGenResiduals( const QpGenResiduals& res);

  const long long& getNxupp() { return nxupp; };
  const long long& getNxlow() { return nxlow; };
  const long long& getMcupp() { return mcupp; };
  const long long& getMclow() { return mclow; };

  virtual ~QpGenResiduals();
  
  void calcresids(Data *problem, Variables *vars, bool print_resids = false) override;

<<<<<<< HEAD
  void add_r3_xz_alpha(const Variables *vars, double alpha) override;
=======
  double recomputeResidualNorm() override;

  virtual void add_r3_xz_alpha(Variables *vars, double alpha);
>>>>>>> 921add54

  void set_r3_xz_alpha(const Variables *vars, double alpha) override;
  
  void clear_r3() override;
  
  void clear_r1r2() override;

  void project_r3(double rmin, double rmax) override;

  virtual int  validNonZeroPattern();
  
  virtual void writeToStream(std::ostream& out);
};

#endif




<|MERGE_RESOLUTION|>--- conflicted
+++ resolved
@@ -70,13 +70,9 @@
   
   void calcresids(Data *problem, Variables *vars, bool print_resids = false) override;
 
-<<<<<<< HEAD
   void add_r3_xz_alpha(const Variables *vars, double alpha) override;
-=======
+
   double recomputeResidualNorm() override;
-
-  virtual void add_r3_xz_alpha(Variables *vars, double alpha);
->>>>>>> 921add54
 
   void set_r3_xz_alpha(const Variables *vars, double alpha) override;
   
