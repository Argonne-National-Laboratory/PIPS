#### .gitignore file
## C++ files, from
## https://raw.githubusercontent.com/github/gitignore/master/C++.gitignore
# Compiled Object files
*.slo
*.lo
*.o
*.obj

# Precompiled Headers
*.gch
*.pch

# Compiled Dynamic libraries
*.so
*.dylib
*.dll

# Fortran module files
*.mod

# Compiled Static libraries
*.lai
*.la
*.a
*.lib

# Executables
*.exe
*.out
*.app

### End C++

### CMake files, from
### https://raw.githubusercontent.com/github/gitignore/master/CMake.gitignore

CMakeCache.txt
CMakeFiles
Makefile
cmake_install.cmake
install_manifest.txt

### End CMake

# Ignore slurm error files
slurm*

# Ignore build directory
build
SharedLibraries
build_pips
<<<<<<< HEAD
PARDISO
=======
# no additional .gitignore file for that
ThirdPartyLibs/PARDISO
pipstmp

>>>>>>> 3253f81d

# Ignore the OS X DS_Store
.DS_Store

# Ignore Eclipse files
.metadata*
.project
<<<<<<< HEAD
.cproject
RemoteSystemsTempFiles*
=======
RemoteSystemsTempFiles*
.cproject
.settings
>>>>>>> 3253f81d
<|MERGE_RESOLUTION|>--- conflicted
+++ resolved
@@ -50,14 +50,9 @@
 build
 SharedLibraries
 build_pips
-<<<<<<< HEAD
-PARDISO
-=======
 # no additional .gitignore file for that
 ThirdPartyLibs/PARDISO
 pipstmp
-
->>>>>>> 3253f81d
 
 # Ignore the OS X DS_Store
 .DS_Store
@@ -65,11 +60,7 @@
 # Ignore Eclipse files
 .metadata*
 .project
-<<<<<<< HEAD
 .cproject
 RemoteSystemsTempFiles*
-=======
-RemoteSystemsTempFiles*
 .cproject
-.settings
->>>>>>> 3253f81d
+.settings