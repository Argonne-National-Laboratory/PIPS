project(PIPSAll)

cmake_minimum_required(VERSION 3.1)

set (CMAKE_CXX_STANDARD 11)

list(APPEND CMAKE_MODULE_PATH ${CMAKE_MODULE_PATH} "${CMAKE_SOURCE_DIR}/cmake/Modules")

# For debugging build, set CMAKE_BUILD_TYPE to DEBUG
# For optimized build, set CMAKE_BUILD_TYPE to RELEASE
# For optimized build with debug info, set CMAKE_BUILD_TYPE to RELWITHDEBINFO
# CMAKE_BUILD_TYPE should be set at the command line or in a toolchain file
if(CMAKE_BUILD_TYPE)
  message("CMake build type is ${CMAKE_BUILD_TYPE}")
  message("Build type default flags are: ${CMAKE_CXX_FLAGS_${CMAKE_BUILD_TYPE}}")
  set(CMAKE_CXX_FLAGS "${CMAKE_CXX_FLAGS} ${CMAKE_CXX_FLAGS_${CMAKE_BUILD_TYPE}}")
else()
  message("CMAKE_BUILD_TYPE not set!")
endif(CMAKE_BUILD_TYPE)

option(BUILD_ALL "Build all of PIPS (PIPS-S, PIPS-IPM, PIPS-NLP)" ON)
option(BUILD_PIPS_S "Build PIPS-S" OFF)
option(BUILD_PIPS_IPM "Build PIPS-IPM" OFF)
option(BUILD_PIPS_NLP "Build PIPS-NLP" OFF)

if(BUILD_ALL)
  set(BUILD_PIPS_S ON)
  set(BUILD_PIPS_IPM ON)
  set(BUILD_PIPS_NLP ON)
endif()

message(STATUS "BUILD_ALL=${BUILD_ALL}")
message(STATUS "BUILD_PIPS_S=${BUILD_PIPS_S}")
message(STATUS "BUILD_PIPS_IPM=${BUILD_PIPS_IPM}")
message(STATUS "BUILD_PIPS_NLP=${BUILD_PIPS_NLP}")

#with dumping matrices 1st stage (and global soon)

if(DUMP)
  add_definitions(-DDUMP)
endif()


#with testing of (selected) executables
option(WITH_MAKETEST "Enable 'make test'" ON)

#with timing for PIPS-IPM

#with PIPS IPM AND NLP profile metric
option(WITH_TIMING "Build with timing recording and reporting for PIPS-NLP" OFF)
option(WITH_VERBOSE "Build with extra verbosity level" OFF)
if(WITH_TIMING)
	add_definitions(-DTIMING -DSTOCH_TESTING -DNLPTIMING)
endif()
if(WITH_VERBOSE)
	add_definitions(-DVERBOSE)
endif()

# DOCUMENTATION

# SO FAR ONLY FOR PIPS-NLP
if (BUILD_PIPS_DOC)
  find_package(Doxygen)
  option(BUILD_DOCUMENTATION "Create and install the HTML based API documentation (requires Doxygen)" ${DOXYGEN_FOUND})
endif()

if(BUILD_DOCUMENTATION)
  if(NOT DOXYGEN_FOUND)
    message(FATAL_ERROR "Doxygen is needed to build the documentation.")
  endif()
  # GENERATING FOR PIPS-NLP
  set(doxyfile_in ${CMAKE_CURRENT_SOURCE_DIR}/PIPS-NLP/Docs/Doxyfile.in)
  set(doxyfile ${CMAKE_CURRENT_BINARY_DIR}/PIPS-NLP/Doxyfile)

  configure_file(${doxyfile_in} ${doxyfile} @ONLY)

  add_custom_target(doc
    COMMAND ${DOXYGEN_EXECUTABLE} ${doxyfile}
    WORKING_DIRECTORY ${CMAKE_CURRENT_BINARY_DIR}
    COMMENT "Generating API documentation with Doxygen"
    VERBATIM)

  install(DIRECTORY
    ${CMAKE_CURRENT_BINARY_DIR}/html DESTINATION share/doc)
endif()



# PIPS-IPM and PIPS-NLP require OpenMP
if (BUILD_PIPS_IPM OR BUILD_PIPS_NLP)
  find_package(OpenMP)
endif()

# include different "whole archive" linking options depending on system
if(${CMAKE_SYSTEM_NAME} MATCHES "Darwin")
  message(STATUS "Detected Darwin turning off --whole-archive")
  set(WHOLE_ARCHIVE "")
  set(NO_WHOLE_ARCHIVE "")

  # Clang doesn't have a Fortran compiler in its suite (yet),
  # so detect libraries for gfortran; we need equivalents to
  # libgfortran and libquadmath, which are implicitly
  # linked by flags in CMAKE_Fortran_IMPLICIT_LINK_LIBRARIES
  find_package(GFortranLibs REQUIRED)

  # Add directory containing libgfortran and libquadmath to
  # linker. Should also contain libgomp, if not using
  # Intel OpenMP runtime
  link_directories(${GFORTRAN_LIBRARIES_DIR})
  if((BUILD_PIPS_IPM OR BUILD_PIPS_NLP) AND NOT OpenMP_FOUND)
    message(STATUS "OpenMP not found!")

    # Try to find Intel OpenMP library first, since this
    # OpenMP runtime is the default in Clang 3.7
    find_package(LibIomp)
    if(LIBIOMP_FOUND)
      if(APPLE)
	# Apple clang's -fopenmp flag only works with -lgomp
	set(OpenMP_CXX_FLAGS "-liomp5")
      else()
	# LLVM clang's trunk works with libiomp
	set(OpenMP_CXX_FLAGS "-fopenmp -liomp5")
      endif()
      set(OpenMP_C_FLAGS "${OpenMP_CXX_FLAGS}")
      include_directories(${LIBIOMP_INCLUDE_DIR})
      link_directories(${LIBIOMP_LIBRARIES_DIR})
      message(STATUS "Intel OpenMP libraries directory is ${LIBIOMP_LIBRARIES_DIR}")

    else() # Otherwise, fall back to GOMP (gcc OpenMP) runtime
      set(OpenMP_CXX_FLAGS "-fopenmp -lgomp")
      set(OpenMP_C_FLAGS "${OpenMP_CXX_FLAGS}")
      include_directories(${LIBGOMP_INCLUDE_DIR})
    endif()
  endif()
<<<<<<< HEAD
elseif(APPLE)
  set(HAVE_CLANG FALSE)
  set(WHOLE_ARCHIVE "-Wl,-all_load")
  set(NO_WHOLE_ARCHIVE "-Wl,-noall_load")
else ()
=======
else (${CMAKE_SYSTEM_NAME} MATCHES "Darwin")
>>>>>>> 9f8c6bb6
  set(HAVE_CLANG FALSE)
  set(WHOLE_ARCHIVE "-Wl,--whole-archive")
  set(NO_WHOLE_ARCHIVE "-Wl,--no-whole-archive")
endif (${CMAKE_SYSTEM_NAME} MATCHES "Darwin")

#if(COMMAND cmake_policy)
#	cmake_policy(SET CMP0003 NEW)
#endif(COMMAND cmake_policy)

#if (BUILD_SHARED_LIBS)
#	message(STATUS "Using shared libraries")
#	set(CMAKE_FIND_LIBRARY_SUFFIXES ".so;.a")
#endif (BUILD_SHARED_LIBS)
	set(CMAKE_FIND_LIBRARY_SUFFIXES ".so;.dylib;.a")

#find_package(MPI REQUIRED)
#if (MPI_FOUND)
#	message(STATUS "MPI is found: ${MPI_CXX_INCLUDE_PATH}")
#endif(MPI_FOUND)

message(STATUS "CMAKE_SYSTEM_NAME ${CMAKE_SYSTEM_NAME}")
if(${CMAKE_SYSTEM_NAME} MATCHES "BlueGeneP-static")
	set(CMAKE_FIND_LIBRARY_SUFFIXES ".so;.a") #need this to find PARDISO
	set(CMAKE_EXE_LINKER_FLAGS "${CMAKE_EXE_LINKER_FLAGS} -Wl,-dy")
elseif(${CMAKE_SYSTEM_NAME} MATCHES "BlueGeneQ-static")
	set(CMAKE_FIND_LIBRARY_SUFFIXES ".so;.a") #need this to find PARDISO
	set(CMAKE_EXE_LINKER_FLAGS "${CMAKE_EXE_LINKER_FLAGS} -Wl,-dy")
elseif(${CMAKE_SYSTEM_NAME} MATCHES "Linux")
    if(IS_XE6 OR IS_XK7 OR IS_XC30)
        #set(CMAKE_EXE_LINKER_FLAGS "${CMAKE_EXE_LINKER_FLAGS} -dynamic")
    else(IS_XE6 OR IS_XK7 OR IS_XC30)
    	set(CMAKE_CXX_COMPILER "mpicxx")
    	set(CMAKE_CXX_FLAGS "${CMAKE_CXX_FLAGS} -fPIC -fpermissive")
    endif(IS_XE6 OR IS_XK7 OR IS_XC30)
elseif(${CMAKE_SYSTEM_NAME} MATCHES "Darwin")
	message(STATUS "running on mac")
        if (NOT CMAKE_CXX_COMPILER)
  	   set(CMAKE_CXX_COMPILER "mpicxx")
        endif (NOT CMAKE_CXX_COMPILER)
	set(IS_MACOS TRUE)
endif(${CMAKE_SYSTEM_NAME} MATCHES "BlueGeneP-static")


# inspired by elemental-bgp
if(MATH_LIBS)
	message(STATUS "Using user-defined MATH_LIBS=${MATH_LIBS}")
elseif(IS_DIRECTORY $ENV{MKLROOT})
  #set(MATH_LIBS "-Wl,--start-group  $ENV{MKLROOT}/lib/intel64/libmkl_intel_lp64.a $ENV{MKLROOT}/lib/intel64/libmkl_sequential.a $ENV{MKLROOT}/lib/intel64/libmkl_core.a -Wl,--end-group -lpthread -lgfortran -ldl")
    set(MATH_LIBS "-Wl,--start-group  -L$ENV{MKLROOT}/lib/intel64 -lmkl_intel_lp64 -lmkl_intel_thread -lmkl_core -lmkl_avx -lmkl_def -liomp5 -lgfortran -lpthread -lm -ldl")
    #    set(MATH_LIBS "-mkl=parallel")
    message(STATUS "Using MKLROOT:$ENV{MKLROOT} MATH_LIBS=${MATH_LIBS}")
else(MATH_LIBS)
    message(STATUS "Searching system path for MATH_LIBS")
    enable_language(Fortran)
    message(STATUS "FC = ${FC}")
    message(STATUS "Fortran compiler name is ${CMAKE_Fortran_COMPILER}")
    message(STATUS "Fortran compiler ID is ${CMAKE_Fortran_COMPILER_ID}")
    find_package(LAPACK REQUIRED)
    message(STATUS " LAPACK_LIBRARIES:  ${LAPACK_LIBRARIES}")
    message(STATUS " CMAKE_Fortran_IMPLICIT_LINK_LIBRARIES:  ${CMAKE_Fortran_IMPLICIT_LINK_LIBRARIES}")
    set(MATH_LIBS ${LAPACK_LIBRARIES} -ldl -l${CMAKE_Fortran_IMPLICIT_LINK_LIBRARIES} ${OpenMP_CXX_FLAGS})
    message(STATUS " MATH_LIBS:  ${MATH_LIBS}")
endif(MATH_LIBS)

find_library(DL_LIBRARY NAMES dl)
#find_library(FL_LIBRARY NAMES fl PATHS /usr/lib /usr/local/lib /usr/local/opt/flex)

set(SHARED_DIR ${CMAKE_CURRENT_SOURCE_DIR}/ThirdPartyLibs)

#CBC
if(COIN_DIR)
  message(STATUS "Using user-defined COIN_DIR=${COIN_DIR}")
else(COIN_DIR)
  set(COIN_DIR ${SHARED_DIR}/CBC/src)
endif(COIN_DIR)
if(NOT EXISTS "${COIN_DIR}/lib/pkgconfig/coinutils.pc")
	message(FATAL_ERROR "Please run \"./wgetCBC.sh\" in ${SHARED_DIR}/CBC")
endif(NOT EXISTS "${COIN_DIR}/lib/pkgconfig/coinutils.pc")

set(ENV{PKG_CONFIG_PATH} ${COIN_DIR}/lib/pkgconfig)
find_package(PkgConfig REQUIRED)
pkg_check_modules(COINUTILS REQUIRED coinutils)
pkg_check_modules(CLP REQUIRED clp)
pkg_check_modules(CBC REQUIRED cbc)
find_library(CLP_LIB NAMES libClp.a Clp PATHS ${COIN_DIR}/lib)

message(STATUS "Find all COINUTILS_LIBRARIES:${COINUTILS_LIBRARIES}")
set(COIN_LIBS "")
foreach(f ${COINUTILS_LIBRARIES})
	if(NOT ${f} MATCHES "m" AND NOT ${f} MATCHES "blas" AND NOT ${f} MATCHES "lapack") # skip libm
	    message(STATUS "find ${f}...")
		find_library(X NAMES ${f} HINTS "${COIN_DIR}/lib" PATHS /usr/lib /usr/local/lib /usr/lib64/ /usr/lib/x86_64-linux-gnu/)
		message(STATUS "found ${f}:=${X}")
		set(COIN_LIBS ${COIN_LIBS} ${X})
		unset(X CACHE)
	endif(NOT ${f} MATCHES "m" AND NOT ${f} MATCHES "blas" AND NOT ${f} MATCHES "lapack")
endforeach(f)
message(STATUS "COIN_LIBS:=${COIN_LIBS}")

message(STATUS "CBC_LIBRARY_DIRS: ${CBC_LIBRARY_DIRS}")
find_library(CBCSolver_LIB NAMES libCbcSolver.a CbcSolver HINTS ${CBC_LIBRARY_DIRS})
find_library(CBC_LIB NAMES libCbc.a Cbc HINTS ${CBC_LIBRARY_DIRS})
find_library(OSICLP_LIB NAMES libOsiClp.a OsiClp HINTS ${CBC_LIBRARY_DIRS})
find_library(OSI_LIB NAMES libOsi.a Osi HINTS ${CBC_LIBRARY_DIRS})
find_library(CGL_LIB NAMES libCgl.a Cgl HINTS ${CBC_LIBRARY_DIRS})

set(CBC_LIBS ${CBCSolver_LIB} ${CBC_LIB} ${CGL_LIB} ${OSICLP_LIB} ${OSI_LIB})
include_directories(${COINUTILS_INCLUDE_DIRS})
message(STATUS "CBC_LIBS:=${CBC_LIBS}")
message(STATUS "CBC_INC:=${COINUTILS_INCLUDE_DIRS}")

if(AMPL_DIR)
   find_library(AMPL_LIBRARY NAMES amplsolver.a PATHS ${AMPL_DIR}/lib)
   find_path(AMPL_INCLUDE_DIR asl_pfgh.h HINTS ${AMPL_DIR}/include)
else()
   set(AMPL_DIR ${SHARED_DIR}/ASL/src)
   find_library(AMPL_LIBRARY NAMES amplsolver.a PATHS ${AMPL_DIR})
   find_path(AMPL_INCLUDE_DIR asl_pfgh.h HINTS ${AMPL_DIR})
endif(AMPL_DIR)

message(STATUS "${AMPL_LIBRARY}")
if(AMPL_LIBRARY)
  message(STATUS "AMPL_LIBRARY:=${AMPL_LIBRARY}")
  message(STATUS "AMPL_INCLUDE_DIR:=${AMPL_INCLUDE_DIR}")
  include_directories(${AMPL_INCLUDE_DIR})
  set(HAVE_AMPL TRUE)
else()
  set(HAVE_AMPL FALSE)
  if(BUILD_PIPS_NLP)
    message(FATAL_ERROR "amplsolver library is not found, but PIPS-NLP requires ASL. Please run ./wgetASL.sh in ${SHARED_DIR}/ASL")
  else()
    message(STATUS "amplsolver library is not found. Won't build code that requires ASL. Please run ./wgetASL.sh in ${SHARED_DIR}/ASL")
  endif()
endif(AMPL_LIBRARY)

if(BUILD_PIPS_IPM OR BUILD_PIPS_NLP)
  #HSL Solver and METIS
 if(NOT MA27_DIR)
    set(MA27_DIR ${SHARED_DIR}/MA27/src)
  endif(NOT MA27_DIR)
  if(NOT MA57_DIR)
    set(MA57_DIR ${SHARED_DIR}/MA57/src)
  endif(NOT MA57_DIR)

  find_library(MA27_LIBRARY libma27.a PATHS ${MA27_DIR}/lib)
  find_library(MA57_LIBRARY libma57.a PATHS ${MA57_DIR}/lib)
  if(NOT MA27_LIBRARY AND NOT MA57_LIBRARY)
    message(FATAL_ERROR "Could not find MA27 nor MA57. We need one HSL solver")
  endif(NOT MA27_LIBRARY AND NOT MA57_LIBRARY)
  if(MA27_LIBRARY)
    set(HAVE_MA27 TRUE)
    message(STATUS "MA27_LIBRARY = ${MA27_LIBRARY}")
  endif(MA27_LIBRARY)

  if(NOT METIS_DIR)
    set(METIS_DIR ${SHARED_DIR}/METIS)
  endif(NOT METIS_DIR)
  find_library(PARMETIS_LIBRARY NAME libparmetis.a libparmetis.dylib HINTS ${METIS_DIR}/lib PATHS ${METIS_DIR}/lib)
  message(STATUS ${PARMETIS_LIBRARY})
  find_library(METIS_LIBRARY NAME  libmetis.a libmetis.dylib HINTS ${METIS_DIR}/lib PATHS ${METIS_DIR}/lib)
  message(STATUS ${METIS_LIBRARY})
  find_path(METIS_INCLUDE_DIR NAME metis.h HINTS ${METIS_DIR}/include)
  message(STATUS ${METIS_INCLUDE_DIR})

  if(METIS_INCLUDE_DIR AND METIS_LIBRARY)
    include_directories(${METIS_INCLUDE_DIR})
    set(HAVE_METIS TRUE)
  else()
    message(FATAL_ERROR "METIS not found! METIS is required for PIPS-IPM and PIPS-NLP. Please run ./wgetMETIS.sh in ${SHARED_DIR}/METIS")
  endif(METIS_INCLUDE_DIR AND METIS_LIBRARY)
  if(MA57_LIBRARY)
    message(STATUS "MA57_LIBRARY = ${MA57_LIBRARY}")
    include_directories(${METIS_DIR}/Lib)
    set(HAVE_MA57 TRUE)
  else()
    set(HAVE_MA57 FALSE)
  endif(MA57_LIBRARY)

  #MA86 is not needed at this time
  #find_library(MA86_LIBRARY hsl_ma86 PATHS ${MA86_DIR}/lib)

  #PARDISO Solver
  set(PARDISO_DIR ${SHARED_DIR}/PARDISO/src)
  set(HAVE_PARDISO FALSE)
  if(${CMAKE_SYSTEM_NAME} MATCHES "BlueGeneP-static")
    set(HAVE_PARDISO TRUE)
    #find_library(PARDISO_LIBRARY NAMES libpardiso490-BGP_32.so PATHS ${PARDISO_DIR})
    #message(STATUS ${PARDISO_LIBRARY})
    set(PARDISO_LIBRARY "${PARDISO_DIR}/libpardiso490-BGP_32.so")
    set(PARDISO_LIBRARY32 "${PARDISO_DIR}/libpardiso490-BGP_32_32fact.so")
    #set(PARDISO_LIBRARY "libpardiso490-BGP_32.so")
    set(CMAKE_CXX_FLAGS "${CMAKE_CXX_FLAGS} ${OpenMP_CXX_FLAGS}")
    set(CMAKE_EXE_LINKER_FLAGS "${CMAKE_EXE_LINKER_FLAGS} ${OpenMP_EXE_LINKER_FLAGS}")
    message(STATUS "BGP")
  else(${CMAKE_SYSTEM_NAME} MATCHES "BlueGeneP-static")
    if(${CMAKE_SYSTEM_NAME} MATCHES "BlueGeneQ-static")
      set(HAVE_PARDISO TRUE)
      set(PARDISO_LIBRARY "${PARDISO_DIR}/libpardiso490-BGQ_64.so")
      set(PARDISO_LIBRARY32 "${PARDISO_DIR}/libpardiso490-BGQ_64.so")
      set(CMAKE_CXX_FLAGS "${CMAKE_CXX_FLAGS} ${OpenMP_CXX_FLAGS}")
      set(CMAKE_EXE_LINKER_FLAGS "${CMAKE_EXE_LINKER_FLAGS) ${OpenMP_EXE_LINKER_FLAGS}")
      message(STATUS "BGQ")
    else(${CMAKE_SYSTEM_NAME} MATCHES "BlueGeneQ-static")
      if(IS_XE6)
        #find_library(PARDISO_LIBRARY NAMES "libpardiso495-GNU470-XE6.so"	  PATHS "/scratch/rosa/petra/shared_libs/")
	set(PARDISO_LIBRARY "/scratch/rosa/petra/shared_libs/libpardiso495-GNU430-XE6.so")
	message(STATUS "PARDISO library found, using ${PARDISO_LIBRARY}")
      else(IS_XE6)
	if(IS_XK7)
	  set(PARDISO_LIBRARY "/scratch/todi/petra/shared_libs/libpardiso495-GNU430-XK7.so")
	else(IS_XK7)
	  if(IS_XC30)
	    set(PARDISO_LIBRARY "${PARDISO_LIBS_STATIC}")
	  else(IS_XC30)
	    set(PARDISO_LIBRARY ${PARDISO_DIR}/libpardiso.so)
	  endif(IS_XC30)
	endif(IS_XK7)
      endif(IS_XE6)

      if(EXISTS ${PARDISO_LIBRARY} OR IS_XC30)
	FIND_PACKAGE( OpenMP REQUIRED )
	set(HAVE_PARDISO TRUE)
	set(CMAKE_CXX_FLAGS "${CMAKE_CXX_FLAGS} ${OpenMP_CXX_FLAGS}")
	set(CMAKE_EXE_LINKER_FLAGS "${CMAKE_EXE_LINKER_FLAGS} ${OpenMP_EXE_LINKER_FLAGS}")
      else(EXISTS ${PARDISO_LIBRARY} OR IS_XC30)
	set(PARDISO_LIBRARY "")
      endif(EXISTS ${PARDISO_LIBRARY} OR IS_XC30)
    endif(${CMAKE_SYSTEM_NAME} MATCHES "BlueGeneQ-static")
  endif(${CMAKE_SYSTEM_NAME} MATCHES "BlueGeneP-static")

  message(STATUS "Pardiso lib: ${PARDISO_LIBRARY}  and HAVE_PARDISO is ${HAVE_PARDISO}")


  if(NOT MUMPS_DIR)
    set(MUMPS_DIR ${SHARED_DIR}/MUMPS)
  endif(NOT MUMPS_DIR)
  find_library(MUMPS_LIBRARY libdmumps.a PATHS ${MUMPS_DIR}/lib)
  find_path(MUMPS_INCLUDE_DIR NAME dmumps_c.h HINTS ${MUMPS_DIR}/include)
  if(MUMPS_INCLUDE_DIR AND MUMPS_LIBRARY AND PARMETIS_LIBRARY)
    # we assume the other libraries are in there
    set(HAVE_MUMPS TRUE)

    # you may need parmetis if mumps was build with parmetis (we recommend using parmetis). For more info
    # see the readme file in ThirdPartyLibs/MUMPS and the sample build file in PIPS-NLP/Core/LinearSolvers/MumpsSolver
    # In short: insert something like the following line to MUMPS_LIBRARY below
    # -L/home/petra1/work/installs/parmetis-4.0.3/lib -lparmetis

    # hack(ish) way of specifying the many mumps libraries
    # - put all the  mumps libraries: -ldmumps -lmumps_common -lpord
    # - scalapack and blacs should be set in ${SCALAPACK_LIBRARIES} using Toolchain.cmake (or hardcoded here)
    # - mpifort also needed
    # - parmetis 5.0 or later required by mumps but no need to specify it here: it should be detected by the build system at this point
    if(NOT SCALAPACK_LIBRARIES)
      MESSAGE("SCALAPACK_LIBRARIES for MUMPS not set. Default linking for Ubuntu.")
      set(SCALAPACK_LIBRARIES "-lscalapack-openmpi -lblacs-openmpi  -lblacsF77init-openmpi -lblacsCinit-openmpi")
    endif(NOT SCALAPACK_LIBRARIES)
    # -lmpi_mpifh includes the OpenMPI Fortran MPI interface used when
    # building MUMPS.
    # building MUMPS. MPICH requires -lmpifort
    if(NOT MUMPS_FORT_LIB)
      MESSAGE("MUMPS_FORT_LIB not set for linking the Fortran MPI interface library required by MUMPS. Using OpenMPI Fortran interface -lmpi_mpifh")
      set(MUMPS_FORT_LIB "-lmpi_mpifh")
    endif(NOT MUMPS_FORT_LIB)
    set(MUMPS_LIBRARY "-L${MUMPS_DIR}/lib -ldmumps -lmumps_common -lpord ${MUMPS_FORT_LIB} ${SCALAPACK_LIBRARIES}")
    MESSAGE( "SCALAPACK_LIBRARIES: ${SCALAPACK_LIBRARIES}")
    MESSAGE( "MUMPS_LIBRARIES: ${MUMPS_LIBRARY}")
    include_directories(${MUMPS_INCLUDE_DIR})
  else ()
    message(STATUS "MUMPS library and/or headers are not present. Will build PIPS without MUMPS")
    set(MUMPS_LIBRARY "")
  endif(MUMPS_INCLUDE_DIR AND MUMPS_LIBRARY AND PARMETIS_LIBRARY)

  #setting CXX_FLAGS
  if(HAVE_MA27)
    set(CMAKE_CXX_FLAGS "${CMAKE_CXX_FLAGS} -DWITH_MA27")
  else(HAVE_MA27)
    set(MA27_LIBRARY "")
  endif(HAVE_MA27)

  if(HAVE_MA57)
    set(CMAKE_CXX_FLAGS "${CMAKE_CXX_FLAGS} -DWITH_MA57")
  else(HAVE_MA57)
    set(MA57_LIBRARY "")
  endif(HAVE_MA57)

  if(HAVE_MUMPS)
    set(CMAKE_CXX_FLAGS "${CMAKE_CXX_FLAGS} -DWITH_MUMPS")
  else(HAVE_MUMPS)
    set(MUMPS_LIBRARY "")
  endif(HAVE_MUMPS)

  #if(HAVE_MA86)
  #  set(CMAKE_CXX_FLAGS "${CMAKE_CXX_FLAGS} -DWITH_MA86")
  #else(HAVE_MA57)
  #  set(MA86_LIBRARY "")
  #endif(HAVE_MA86)

  if(HAVE_PARDISO)
    set(CMAKE_CXX_FLAGS "${CMAKE_CXX_FLAGS} -DWITH_PARDISO")
  else(HAVE_PARDISO)
    set(PARDISO_LIBRARY "")
  endif(HAVE_PARDISO)

endif()

if (BUILD_PIPS_S AND BUILD_PIPS_IPM)
  #ConicBundle
  set(CB_DIR "${SHARED_DIR}/ConicBundle/src")
  set(CB_LIB "${CB_DIR}/lib/libcb.a")
  if(EXISTS ${CB_LIB})
    set(HAVE_CB TRUE)
  else(EXISTS ${CB_LIB})
    set(HAVE_CB FALSE)
    message(STATUS "Building without ConicBundle library")
  endif(EXISTS ${CB_LIB})

  #SCIP is not used at this time
  #set(SCIP_DIR "${SHARED_DIR}/SCIP/src")
  #set(SCIP_LIBDIR "${SCIP_DIR}/lib")
  #set(SCIP_INCDIR "${SCIP_DIR}/src")
  #if(EXISTS "${SCIP_LIBDIR}/libscip.a")
  #	set(HAVE_SCIP TRUE)
  #	set(SCIP_LIBS ${SCIP_LIBDIR}/libscip.a;${SCIP_LIBDIR}/libobjscip.a;${SCIP_LIBDIR}/liblpiclp.a;${SCIP_LIBDIR}/libnlpi.a)
  #	if (NOT ${CMAKE_SYSTEM_NAME} MATCHES "BlueGeneP-static")
  #		set(SCIP_LIBS ${SCIP_LIBS};"readline";"ncurses")
  #	endif(NOT ${CMAKE_SYSTEM_NAME} MATCHES "BlueGeneP-static")
  #else(EXISTS "${SCIP_LIBDIR}/libscip.a")
  #	set(HAVE_SCIP FALSE)
  #	message(STATUS "Building without SCIP")
  #endif(EXISTS "${SCIP_LIBDIR}/libscip.a")

  # Gurobi is not used at this time
  # # see if we have gurobi
  # # must set GUROBI_DIR environmental variable with root of gurobi architecture directory
  # # e.g. gurobi461/linux64
  # if(IS_DIRECTORY $ENV{GUROBI_DIR})
  # 	find_library(GUROBIC NAMES gurobi46 HINTS "$ENV{GUROBI_DIR}/lib")
  # 	find_library(GUROBICPP NAMES "gurobi_c++" HINTS "$ENV{GUROBI_DIR}/lib")
  # 	find_package (Threads)
  # 	set(HAVE_GUROBI TRUE)
  # 	set(GUROBI_LIBS ${GUROBIC} ${GUROBICPP} ${CMAKE_THREAD_LIBS_INIT})
  # 	message(STATUS "Building with Gurobi")
  # else(IS_DIRECTORY $ENV{GUROBI_DIR})
  # 	set(HAVE_GUROBI FALSE)
  # 	message(STATUS "Building without Gurobi")
  # endif(IS_DIRECTORY $ENV{GUROBI_DIR})
  # if(HAVE_GUROBI)
  # 	add_subdirectory(src/GUROBI)
  # endif(HAVE_GUROBI)
endif()

#Boost
if (BUILD_PIPS_S OR BUILD_PIPS_IPM)
  find_package(Boost COMPONENTS log log_setup regex system filesystem thread chrono date_time)
  include_directories(${Boost_INCLUDE_DIR})
  #message("---- ${Boost_INCLUDE_DIR}") #message("---- ${Boost_LIBRARIES}")
  if (NOT Boost_FOUND)
    message("! A Boost version containing BOOST.LOG has NOT been found.")
    message("! Please specify the location of the Boost library containing 'log' package.")
    message("! For this create a 'Toolchain.cmake' file or edit the one from the root ")
    message("! directory and use 'set(BOOST_ROOT \"/path/to/boost\")'.")
    message("! Then run  'cmake -DCMAKE_TOOLCHAIN_FILE=../Toolchain.cmake ..' in the build directory.")
    message(FATAL_ERROR "Configuration aborted due to missing BOOST libraries!")
  endif(NOT Boost_FOUND)
endif()

###############################################################################

###############################################################################


# must set TAU_MAKEFILE, TAU_OPTIONS environment variables
#set(CMAKE_CXX_COMPILER "tau_cxx.sh")

#IF(CMAKE_COMPILER_IS_GNUCXX)
#	SET(CMAKE_CXX_FLAGS "${CMAKE_CXX_FLAGS} -std=c++0x")
#ENDIF(CMAKE_COMPILER_IS_GNUCXX)

include_directories(Input)
include_directories(Input/OPF_Matpower)
include_directories(SolverInterface)

# Required for all of PIPS
add_subdirectory(Input)
add_subdirectory(Utilities) #TODO(oxberry1@llnl.gov): Does this code do anything?

# Required for PIPS-S
if (BUILD_PIPS_S)
  add_subdirectory(SolverInterface)
  add_subdirectory(PIPS-S)
endif(BUILD_PIPS_S)

# Required for PIPS-IPM
if (BUILD_PIPS_IPM)
  add_subdirectory(PIPS-IPM)
endif()

# These directories depend on both PIPS-S and PIPS-IPM
if (BUILD_PIPS_S AND BUILD_PIPS_IPM)
  add_subdirectory(Lagrange)
  #add_subdirectory(UCRolling)
  add_subdirectory(UCTests)
  add_subdirectory(BasisBootstrap)
endif()

# Required for PIPS-NLP
if (BUILD_PIPS_NLP)
  add_subdirectory(PIPS-NLP)
endif(BUILD_PIPS_NLP)

# this will print a warning message, should figure out how to silence it
#add_library(pipsForSwift SHARED)
# add any libraries needed by swift app here
#target_link_libraries(pipsForSwift pipss stochInput ClpRecourseSolver ${CLP_LIB} ${COIN_LIBS} ${MATH_LIBS})

#if(NOT ${CMAKE_SYSTEM_NAME} MATCHES "BlueGeneP-static")
#add_subdirectory(src/Tests)
#add_subdirectory(src/SuboptimizationSerial)
#add_subdirectory(src/Utilities)
#add_subdirectory(src/SMPS)
#endif(NOT ${CMAKE_SYSTEM_NAME} MATCHES "BlueGeneP-static")

##########################################################
# CMake Tests
##########################################################
if (WITH_MAKETEST)
enable_testing()

if(BUILD_PIPS_IPM)
  add_test(NAME PIPS-IPM-multipleTests COMMAND sh ${PROJECT_SOURCE_DIR}/PIPS-IPM/Test/pipsipmMultiTests.sh $<TARGET_FILE:pipsipmFromRaw> ${PROJECT_SOURCE_DIR}/PIPS-S/Test/rawInput)
endif(BUILD_PIPS_IPM)

if(BUILD_PIPS_S)
  add_test(NAME PIPS-S-multipleTests COMMAND sh ${PROJECT_SOURCE_DIR}/PIPS-S/Test/pipssMultiTests.sh $<TARGET_FILE:pipssFromRaw> ${PROJECT_SOURCE_DIR}/PIPS-S/Test/rawInput)
endif(BUILD_PIPS_S)

if(BUILD_PIPS_NLP)
  add_test(NAME PIPS-NLP-simpleTest1 COMMAND $<TARGET_FILE:parmodel1> -objcheck)
  add_test(NAME PIPS-NLP-simpleTest2 COMMAND $<TARGET_FILE:parmodel2> -objcheck)
  add_test(NAME PIPS-NLP-simpleTest3 COMMAND $<TARGET_FILE:parmodel3> -objcheck)
  add_test(NAME PIPS-NLP-linkingTest COMMAND $<TARGET_FILE:parmodelLink> -objcheck)
endif(BUILD_PIPS_NLP)

endif(WITH_MAKETEST)

message(STATUS "CMAKE_CXX_COMPILER: ${CMAKE_CXX_COMPILER}")
message(STATUS "CMAKE_CXX_FLAGS: ${CMAKE_CXX_FLAGS}")
message(STATUS "CMAKE_CXX_STANDARD_LIBRIES: ${CMAKE_CXX_STANDARD_LIBRARIES}")
message(STATUS "CMAKE_LIBRARY_PATH: ${CMAKE_LIBRARY_PATH}")
message(STATUS "CMAKE_EXE_LINKER_FLAGS: ${CMAKE_EXE_LINKER_FLAGS}")
get_property(inc_dirs DIRECTORY PROPERTY INCLUDE_DIRECTORIES)
message(STATUS "inc_dirs: ${inc_dirs}")
get_property(link_dirs DIRECTORY PROPERTY LINK_DIRECTORIES)
message(STATUS "link_dirs: ${link_dirs}")<|MERGE_RESOLUTION|>--- conflicted
+++ resolved
@@ -17,7 +17,7 @@
 else()
   message("CMAKE_BUILD_TYPE not set!")
 endif(CMAKE_BUILD_TYPE)
-
+  
 option(BUILD_ALL "Build all of PIPS (PIPS-S, PIPS-IPM, PIPS-NLP)" ON)
 option(BUILD_PIPS_S "Build PIPS-S" OFF)
 option(BUILD_PIPS_IPM "Build PIPS-IPM" OFF)
@@ -132,15 +132,7 @@
       include_directories(${LIBGOMP_INCLUDE_DIR})
     endif()
   endif()
-<<<<<<< HEAD
-elseif(APPLE)
-  set(HAVE_CLANG FALSE)
-  set(WHOLE_ARCHIVE "-Wl,-all_load")
-  set(NO_WHOLE_ARCHIVE "-Wl,-noall_load")
-else ()
-=======
 else (${CMAKE_SYSTEM_NAME} MATCHES "Darwin")
->>>>>>> 9f8c6bb6
   set(HAVE_CLANG FALSE)
   set(WHOLE_ARCHIVE "-Wl,--whole-archive")
   set(NO_WHOLE_ARCHIVE "-Wl,--no-whole-archive")
@@ -182,6 +174,7 @@
         endif (NOT CMAKE_CXX_COMPILER)
 	set(IS_MACOS TRUE)
 endif(${CMAKE_SYSTEM_NAME} MATCHES "BlueGeneP-static")
+
 
 
 # inspired by elemental-bgp
@@ -395,7 +388,7 @@
     # - parmetis 5.0 or later required by mumps but no need to specify it here: it should be detected by the build system at this point
     if(NOT SCALAPACK_LIBRARIES)
       MESSAGE("SCALAPACK_LIBRARIES for MUMPS not set. Default linking for Ubuntu.")
-      set(SCALAPACK_LIBRARIES "-lscalapack-openmpi -lblacs-openmpi  -lblacsF77init-openmpi -lblacsCinit-openmpi")
+      set(SCALAPACK_LIBRARIES "-lscalapack-openmpi -lblacs-openmpi  -lblacsF77init-openmpi -lblacsCinit-openmpi") 
     endif(NOT SCALAPACK_LIBRARIES)
     # -lmpi_mpifh includes the OpenMPI Fortran MPI interface used when
     # building MUMPS.
