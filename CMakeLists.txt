--- conflicted
+++ resolved
@@ -9,10 +9,8 @@
 # For optimized build with debug info, set CMAKE_BUILD_TYPE to RELWITHDEBINFO
 # CMAKE_BUILD_TYPE should be set at the command line or in a toolchain file
 #set(CMAKE_CXX_FLAGS "${CMAKE_CXX_FLAGS} -Wall -Wno-long-long -pedantic")
-<<<<<<< HEAD
-=======
 #set(CMAKE_BUILD_TYPE  RELEASE)
->>>>>>> 145399c9
+
 if(CMAKE_BUILD_TYPE)
   message("CMake build type is ${CMAKE_BUILD_TYPE}")
   message("Build type default flags are: ${CMAKE_CXX_FLAGS_${CMAKE_BUILD_TYPE}}")
